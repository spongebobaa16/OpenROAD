[INFO ODB-0227] LEF file: sky130hd/sky130hd.tlef, created 13 layers, 25 vias
[INFO ODB-0227] LEF file: sky130hd/sky130_fd_sc_hd_merged.lef, created 437 library cells
[WARNING IFP-0028] Core area lower left (2.000, 2.000) snapped to (2.300, 2.720).
[INFO IFP-0001] Added 497 rows of 2944 site unithd.
Found 0 macro blocks.
Using 2 tracks default min distance between IO pins.
[INFO PPL-0001] Number of slots           4940
[INFO PPL-0002] Number of I/O             394
[INFO PPL-0003] Number of I/O w/sink      391
[INFO PPL-0004] Number of I/O w/o sink    3
[INFO PPL-0005] Slots per section         200
[INFO PPL-0008] Successfully assigned pins to sections.
[INFO PPL-0012] I/O nets HPWL: 291688.94 um.
[INFO GPL-0002] DBU: 1000
[INFO GPL-0003] SiteSize: (  0.460  2.720 ) um
[INFO GPL-0004] CoreBBox: (  2.300  2.720 ) ( 1356.540 1354.560 ) um
[INFO GPL-0006] NumInstances:             17879
[INFO GPL-0007] NumPlaceInstances:        17661
[INFO GPL-0008] NumFixedInstances:            0
[INFO GPL-0009] NumDummyInstances:          218
[INFO GPL-0010] NumNets:                  51670
[INFO GPL-0011] NumPins:                 199033
[INFO GPL-0012] DieBBox:  (  0.000  0.000 ) ( 1358.995 1358.995 ) um
[INFO GPL-0013] CoreBBox: (  2.300  2.720 ) ( 1356.540 1354.560 ) um
[INFO GPL-0016] CoreArea:            1830715.802 um^2
[INFO GPL-0017] NonPlaceInstsArea:   336860.576 um^2
[INFO GPL-0018] PlaceInstsArea:      126782.845 um^2
[INFO GPL-0019] Util:                     8.487 %
[INFO GPL-0020] StdInstsArea:        126782.845 um^2
[INFO GPL-0021] MacroInstsArea:           0.000 um^2
[INFO GPL-0006] NumInstances:             17359
[INFO GPL-0007] NumPlaceInstances:        16862
[INFO GPL-0008] NumFixedInstances:            0
[INFO GPL-0009] NumDummyInstances:          497
[INFO GPL-0010] NumNets:                  51670
[INFO GPL-0011] NumPins:                 199033
[INFO GPL-0012] DieBBox:  (  0.000  0.000 ) ( 1358.995 1358.995 ) um
[INFO GPL-0013] CoreBBox: (  2.300  2.720 ) ( 1356.540 1354.560 ) um
[INFO GPL-0016] CoreArea:            1830715.802 um^2
[INFO GPL-0017] NonPlaceInstsArea:   1680571.802 um^2
[INFO GPL-0018] PlaceInstsArea:      121017.315 um^2
[INFO GPL-0019] Util:                    80.601 %
[INFO GPL-0020] StdInstsArea:        121017.315 um^2
[INFO GPL-0021] MacroInstsArea:           0.000 um^2
[INFO GPL-0006] NumInstances:             17359
[INFO GPL-0007] NumPlaceInstances:        16862
[INFO GPL-0008] NumFixedInstances:            0
[INFO GPL-0009] NumDummyInstances:          497
[INFO GPL-0010] NumNets:                  51670
[INFO GPL-0011] NumPins:                 199033
[INFO GPL-0012] DieBBox:  (  0.000  0.000 ) ( 1358.995 1358.995 ) um
[INFO GPL-0013] CoreBBox: (  2.300  2.720 ) ( 1356.540 1354.560 ) um
[INFO GPL-0016] CoreArea:            1830715.802 um^2
[INFO GPL-0017] NonPlaceInstsArea:   1680571.802 um^2
[INFO GPL-0018] PlaceInstsArea:      121017.315 um^2
[INFO GPL-0019] Util:                    80.601 %
[INFO GPL-0020] StdInstsArea:        121017.315 um^2
[INFO GPL-0021] MacroInstsArea:           0.000 um^2
[INFO GPL-0031] FillerInit:NumGCells:    184221
[INFO GPL-0032] FillerInit:NumGNets:      51670
[INFO GPL-0033] FillerInit:NumGPins:     199033
[INFO GPL-0023] TargetDensity:            0.820
[INFO GPL-0024] AvrgPlaceInstArea:        7.179 um^2
[INFO GPL-0025] IdealBinArea:             8.755 um^2
[INFO GPL-0026] IdealBinCnt:             209117
[INFO GPL-0027] TotalBinArea:        1830715.802 um^2
[INFO GPL-0028] BinCnt:       256    256
[INFO GPL-0029] BinSize: (  5.290  5.281 )
[INFO GPL-0030] NumBins: 65536
[INFO GPL-0031] FillerInit:NumGCells:     17180
[INFO GPL-0032] FillerInit:NumGNets:      51670
[INFO GPL-0033] FillerInit:NumGPins:     199033
[INFO GPL-0023] TargetDensity:            0.820
[INFO GPL-0024] AvrgPlaceInstArea:        7.177 um^2
[INFO GPL-0025] IdealBinArea:             8.752 um^2
[INFO GPL-0026] IdealBinCnt:             209168
[INFO GPL-0027] TotalBinArea:        1830715.802 um^2
[INFO GPL-0028] BinCnt:       256    256
[INFO GPL-0029] BinSize: (  5.290  5.281 )
[INFO GPL-0030] NumBins: 65536
[INFO GPL-0031] FillerInit:NumGCells:     17180
[INFO GPL-0032] FillerInit:NumGNets:      51670
[INFO GPL-0033] FillerInit:NumGPins:     199033
[INFO GPL-0023] TargetDensity:            0.820
[INFO GPL-0024] AvrgPlaceInstArea:        7.177 um^2
[INFO GPL-0025] IdealBinArea:             8.752 um^2
[INFO GPL-0026] IdealBinCnt:             209168
[INFO GPL-0027] TotalBinArea:        1830715.802 um^2
[INFO GPL-0028] BinCnt:       256    256
[INFO GPL-0029] BinSize: (  5.290  5.281 )
[INFO GPL-0030] NumBins: 65536
<<<<<<< HEAD
[NesterovSolve] Iter:    1 overflow: 0.985 HPWL: 916494739
[NesterovSolve] Iter:    1 overflow: 0.994 HPWL: 916494739 (PD_AES_1)
[NesterovSolve] Iter:    1 overflow: 0.993 HPWL: 916494739 (PD_AES_2)
[NesterovSolve] Iter:   10 overflow: 0.967 HPWL: 1046126431
[NesterovSolve] Iter:   10 overflow: 0.965 HPWL: 1046126431 (PD_AES_1)
[NesterovSolve] Iter:   10 overflow: 0.940 HPWL: 1046126431 (PD_AES_2)
[NesterovSolve] Iter:   20 overflow: 0.962 HPWL: 1098294182
[NesterovSolve] Iter:   20 overflow: 0.975 HPWL: 1098294182 (PD_AES_1)
[NesterovSolve] Iter:   20 overflow: 0.920 HPWL: 1098294182 (PD_AES_2)
[NesterovSolve] Iter:   30 overflow: 0.966 HPWL: 1030398448
[NesterovSolve] Iter:   30 overflow: 0.975 HPWL: 1030398448 (PD_AES_1)
[NesterovSolve] Iter:   30 overflow: 0.928 HPWL: 1030398448 (PD_AES_2)
[NesterovSolve] Iter:   40 overflow: 0.969 HPWL: 970854270
[NesterovSolve] Iter:   40 overflow: 0.978 HPWL: 970854270 (PD_AES_1)
[NesterovSolve] Iter:   40 overflow: 0.932 HPWL: 970854270 (PD_AES_2)
[NesterovSolve] Iter:   50 overflow: 0.967 HPWL: 955797509
[NesterovSolve] Iter:   50 overflow: 0.987 HPWL: 955797509 (PD_AES_1)
[NesterovSolve] Iter:   50 overflow: 0.931 HPWL: 955797509 (PD_AES_2)
[NesterovSolve] Iter:   60 overflow: 0.967 HPWL: 922323930
[NesterovSolve] Iter:   60 overflow: 0.999 HPWL: 922323930 (PD_AES_1)
[NesterovSolve] Iter:   60 overflow: 0.933 HPWL: 922323930 (PD_AES_2)
[NesterovSolve] Iter:   70 overflow: 0.969 HPWL: 879953097
[NesterovSolve] Iter:   70 overflow: 1.000 HPWL: 879953097 (PD_AES_1)
[NesterovSolve] Iter:   70 overflow: 0.939 HPWL: 879953097 (PD_AES_2)
[NesterovSolve] Iter:   80 overflow: 0.968 HPWL: 841844788
[NesterovSolve] Iter:   80 overflow: 1.000 HPWL: 841844788 (PD_AES_1)
[NesterovSolve] Iter:   80 overflow: 0.942 HPWL: 841844788 (PD_AES_2)
[NesterovSolve] Iter:   90 overflow: 0.967 HPWL: 802904899
[NesterovSolve] Iter:   90 overflow: 1.000 HPWL: 802904899 (PD_AES_1)
[NesterovSolve] Iter:   90 overflow: 0.947 HPWL: 802904899 (PD_AES_2)
[NesterovSolve] Iter:  100 overflow: 0.967 HPWL: 770471471
[NesterovSolve] Iter:  100 overflow: 1.000 HPWL: 770471471 (PD_AES_1)
[NesterovSolve] Iter:  100 overflow: 0.952 HPWL: 770471471 (PD_AES_2)
[NesterovSolve] Iter:  110 overflow: 0.965 HPWL: 746014066
[NesterovSolve] Iter:  110 overflow: 1.000 HPWL: 746014066 (PD_AES_1)
[NesterovSolve] Iter:  110 overflow: 0.953 HPWL: 746014066 (PD_AES_2)
[NesterovSolve] Iter:  120 overflow: 0.963 HPWL: 725705205
[NesterovSolve] Iter:  120 overflow: 1.000 HPWL: 725705205 (PD_AES_1)
[NesterovSolve] Iter:  120 overflow: 0.955 HPWL: 725705205 (PD_AES_2)
[NesterovSolve] Iter:  130 overflow: 0.961 HPWL: 712239847
[NesterovSolve] Iter:  130 overflow: 1.000 HPWL: 712239847 (PD_AES_1)
[NesterovSolve] Iter:  130 overflow: 0.955 HPWL: 712239847 (PD_AES_2)
[NesterovSolve] Iter:  140 overflow: 0.957 HPWL: 706904756
[NesterovSolve] Iter:  140 overflow: 1.000 HPWL: 706904756 (PD_AES_1)
[NesterovSolve] Iter:  140 overflow: 0.957 HPWL: 706904756 (PD_AES_2)
[NesterovSolve] Iter:  150 overflow: 0.953 HPWL: 713044610
[NesterovSolve] Iter:  150 overflow: 1.000 HPWL: 713044610 (PD_AES_1)
[NesterovSolve] Iter:  150 overflow: 0.958 HPWL: 713044610 (PD_AES_2)
[NesterovSolve] Iter:  160 overflow: 0.948 HPWL: 729467816
[NesterovSolve] Iter:  160 overflow: 1.000 HPWL: 729467816 (PD_AES_1)
[NesterovSolve] Iter:  160 overflow: 0.961 HPWL: 729467816 (PD_AES_2)
[NesterovSolve] Iter:  170 overflow: 0.938 HPWL: 755736085
[NesterovSolve] Iter:  170 overflow: 1.000 HPWL: 755736085 (PD_AES_1)
[NesterovSolve] Iter:  170 overflow: 0.962 HPWL: 755736085 (PD_AES_2)
[NesterovSolve] Iter:  180 overflow: 0.923 HPWL: 794975144
[NesterovSolve] Iter:  180 overflow: 1.000 HPWL: 794975144 (PD_AES_1)
[NesterovSolve] Iter:  180 overflow: 0.961 HPWL: 794975144 (PD_AES_2)
[NesterovSolve] Iter:  190 overflow: 0.903 HPWL: 849186104
[NesterovSolve] Iter:  190 overflow: 1.000 HPWL: 849186104 (PD_AES_1)
[NesterovSolve] Iter:  190 overflow: 0.957 HPWL: 849186104 (PD_AES_2)
[NesterovSolve] Iter:  200 overflow: 0.886 HPWL: 918685683
[NesterovSolve] Iter:  200 overflow: 1.000 HPWL: 918685683 (PD_AES_1)
[NesterovSolve] Iter:  200 overflow: 0.940 HPWL: 918685683 (PD_AES_2)
[NesterovSolve] Iter:  210 overflow: 0.863 HPWL: 1002163820
[NesterovSolve] Iter:  210 overflow: 1.000 HPWL: 1002163820 (PD_AES_1)
[NesterovSolve] Iter:  210 overflow: 0.918 HPWL: 1002163820 (PD_AES_2)
[NesterovSolve] Iter:  220 overflow: 0.838 HPWL: 1134932407
[NesterovSolve] Iter:  220 overflow: 0.999 HPWL: 1134932407 (PD_AES_1)
[NesterovSolve] Iter:  220 overflow: 0.881 HPWL: 1134932407 (PD_AES_2)
[NesterovSolve] Iter:  230 overflow: 0.820 HPWL: 1400030747
[NesterovSolve] Iter:  230 overflow: 0.950 HPWL: 1400030747 (PD_AES_1)
[NesterovSolve] Iter:  230 overflow: 0.836 HPWL: 1400030747 (PD_AES_2)
[NesterovSolve] Iter:  240 overflow: 0.819 HPWL: 1627620292
[NesterovSolve] Iter:  240 overflow: 0.885 HPWL: 1627620292 (PD_AES_1)
[NesterovSolve] Iter:  240 overflow: 0.764 HPWL: 1627620292 (PD_AES_2)
[NesterovSolve] Iter:  250 overflow: 0.828 HPWL: 1730036752
[NesterovSolve] Iter:  250 overflow: 0.838 HPWL: 1730036752 (PD_AES_1)
[NesterovSolve] Iter:  250 overflow: 0.723 HPWL: 1730036752 (PD_AES_2)
[NesterovSolve] Iter:  260 overflow: 0.817 HPWL: 1739061369
[NesterovSolve] Iter:  260 overflow: 0.766 HPWL: 1739061369 (PD_AES_1)
[NesterovSolve] Iter:  260 overflow: 0.698 HPWL: 1739061369 (PD_AES_2)
[NesterovSolve] Iter:  270 overflow: 0.799 HPWL: 1740819129
[NesterovSolve] Iter:  270 overflow: 0.637 HPWL: 1740819129 (PD_AES_1)
[NesterovSolve] Iter:  270 overflow: 0.672 HPWL: 1740819129 (PD_AES_2)
[NesterovSolve] Iter:  280 overflow: 0.777 HPWL: 1688665605
[NesterovSolve] Iter:  280 overflow: 0.600 HPWL: 1688665605 (PD_AES_1)
[NesterovSolve] Iter:  280 overflow: 0.650 HPWL: 1688665605 (PD_AES_2)
[NesterovSolve] Iter:  290 overflow: 0.713 HPWL: 1702581908
[NesterovSolve] Iter:  290 overflow: 0.574 HPWL: 1702581908 (PD_AES_1)
[NesterovSolve] Iter:  290 overflow: 0.638 HPWL: 1702581908 (PD_AES_2)
[NesterovSolve] Iter:  300 overflow: 0.651 HPWL: 1682035717
[NesterovSolve] Iter:  300 overflow: 0.537 HPWL: 1682035717 (PD_AES_1)
[NesterovSolve] Iter:  300 overflow: 0.606 HPWL: 1682035717 (PD_AES_2)
[NesterovSolve] Iter:  310 overflow: 0.626 HPWL: 1661748211
[NesterovSolve] Iter:  310 overflow: 0.482 HPWL: 1661748211 (PD_AES_1)
[NesterovSolve] Iter:  310 overflow: 0.550 HPWL: 1661748211 (PD_AES_2)
[NesterovSolve] Iter:  320 overflow: 0.581 HPWL: 1677889283
[NesterovSolve] Iter:  320 overflow: 0.432 HPWL: 1677889283 (PD_AES_1)
[NesterovSolve] Iter:  320 overflow: 0.520 HPWL: 1677889283 (PD_AES_2)
[NesterovSolve] Iter:  330 overflow: 0.532 HPWL: 1692352008
[NesterovSolve] Iter:  330 overflow: 0.379 HPWL: 1692352008 (PD_AES_1)
[NesterovSolve] Iter:  330 overflow: 0.461 HPWL: 1692352008 (PD_AES_2)
[NesterovSolve] Iter:  340 overflow: 0.488 HPWL: 1708513301
[NesterovSolve] Iter:  340 overflow: 0.325 HPWL: 1708513301 (PD_AES_1)
[NesterovSolve] Iter:  340 overflow: 0.413 HPWL: 1708513301 (PD_AES_2)
[NesterovSolve] Iter:  350 overflow: 0.446 HPWL: 1728496705
[NesterovSolve] Iter:  350 overflow: 0.275 HPWL: 1728496705 (PD_AES_1)
[NesterovSolve] Iter:  350 overflow: 0.362 HPWL: 1728496705 (PD_AES_2)
[NesterovSolve] Iter:  360 overflow: 0.398 HPWL: 1748549455
[NesterovSolve] Iter:  360 overflow: 0.233 HPWL: 1748549455 (PD_AES_1)
[NesterovSolve] Iter:  360 overflow: 0.318 HPWL: 1748549455 (PD_AES_2)
[NesterovSolve] Iter:  370 overflow: 0.349 HPWL: 1772566856
[NesterovSolve] Iter:  370 overflow: 0.197 HPWL: 1772566856 (PD_AES_1)
[NesterovSolve] Iter:  370 overflow: 0.273 HPWL: 1772566856 (PD_AES_2)
[NesterovSolve] Iter:  380 overflow: 0.317 HPWL: 1785582785
[NesterovSolve] Iter:  380 overflow: 0.177 HPWL: 1785582785 (PD_AES_1)
[NesterovSolve] Iter:  380 overflow: 0.244 HPWL: 1785582785 (PD_AES_2)
[NesterovSolve] Iter:  390 overflow: 0.284 HPWL: 1797141329
[NesterovSolve] Iter:  390 overflow: 0.160 HPWL: 1797141329 (PD_AES_1)
[NesterovSolve] Iter:  390 overflow: 0.221 HPWL: 1797141329 (PD_AES_2)
[NesterovSolve] Iter:  400 overflow: 0.257 HPWL: 1808435400
[NesterovSolve] Iter:  400 overflow: 0.144 HPWL: 1808435400 (PD_AES_1)
[NesterovSolve] Iter:  400 overflow: 0.196 HPWL: 1808435400 (PD_AES_2)
[NesterovSolve] Iter:  410 overflow: 0.231 HPWL: 1819923293
[NesterovSolve] Iter:  410 overflow: 0.130 HPWL: 1819923293 (PD_AES_1)
[NesterovSolve] Iter:  410 overflow: 0.177 HPWL: 1819923293 (PD_AES_2)
[NesterovSolve] Iter:  420 overflow: 0.207 HPWL: 1831239711
[NesterovSolve] Iter:  420 overflow: 0.117 HPWL: 1831239711 (PD_AES_1)
[NesterovSolve] Iter:  420 overflow: 0.159 HPWL: 1831239711 (PD_AES_2)
[NesterovSolve] Iter:  430 overflow: 0.186 HPWL: 1839358875
[NesterovSolve] Iter:  430 overflow: 0.106 HPWL: 1839358875 (PD_AES_1)
[NesterovSolve] Iter:  430 overflow: 0.142 HPWL: 1839358875 (PD_AES_2)
[NesterovSolve] PowerDomain PD_AES_1 finished with Overflow: 0.099623
[NesterovSolve] Iter:  440 overflow: 0.168 HPWL: 1845692495
[NesterovSolve] Iter:  440 overflow: 0.128 HPWL: 1845692495 (PD_AES_2)
[NesterovSolve] Iter:  450 overflow: 0.151 HPWL: 1851570182
[NesterovSolve] Iter:  450 overflow: 0.116 HPWL: 1851570182 (PD_AES_2)
[NesterovSolve] Iter:  460 overflow: 0.134 HPWL: 1856101356
[NesterovSolve] Iter:  460 overflow: 0.104 HPWL: 1856101356 (PD_AES_2)
[NesterovSolve] PowerDomain PD_AES_2 finished with Overflow: 0.099774
[NesterovSolve] Iter:  470 overflow: 0.121 HPWL: 1859385171
[NesterovSolve] Iter:  480 overflow: 0.108 HPWL: 1861617603
[NesterovSolve] Finished with Overflow: 0.099267
Placement Analysis
---------------------------------
total displacement     135425.8 u
average displacement        2.6 u
max displacement          175.4 u
original HPWL         1863831.8 u
legalized HPWL        1969608.7 u
=======
[NesterovSolve] Iter:    1 overflow: 0.986 HPWL: 912537583
[NesterovSolve] Iter:    1 overflow: 0.995 HPWL: 912537583 (PD_AES_1)
[NesterovSolve] Iter:    1 overflow: 0.991 HPWL: 912537583 (PD_AES_2)
[NesterovSolve] Iter:   10 overflow: 0.969 HPWL: 1064235434
[NesterovSolve] Iter:   10 overflow: 0.966 HPWL: 1064235434 (PD_AES_1)
[NesterovSolve] Iter:   10 overflow: 0.936 HPWL: 1064235434 (PD_AES_2)
[NesterovSolve] Iter:   20 overflow: 0.963 HPWL: 1093046817
[NesterovSolve] Iter:   20 overflow: 0.976 HPWL: 1093046817 (PD_AES_1)
[NesterovSolve] Iter:   20 overflow: 0.922 HPWL: 1093046817 (PD_AES_2)
[NesterovSolve] Iter:   30 overflow: 0.966 HPWL: 1029696698
[NesterovSolve] Iter:   30 overflow: 0.975 HPWL: 1029696698 (PD_AES_1)
[NesterovSolve] Iter:   30 overflow: 0.928 HPWL: 1029696698 (PD_AES_2)
[NesterovSolve] Iter:   40 overflow: 0.969 HPWL: 970298761
[NesterovSolve] Iter:   40 overflow: 0.978 HPWL: 970298761 (PD_AES_1)
[NesterovSolve] Iter:   40 overflow: 0.932 HPWL: 970298761 (PD_AES_2)
[NesterovSolve] Iter:   50 overflow: 0.967 HPWL: 955320499
[NesterovSolve] Iter:   50 overflow: 0.987 HPWL: 955320499 (PD_AES_1)
[NesterovSolve] Iter:   50 overflow: 0.931 HPWL: 955320499 (PD_AES_2)
[NesterovSolve] Iter:   60 overflow: 0.967 HPWL: 922116525
[NesterovSolve] Iter:   60 overflow: 0.999 HPWL: 922116525 (PD_AES_1)
[NesterovSolve] Iter:   60 overflow: 0.933 HPWL: 922116525 (PD_AES_2)
[NesterovSolve] Iter:   70 overflow: 0.969 HPWL: 879606199
[NesterovSolve] Iter:   70 overflow: 1.000 HPWL: 879606199 (PD_AES_1)
[NesterovSolve] Iter:   70 overflow: 0.939 HPWL: 879606199 (PD_AES_2)
[NesterovSolve] Iter:   80 overflow: 0.968 HPWL: 841366605
[NesterovSolve] Iter:   80 overflow: 1.000 HPWL: 841366605 (PD_AES_1)
[NesterovSolve] Iter:   80 overflow: 0.942 HPWL: 841366605 (PD_AES_2)
[NesterovSolve] Iter:   90 overflow: 0.968 HPWL: 802418644
[NesterovSolve] Iter:   90 overflow: 1.000 HPWL: 802418644 (PD_AES_1)
[NesterovSolve] Iter:   90 overflow: 0.947 HPWL: 802418644 (PD_AES_2)
[NesterovSolve] Iter:  100 overflow: 0.967 HPWL: 770462056
[NesterovSolve] Iter:  100 overflow: 1.000 HPWL: 770462056 (PD_AES_1)
[NesterovSolve] Iter:  100 overflow: 0.952 HPWL: 770462056 (PD_AES_2)
[NesterovSolve] Iter:  110 overflow: 0.965 HPWL: 746246587
[NesterovSolve] Iter:  110 overflow: 1.000 HPWL: 746246587 (PD_AES_1)
[NesterovSolve] Iter:  110 overflow: 0.954 HPWL: 746246587 (PD_AES_2)
[NesterovSolve] Iter:  120 overflow: 0.963 HPWL: 725759527
[NesterovSolve] Iter:  120 overflow: 1.000 HPWL: 725759527 (PD_AES_1)
[NesterovSolve] Iter:  120 overflow: 0.956 HPWL: 725759527 (PD_AES_2)
[NesterovSolve] Iter:  130 overflow: 0.961 HPWL: 712290503
[NesterovSolve] Iter:  130 overflow: 1.000 HPWL: 712290503 (PD_AES_1)
[NesterovSolve] Iter:  130 overflow: 0.956 HPWL: 712290503 (PD_AES_2)
[NesterovSolve] Iter:  140 overflow: 0.958 HPWL: 707068423
[NesterovSolve] Iter:  140 overflow: 1.000 HPWL: 707068423 (PD_AES_1)
[NesterovSolve] Iter:  140 overflow: 0.957 HPWL: 707068423 (PD_AES_2)
[NesterovSolve] Iter:  150 overflow: 0.953 HPWL: 713283448
[NesterovSolve] Iter:  150 overflow: 1.000 HPWL: 713283448 (PD_AES_1)
[NesterovSolve] Iter:  150 overflow: 0.960 HPWL: 713283448 (PD_AES_2)
[NesterovSolve] Iter:  160 overflow: 0.948 HPWL: 730719182
[NesterovSolve] Iter:  160 overflow: 1.000 HPWL: 730719182 (PD_AES_1)
[NesterovSolve] Iter:  160 overflow: 0.962 HPWL: 730719182 (PD_AES_2)
[NesterovSolve] Iter:  170 overflow: 0.938 HPWL: 759073150
[NesterovSolve] Iter:  170 overflow: 1.000 HPWL: 759073150 (PD_AES_1)
[NesterovSolve] Iter:  170 overflow: 0.964 HPWL: 759073150 (PD_AES_2)
[NesterovSolve] Iter:  180 overflow: 0.922 HPWL: 800435623
[NesterovSolve] Iter:  180 overflow: 1.000 HPWL: 800435623 (PD_AES_1)
[NesterovSolve] Iter:  180 overflow: 0.963 HPWL: 800435623 (PD_AES_2)
[NesterovSolve] Iter:  190 overflow: 0.903 HPWL: 856484488
[NesterovSolve] Iter:  190 overflow: 1.000 HPWL: 856484488 (PD_AES_1)
[NesterovSolve] Iter:  190 overflow: 0.959 HPWL: 856484488 (PD_AES_2)
[NesterovSolve] Iter:  200 overflow: 0.886 HPWL: 926153633
[NesterovSolve] Iter:  200 overflow: 1.000 HPWL: 926153633 (PD_AES_1)
[NesterovSolve] Iter:  200 overflow: 0.943 HPWL: 926153633 (PD_AES_2)
[NesterovSolve] Iter:  210 overflow: 0.864 HPWL: 1003947169
[NesterovSolve] Iter:  210 overflow: 1.000 HPWL: 1003947169 (PD_AES_1)
[NesterovSolve] Iter:  210 overflow: 0.920 HPWL: 1003947169 (PD_AES_2)
[NesterovSolve] Iter:  220 overflow: 0.838 HPWL: 1133578626
[NesterovSolve] Iter:  220 overflow: 1.000 HPWL: 1133578626 (PD_AES_1)
[NesterovSolve] Iter:  220 overflow: 0.883 HPWL: 1133578626 (PD_AES_2)
[NesterovSolve] Iter:  230 overflow: 0.819 HPWL: 1399582051
[NesterovSolve] Iter:  230 overflow: 0.950 HPWL: 1399582051 (PD_AES_1)
[NesterovSolve] Iter:  230 overflow: 0.839 HPWL: 1399582051 (PD_AES_2)
[NesterovSolve] Iter:  240 overflow: 0.819 HPWL: 1631578357
[NesterovSolve] Iter:  240 overflow: 0.883 HPWL: 1631578357 (PD_AES_1)
[NesterovSolve] Iter:  240 overflow: 0.768 HPWL: 1631578357 (PD_AES_2)
[NesterovSolve] Iter:  250 overflow: 0.829 HPWL: 1750556013
[NesterovSolve] Iter:  250 overflow: 0.828 HPWL: 1750556013 (PD_AES_1)
[NesterovSolve] Iter:  250 overflow: 0.722 HPWL: 1750556013 (PD_AES_2)
[NesterovSolve] Iter:  260 overflow: 0.815 HPWL: 1719907200
[NesterovSolve] Iter:  260 overflow: 0.766 HPWL: 1719907200 (PD_AES_1)
[NesterovSolve] Iter:  260 overflow: 0.698 HPWL: 1719907200 (PD_AES_2)
[NesterovSolve] Iter:  270 overflow: 0.800 HPWL: 1746217455
[NesterovSolve] Iter:  270 overflow: 0.634 HPWL: 1746217455 (PD_AES_1)
[NesterovSolve] Iter:  270 overflow: 0.673 HPWL: 1746217455 (PD_AES_2)
[NesterovSolve] Iter:  280 overflow: 0.775 HPWL: 1691523930
[NesterovSolve] Iter:  280 overflow: 0.605 HPWL: 1691523930 (PD_AES_1)
[NesterovSolve] Iter:  280 overflow: 0.653 HPWL: 1691523930 (PD_AES_2)
[NesterovSolve] Iter:  290 overflow: 0.716 HPWL: 1699479753
[NesterovSolve] Iter:  290 overflow: 0.570 HPWL: 1699479753 (PD_AES_1)
[NesterovSolve] Iter:  290 overflow: 0.633 HPWL: 1699479753 (PD_AES_2)
[NesterovSolve] Iter:  300 overflow: 0.652 HPWL: 1681235775
[NesterovSolve] Iter:  300 overflow: 0.537 HPWL: 1681235775 (PD_AES_1)
[NesterovSolve] Iter:  300 overflow: 0.601 HPWL: 1681235775 (PD_AES_2)
[NesterovSolve] Iter:  310 overflow: 0.623 HPWL: 1674432085
[NesterovSolve] Iter:  310 overflow: 0.482 HPWL: 1674432085 (PD_AES_1)
[NesterovSolve] Iter:  310 overflow: 0.548 HPWL: 1674432085 (PD_AES_2)
[NesterovSolve] Iter:  320 overflow: 0.585 HPWL: 1677010615
[NesterovSolve] Iter:  320 overflow: 0.426 HPWL: 1677010615 (PD_AES_1)
[NesterovSolve] Iter:  320 overflow: 0.514 HPWL: 1677010615 (PD_AES_2)
[NesterovSolve] Iter:  330 overflow: 0.535 HPWL: 1685011307
[NesterovSolve] Iter:  330 overflow: 0.376 HPWL: 1685011307 (PD_AES_1)
[NesterovSolve] Iter:  330 overflow: 0.457 HPWL: 1685011307 (PD_AES_2)
[NesterovSolve] Iter:  340 overflow: 0.491 HPWL: 1702920948
[NesterovSolve] Iter:  340 overflow: 0.327 HPWL: 1702920948 (PD_AES_1)
[NesterovSolve] Iter:  340 overflow: 0.418 HPWL: 1702920948 (PD_AES_2)
[NesterovSolve] Iter:  350 overflow: 0.448 HPWL: 1726014553
[NesterovSolve] Iter:  350 overflow: 0.275 HPWL: 1726014553 (PD_AES_1)
[NesterovSolve] Iter:  350 overflow: 0.362 HPWL: 1726014553 (PD_AES_2)
[NesterovSolve] Iter:  360 overflow: 0.400 HPWL: 1746385795
[NesterovSolve] Iter:  360 overflow: 0.233 HPWL: 1746385795 (PD_AES_1)
[NesterovSolve] Iter:  360 overflow: 0.315 HPWL: 1746385795 (PD_AES_2)
[NesterovSolve] Iter:  370 overflow: 0.352 HPWL: 1770984257
[NesterovSolve] Iter:  370 overflow: 0.197 HPWL: 1770984257 (PD_AES_1)
[NesterovSolve] Iter:  370 overflow: 0.270 HPWL: 1770984257 (PD_AES_2)
[NesterovSolve] Iter:  380 overflow: 0.318 HPWL: 1782240131
[NesterovSolve] Iter:  380 overflow: 0.175 HPWL: 1782240131 (PD_AES_1)
[NesterovSolve] Iter:  380 overflow: 0.241 HPWL: 1782240131 (PD_AES_2)
[NesterovSolve] Iter:  390 overflow: 0.285 HPWL: 1793869916
[NesterovSolve] Iter:  390 overflow: 0.159 HPWL: 1793869916 (PD_AES_1)
[NesterovSolve] Iter:  390 overflow: 0.215 HPWL: 1793869916 (PD_AES_2)
[NesterovSolve] Iter:  400 overflow: 0.257 HPWL: 1806646390
[NesterovSolve] Iter:  400 overflow: 0.141 HPWL: 1806646390 (PD_AES_1)
[NesterovSolve] Iter:  400 overflow: 0.193 HPWL: 1806646390 (PD_AES_2)
[NesterovSolve] Iter:  410 overflow: 0.231 HPWL: 1817161283
[NesterovSolve] Iter:  410 overflow: 0.127 HPWL: 1817161283 (PD_AES_1)
[NesterovSolve] Iter:  410 overflow: 0.173 HPWL: 1817161283 (PD_AES_2)
[NesterovSolve] Iter:  420 overflow: 0.208 HPWL: 1826540736
[NesterovSolve] Iter:  420 overflow: 0.114 HPWL: 1826540736 (PD_AES_1)
[NesterovSolve] Iter:  420 overflow: 0.157 HPWL: 1826540736 (PD_AES_2)
[NesterovSolve] Iter:  430 overflow: 0.185 HPWL: 1834356298
[NesterovSolve] Iter:  430 overflow: 0.104 HPWL: 1834356298 (PD_AES_1)
[NesterovSolve] Iter:  430 overflow: 0.142 HPWL: 1834356298 (PD_AES_2)
[NesterovSolve] PowerDomain PD_AES_1 finished with Overflow: 0.099833
[NesterovSolve] Iter:  440 overflow: 0.166 HPWL: 1841149756
[NesterovSolve] Iter:  440 overflow: 0.127 HPWL: 1841149756 (PD_AES_2)
[NesterovSolve] Iter:  450 overflow: 0.149 HPWL: 1846434136
[NesterovSolve] Iter:  450 overflow: 0.114 HPWL: 1846434136 (PD_AES_2)
[NesterovSolve] Iter:  460 overflow: 0.134 HPWL: 1851585621
[NesterovSolve] Iter:  460 overflow: 0.104 HPWL: 1851585621 (PD_AES_2)
[NesterovSolve] PowerDomain PD_AES_2 finished with Overflow: 0.099815
[NesterovSolve] Iter:  470 overflow: 0.121 HPWL: 1854779839
[NesterovSolve] Iter:  480 overflow: 0.109 HPWL: 1857046140
[NesterovSolve] Finished with Overflow: 0.099973
Placement Analysis
---------------------------------
total displacement     135888.3 u
average displacement        2.6 u
max displacement          235.9 u
original HPWL         1859287.7 u
legalized HPWL        1963862.2 u
>>>>>>> 1d7f9158
delta HPWL                    6 %

Detailed placement improvement.
Importing netlist into detailed improver.
[INFO DPO-0100] Creating network with 51385 cells, 394 terminals, 51670 edges, 199033 pins, and 0 blockages.
[INFO DPO-0109] Network stats: inst 51779, edges 51670, pins 199033
[INFO DPO-0110] Number of regions is 3
[INFO DPO-0401] Setting random seed to 1.
[INFO DPO-0402] Setting maximum displacement 0 0 to 2708480 2708480 units.
[INFO DPO-0320] Collected 612 fixed cells.
[INFO DPO-0318] Collected 51385 single height cells.
[INFO DPO-0321] Collected 0 wide cells.
[INFO DPO-0322] Image (2300, 2720) - (1356540, 1354560)
[INFO DPO-0310] Assigned 51385 cells into segments.  Movement in X-direction is 0.000000, movement in Y-direction is 0.000000.
[INFO DPO-0313] Found 0 cells in wrong regions.
[INFO DPO-0315] Found 0 row alignment problems.
[INFO DPO-0314] Found 0 site alignment problems.
[INFO DPO-0311] Found 0 overlaps between adjacent cells.
[INFO DPO-0312] Found 0 edge spacing violations and 0 padding violations.
[INFO DPO-0303] Running algorithm for independent set matching.
[INFO DPO-0300] Set matching objective is wirelength.
<<<<<<< HEAD
[INFO DPO-0301] Pass   1 of matching; objective is 1.973952e+09.
[INFO DPO-0302] End of matching; objective is 1.968933e+09, improvement is 0.25 percent.
[INFO DPO-0303] Running algorithm for global swaps.
[INFO DPO-0306] Pass   1 of global swaps; hpwl is 1.946199e+09.
[INFO DPO-0306] Pass   2 of global swaps; hpwl is 1.941292e+09.
[INFO DPO-0307] End of global swaps; objective is 1.941292e+09, improvement is 1.40 percent.
[INFO DPO-0303] Running algorithm for vertical swaps.
[INFO DPO-0308] Pass   1 of vertical swaps; hpwl is 1.936051e+09.
[INFO DPO-0309] End of vertical swaps; objective is 1.936051e+09, improvement is 0.27 percent.
[INFO DPO-0303] Running algorithm for reordering.
[INFO DPO-0304] Pass   1 of reordering; objective is 1.921376e+09.
[INFO DPO-0305] End of reordering; objective is 1.921376e+09, improvement is 0.76 percent.
=======
[INFO DPO-0301] Pass   1 of matching; objective is 1.966722e+09.
[INFO DPO-0302] End of matching; objective is 1.961142e+09, improvement is 0.28 percent.
[INFO DPO-0303] Running algorithm for global swaps.
[INFO DPO-0306] Pass   1 of global swaps; hpwl is 1.938625e+09.
[INFO DPO-0306] Pass   2 of global swaps; hpwl is 1.933919e+09.
[INFO DPO-0307] End of global swaps; objective is 1.933919e+09, improvement is 1.39 percent.
[INFO DPO-0303] Running algorithm for vertical swaps.
[INFO DPO-0308] Pass   1 of vertical swaps; hpwl is 1.928565e+09.
[INFO DPO-0309] End of vertical swaps; objective is 1.928565e+09, improvement is 0.28 percent.
[INFO DPO-0303] Running algorithm for reordering.
[INFO DPO-0304] Pass   1 of reordering; objective is 1.913400e+09.
[INFO DPO-0305] End of reordering; objective is 1.913400e+09, improvement is 0.79 percent.
>>>>>>> 1d7f9158
[INFO DPO-0303] Running algorithm for random improvement.
[INFO DPO-0324] Random improver is using displacement generator.
[INFO DPO-0325] Random improver is using hpwl objective.
[INFO DPO-0326] Random improver cost string is (a).
<<<<<<< HEAD
[INFO DPO-0332] End of pass, Generator displacement called 1032860 times.
[INFO DPO-0335] Generator displacement, Cumulative attempts 1032860, swaps 703836, moves 268751 since last reset.
[INFO DPO-0333] End of pass, Objective hpwl, Initial cost 1.917646e+09, Scratch cost 1.906339e+09, Incremental cost 1.906339e+09, Mismatch? N
[INFO DPO-0338] End of pass, Total cost is 1.906339e+09.
[INFO DPO-0327] Pass   1 of random improver; improvement in cost is 0.59 percent.
[INFO DPO-0328] End of random improver; improvement is 0.589652 percent.
[INFO DPO-0380] Cell flipping.
[INFO DPO-0382] Changed 25895 cell orientations for row compatibility.
[INFO DPO-0383] Performed 16898 cell flips.
[INFO DPO-0384] End of flipping; objective is 1.892632e+09, improvement is 0.91 percent.
=======
[INFO DPO-0332] End of pass, Generator displacement called 1027700 times.
[INFO DPO-0335] Generator displacement, Cumulative attempts 1027700, swaps 701889, moves 267141 since last reset.
[INFO DPO-0333] End of pass, Objective hpwl, Initial cost 1.909712e+09, Scratch cost 1.898392e+09, Incremental cost 1.898392e+09, Mismatch? N
[INFO DPO-0338] End of pass, Total cost is 1.898392e+09.
[INFO DPO-0327] Pass   1 of random improver; improvement in cost is 0.59 percent.
[INFO DPO-0328] End of random improver; improvement is 0.592759 percent.
[INFO DPO-0380] Cell flipping.
[INFO DPO-0382] Changed 25728 cell orientations for row compatibility.
[INFO DPO-0383] Performed 16599 cell flips.
[INFO DPO-0384] End of flipping; objective is 1.885571e+09, improvement is 0.87 percent.
>>>>>>> 1d7f9158
[INFO DPO-0313] Found 0 cells in wrong regions.
[INFO DPO-0315] Found 0 row alignment problems.
[INFO DPO-0314] Found 0 site alignment problems.
[INFO DPO-0311] Found 0 overlaps between adjacent cells.
[INFO DPO-0312] Found 0 edge spacing violations and 0 padding violations.
Detailed Improvement Results
------------------------------------------
<<<<<<< HEAD
Original HPWL          1969608.7 u
Final HPWL             1884306.1 u
Delta HPWL                  -4.3 %
=======
Original HPWL          1963862.2 u
Final HPWL             1877416.5 u
Delta HPWL                  -4.4 %
>>>>>>> 1d7f9158

No differences found.<|MERGE_RESOLUTION|>--- conflicted
+++ resolved
@@ -89,158 +89,6 @@
 [INFO GPL-0028] BinCnt:       256    256
 [INFO GPL-0029] BinSize: (  5.290  5.281 )
 [INFO GPL-0030] NumBins: 65536
-<<<<<<< HEAD
-[NesterovSolve] Iter:    1 overflow: 0.985 HPWL: 916494739
-[NesterovSolve] Iter:    1 overflow: 0.994 HPWL: 916494739 (PD_AES_1)
-[NesterovSolve] Iter:    1 overflow: 0.993 HPWL: 916494739 (PD_AES_2)
-[NesterovSolve] Iter:   10 overflow: 0.967 HPWL: 1046126431
-[NesterovSolve] Iter:   10 overflow: 0.965 HPWL: 1046126431 (PD_AES_1)
-[NesterovSolve] Iter:   10 overflow: 0.940 HPWL: 1046126431 (PD_AES_2)
-[NesterovSolve] Iter:   20 overflow: 0.962 HPWL: 1098294182
-[NesterovSolve] Iter:   20 overflow: 0.975 HPWL: 1098294182 (PD_AES_1)
-[NesterovSolve] Iter:   20 overflow: 0.920 HPWL: 1098294182 (PD_AES_2)
-[NesterovSolve] Iter:   30 overflow: 0.966 HPWL: 1030398448
-[NesterovSolve] Iter:   30 overflow: 0.975 HPWL: 1030398448 (PD_AES_1)
-[NesterovSolve] Iter:   30 overflow: 0.928 HPWL: 1030398448 (PD_AES_2)
-[NesterovSolve] Iter:   40 overflow: 0.969 HPWL: 970854270
-[NesterovSolve] Iter:   40 overflow: 0.978 HPWL: 970854270 (PD_AES_1)
-[NesterovSolve] Iter:   40 overflow: 0.932 HPWL: 970854270 (PD_AES_2)
-[NesterovSolve] Iter:   50 overflow: 0.967 HPWL: 955797509
-[NesterovSolve] Iter:   50 overflow: 0.987 HPWL: 955797509 (PD_AES_1)
-[NesterovSolve] Iter:   50 overflow: 0.931 HPWL: 955797509 (PD_AES_2)
-[NesterovSolve] Iter:   60 overflow: 0.967 HPWL: 922323930
-[NesterovSolve] Iter:   60 overflow: 0.999 HPWL: 922323930 (PD_AES_1)
-[NesterovSolve] Iter:   60 overflow: 0.933 HPWL: 922323930 (PD_AES_2)
-[NesterovSolve] Iter:   70 overflow: 0.969 HPWL: 879953097
-[NesterovSolve] Iter:   70 overflow: 1.000 HPWL: 879953097 (PD_AES_1)
-[NesterovSolve] Iter:   70 overflow: 0.939 HPWL: 879953097 (PD_AES_2)
-[NesterovSolve] Iter:   80 overflow: 0.968 HPWL: 841844788
-[NesterovSolve] Iter:   80 overflow: 1.000 HPWL: 841844788 (PD_AES_1)
-[NesterovSolve] Iter:   80 overflow: 0.942 HPWL: 841844788 (PD_AES_2)
-[NesterovSolve] Iter:   90 overflow: 0.967 HPWL: 802904899
-[NesterovSolve] Iter:   90 overflow: 1.000 HPWL: 802904899 (PD_AES_1)
-[NesterovSolve] Iter:   90 overflow: 0.947 HPWL: 802904899 (PD_AES_2)
-[NesterovSolve] Iter:  100 overflow: 0.967 HPWL: 770471471
-[NesterovSolve] Iter:  100 overflow: 1.000 HPWL: 770471471 (PD_AES_1)
-[NesterovSolve] Iter:  100 overflow: 0.952 HPWL: 770471471 (PD_AES_2)
-[NesterovSolve] Iter:  110 overflow: 0.965 HPWL: 746014066
-[NesterovSolve] Iter:  110 overflow: 1.000 HPWL: 746014066 (PD_AES_1)
-[NesterovSolve] Iter:  110 overflow: 0.953 HPWL: 746014066 (PD_AES_2)
-[NesterovSolve] Iter:  120 overflow: 0.963 HPWL: 725705205
-[NesterovSolve] Iter:  120 overflow: 1.000 HPWL: 725705205 (PD_AES_1)
-[NesterovSolve] Iter:  120 overflow: 0.955 HPWL: 725705205 (PD_AES_2)
-[NesterovSolve] Iter:  130 overflow: 0.961 HPWL: 712239847
-[NesterovSolve] Iter:  130 overflow: 1.000 HPWL: 712239847 (PD_AES_1)
-[NesterovSolve] Iter:  130 overflow: 0.955 HPWL: 712239847 (PD_AES_2)
-[NesterovSolve] Iter:  140 overflow: 0.957 HPWL: 706904756
-[NesterovSolve] Iter:  140 overflow: 1.000 HPWL: 706904756 (PD_AES_1)
-[NesterovSolve] Iter:  140 overflow: 0.957 HPWL: 706904756 (PD_AES_2)
-[NesterovSolve] Iter:  150 overflow: 0.953 HPWL: 713044610
-[NesterovSolve] Iter:  150 overflow: 1.000 HPWL: 713044610 (PD_AES_1)
-[NesterovSolve] Iter:  150 overflow: 0.958 HPWL: 713044610 (PD_AES_2)
-[NesterovSolve] Iter:  160 overflow: 0.948 HPWL: 729467816
-[NesterovSolve] Iter:  160 overflow: 1.000 HPWL: 729467816 (PD_AES_1)
-[NesterovSolve] Iter:  160 overflow: 0.961 HPWL: 729467816 (PD_AES_2)
-[NesterovSolve] Iter:  170 overflow: 0.938 HPWL: 755736085
-[NesterovSolve] Iter:  170 overflow: 1.000 HPWL: 755736085 (PD_AES_1)
-[NesterovSolve] Iter:  170 overflow: 0.962 HPWL: 755736085 (PD_AES_2)
-[NesterovSolve] Iter:  180 overflow: 0.923 HPWL: 794975144
-[NesterovSolve] Iter:  180 overflow: 1.000 HPWL: 794975144 (PD_AES_1)
-[NesterovSolve] Iter:  180 overflow: 0.961 HPWL: 794975144 (PD_AES_2)
-[NesterovSolve] Iter:  190 overflow: 0.903 HPWL: 849186104
-[NesterovSolve] Iter:  190 overflow: 1.000 HPWL: 849186104 (PD_AES_1)
-[NesterovSolve] Iter:  190 overflow: 0.957 HPWL: 849186104 (PD_AES_2)
-[NesterovSolve] Iter:  200 overflow: 0.886 HPWL: 918685683
-[NesterovSolve] Iter:  200 overflow: 1.000 HPWL: 918685683 (PD_AES_1)
-[NesterovSolve] Iter:  200 overflow: 0.940 HPWL: 918685683 (PD_AES_2)
-[NesterovSolve] Iter:  210 overflow: 0.863 HPWL: 1002163820
-[NesterovSolve] Iter:  210 overflow: 1.000 HPWL: 1002163820 (PD_AES_1)
-[NesterovSolve] Iter:  210 overflow: 0.918 HPWL: 1002163820 (PD_AES_2)
-[NesterovSolve] Iter:  220 overflow: 0.838 HPWL: 1134932407
-[NesterovSolve] Iter:  220 overflow: 0.999 HPWL: 1134932407 (PD_AES_1)
-[NesterovSolve] Iter:  220 overflow: 0.881 HPWL: 1134932407 (PD_AES_2)
-[NesterovSolve] Iter:  230 overflow: 0.820 HPWL: 1400030747
-[NesterovSolve] Iter:  230 overflow: 0.950 HPWL: 1400030747 (PD_AES_1)
-[NesterovSolve] Iter:  230 overflow: 0.836 HPWL: 1400030747 (PD_AES_2)
-[NesterovSolve] Iter:  240 overflow: 0.819 HPWL: 1627620292
-[NesterovSolve] Iter:  240 overflow: 0.885 HPWL: 1627620292 (PD_AES_1)
-[NesterovSolve] Iter:  240 overflow: 0.764 HPWL: 1627620292 (PD_AES_2)
-[NesterovSolve] Iter:  250 overflow: 0.828 HPWL: 1730036752
-[NesterovSolve] Iter:  250 overflow: 0.838 HPWL: 1730036752 (PD_AES_1)
-[NesterovSolve] Iter:  250 overflow: 0.723 HPWL: 1730036752 (PD_AES_2)
-[NesterovSolve] Iter:  260 overflow: 0.817 HPWL: 1739061369
-[NesterovSolve] Iter:  260 overflow: 0.766 HPWL: 1739061369 (PD_AES_1)
-[NesterovSolve] Iter:  260 overflow: 0.698 HPWL: 1739061369 (PD_AES_2)
-[NesterovSolve] Iter:  270 overflow: 0.799 HPWL: 1740819129
-[NesterovSolve] Iter:  270 overflow: 0.637 HPWL: 1740819129 (PD_AES_1)
-[NesterovSolve] Iter:  270 overflow: 0.672 HPWL: 1740819129 (PD_AES_2)
-[NesterovSolve] Iter:  280 overflow: 0.777 HPWL: 1688665605
-[NesterovSolve] Iter:  280 overflow: 0.600 HPWL: 1688665605 (PD_AES_1)
-[NesterovSolve] Iter:  280 overflow: 0.650 HPWL: 1688665605 (PD_AES_2)
-[NesterovSolve] Iter:  290 overflow: 0.713 HPWL: 1702581908
-[NesterovSolve] Iter:  290 overflow: 0.574 HPWL: 1702581908 (PD_AES_1)
-[NesterovSolve] Iter:  290 overflow: 0.638 HPWL: 1702581908 (PD_AES_2)
-[NesterovSolve] Iter:  300 overflow: 0.651 HPWL: 1682035717
-[NesterovSolve] Iter:  300 overflow: 0.537 HPWL: 1682035717 (PD_AES_1)
-[NesterovSolve] Iter:  300 overflow: 0.606 HPWL: 1682035717 (PD_AES_2)
-[NesterovSolve] Iter:  310 overflow: 0.626 HPWL: 1661748211
-[NesterovSolve] Iter:  310 overflow: 0.482 HPWL: 1661748211 (PD_AES_1)
-[NesterovSolve] Iter:  310 overflow: 0.550 HPWL: 1661748211 (PD_AES_2)
-[NesterovSolve] Iter:  320 overflow: 0.581 HPWL: 1677889283
-[NesterovSolve] Iter:  320 overflow: 0.432 HPWL: 1677889283 (PD_AES_1)
-[NesterovSolve] Iter:  320 overflow: 0.520 HPWL: 1677889283 (PD_AES_2)
-[NesterovSolve] Iter:  330 overflow: 0.532 HPWL: 1692352008
-[NesterovSolve] Iter:  330 overflow: 0.379 HPWL: 1692352008 (PD_AES_1)
-[NesterovSolve] Iter:  330 overflow: 0.461 HPWL: 1692352008 (PD_AES_2)
-[NesterovSolve] Iter:  340 overflow: 0.488 HPWL: 1708513301
-[NesterovSolve] Iter:  340 overflow: 0.325 HPWL: 1708513301 (PD_AES_1)
-[NesterovSolve] Iter:  340 overflow: 0.413 HPWL: 1708513301 (PD_AES_2)
-[NesterovSolve] Iter:  350 overflow: 0.446 HPWL: 1728496705
-[NesterovSolve] Iter:  350 overflow: 0.275 HPWL: 1728496705 (PD_AES_1)
-[NesterovSolve] Iter:  350 overflow: 0.362 HPWL: 1728496705 (PD_AES_2)
-[NesterovSolve] Iter:  360 overflow: 0.398 HPWL: 1748549455
-[NesterovSolve] Iter:  360 overflow: 0.233 HPWL: 1748549455 (PD_AES_1)
-[NesterovSolve] Iter:  360 overflow: 0.318 HPWL: 1748549455 (PD_AES_2)
-[NesterovSolve] Iter:  370 overflow: 0.349 HPWL: 1772566856
-[NesterovSolve] Iter:  370 overflow: 0.197 HPWL: 1772566856 (PD_AES_1)
-[NesterovSolve] Iter:  370 overflow: 0.273 HPWL: 1772566856 (PD_AES_2)
-[NesterovSolve] Iter:  380 overflow: 0.317 HPWL: 1785582785
-[NesterovSolve] Iter:  380 overflow: 0.177 HPWL: 1785582785 (PD_AES_1)
-[NesterovSolve] Iter:  380 overflow: 0.244 HPWL: 1785582785 (PD_AES_2)
-[NesterovSolve] Iter:  390 overflow: 0.284 HPWL: 1797141329
-[NesterovSolve] Iter:  390 overflow: 0.160 HPWL: 1797141329 (PD_AES_1)
-[NesterovSolve] Iter:  390 overflow: 0.221 HPWL: 1797141329 (PD_AES_2)
-[NesterovSolve] Iter:  400 overflow: 0.257 HPWL: 1808435400
-[NesterovSolve] Iter:  400 overflow: 0.144 HPWL: 1808435400 (PD_AES_1)
-[NesterovSolve] Iter:  400 overflow: 0.196 HPWL: 1808435400 (PD_AES_2)
-[NesterovSolve] Iter:  410 overflow: 0.231 HPWL: 1819923293
-[NesterovSolve] Iter:  410 overflow: 0.130 HPWL: 1819923293 (PD_AES_1)
-[NesterovSolve] Iter:  410 overflow: 0.177 HPWL: 1819923293 (PD_AES_2)
-[NesterovSolve] Iter:  420 overflow: 0.207 HPWL: 1831239711
-[NesterovSolve] Iter:  420 overflow: 0.117 HPWL: 1831239711 (PD_AES_1)
-[NesterovSolve] Iter:  420 overflow: 0.159 HPWL: 1831239711 (PD_AES_2)
-[NesterovSolve] Iter:  430 overflow: 0.186 HPWL: 1839358875
-[NesterovSolve] Iter:  430 overflow: 0.106 HPWL: 1839358875 (PD_AES_1)
-[NesterovSolve] Iter:  430 overflow: 0.142 HPWL: 1839358875 (PD_AES_2)
-[NesterovSolve] PowerDomain PD_AES_1 finished with Overflow: 0.099623
-[NesterovSolve] Iter:  440 overflow: 0.168 HPWL: 1845692495
-[NesterovSolve] Iter:  440 overflow: 0.128 HPWL: 1845692495 (PD_AES_2)
-[NesterovSolve] Iter:  450 overflow: 0.151 HPWL: 1851570182
-[NesterovSolve] Iter:  450 overflow: 0.116 HPWL: 1851570182 (PD_AES_2)
-[NesterovSolve] Iter:  460 overflow: 0.134 HPWL: 1856101356
-[NesterovSolve] Iter:  460 overflow: 0.104 HPWL: 1856101356 (PD_AES_2)
-[NesterovSolve] PowerDomain PD_AES_2 finished with Overflow: 0.099774
-[NesterovSolve] Iter:  470 overflow: 0.121 HPWL: 1859385171
-[NesterovSolve] Iter:  480 overflow: 0.108 HPWL: 1861617603
-[NesterovSolve] Finished with Overflow: 0.099267
-Placement Analysis
----------------------------------
-total displacement     135425.8 u
-average displacement        2.6 u
-max displacement          175.4 u
-original HPWL         1863831.8 u
-legalized HPWL        1969608.7 u
-=======
 [NesterovSolve] Iter:    1 overflow: 0.986 HPWL: 912537583
 [NesterovSolve] Iter:    1 overflow: 0.995 HPWL: 912537583 (PD_AES_1)
 [NesterovSolve] Iter:    1 overflow: 0.991 HPWL: 912537583 (PD_AES_2)
@@ -391,7 +239,6 @@
 max displacement          235.9 u
 original HPWL         1859287.7 u
 legalized HPWL        1963862.2 u
->>>>>>> 1d7f9158
 delta HPWL                    6 %
 
 Detailed placement improvement.
@@ -413,20 +260,6 @@
 [INFO DPO-0312] Found 0 edge spacing violations and 0 padding violations.
 [INFO DPO-0303] Running algorithm for independent set matching.
 [INFO DPO-0300] Set matching objective is wirelength.
-<<<<<<< HEAD
-[INFO DPO-0301] Pass   1 of matching; objective is 1.973952e+09.
-[INFO DPO-0302] End of matching; objective is 1.968933e+09, improvement is 0.25 percent.
-[INFO DPO-0303] Running algorithm for global swaps.
-[INFO DPO-0306] Pass   1 of global swaps; hpwl is 1.946199e+09.
-[INFO DPO-0306] Pass   2 of global swaps; hpwl is 1.941292e+09.
-[INFO DPO-0307] End of global swaps; objective is 1.941292e+09, improvement is 1.40 percent.
-[INFO DPO-0303] Running algorithm for vertical swaps.
-[INFO DPO-0308] Pass   1 of vertical swaps; hpwl is 1.936051e+09.
-[INFO DPO-0309] End of vertical swaps; objective is 1.936051e+09, improvement is 0.27 percent.
-[INFO DPO-0303] Running algorithm for reordering.
-[INFO DPO-0304] Pass   1 of reordering; objective is 1.921376e+09.
-[INFO DPO-0305] End of reordering; objective is 1.921376e+09, improvement is 0.76 percent.
-=======
 [INFO DPO-0301] Pass   1 of matching; objective is 1.966722e+09.
 [INFO DPO-0302] End of matching; objective is 1.961142e+09, improvement is 0.28 percent.
 [INFO DPO-0303] Running algorithm for global swaps.
@@ -439,23 +272,10 @@
 [INFO DPO-0303] Running algorithm for reordering.
 [INFO DPO-0304] Pass   1 of reordering; objective is 1.913400e+09.
 [INFO DPO-0305] End of reordering; objective is 1.913400e+09, improvement is 0.79 percent.
->>>>>>> 1d7f9158
 [INFO DPO-0303] Running algorithm for random improvement.
 [INFO DPO-0324] Random improver is using displacement generator.
 [INFO DPO-0325] Random improver is using hpwl objective.
 [INFO DPO-0326] Random improver cost string is (a).
-<<<<<<< HEAD
-[INFO DPO-0332] End of pass, Generator displacement called 1032860 times.
-[INFO DPO-0335] Generator displacement, Cumulative attempts 1032860, swaps 703836, moves 268751 since last reset.
-[INFO DPO-0333] End of pass, Objective hpwl, Initial cost 1.917646e+09, Scratch cost 1.906339e+09, Incremental cost 1.906339e+09, Mismatch? N
-[INFO DPO-0338] End of pass, Total cost is 1.906339e+09.
-[INFO DPO-0327] Pass   1 of random improver; improvement in cost is 0.59 percent.
-[INFO DPO-0328] End of random improver; improvement is 0.589652 percent.
-[INFO DPO-0380] Cell flipping.
-[INFO DPO-0382] Changed 25895 cell orientations for row compatibility.
-[INFO DPO-0383] Performed 16898 cell flips.
-[INFO DPO-0384] End of flipping; objective is 1.892632e+09, improvement is 0.91 percent.
-=======
 [INFO DPO-0332] End of pass, Generator displacement called 1027700 times.
 [INFO DPO-0335] Generator displacement, Cumulative attempts 1027700, swaps 701889, moves 267141 since last reset.
 [INFO DPO-0333] End of pass, Objective hpwl, Initial cost 1.909712e+09, Scratch cost 1.898392e+09, Incremental cost 1.898392e+09, Mismatch? N
@@ -466,7 +286,6 @@
 [INFO DPO-0382] Changed 25728 cell orientations for row compatibility.
 [INFO DPO-0383] Performed 16599 cell flips.
 [INFO DPO-0384] End of flipping; objective is 1.885571e+09, improvement is 0.87 percent.
->>>>>>> 1d7f9158
 [INFO DPO-0313] Found 0 cells in wrong regions.
 [INFO DPO-0315] Found 0 row alignment problems.
 [INFO DPO-0314] Found 0 site alignment problems.
@@ -474,14 +293,8 @@
 [INFO DPO-0312] Found 0 edge spacing violations and 0 padding violations.
 Detailed Improvement Results
 ------------------------------------------
-<<<<<<< HEAD
-Original HPWL          1969608.7 u
-Final HPWL             1884306.1 u
-Delta HPWL                  -4.3 %
-=======
 Original HPWL          1963862.2 u
 Final HPWL             1877416.5 u
 Delta HPWL                  -4.4 %
->>>>>>> 1d7f9158
 
 No differences found.