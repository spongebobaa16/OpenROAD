--- conflicted
+++ resolved
@@ -1485,15 +1485,10 @@
       // Union fanins sets of fanin vertices
       if(vertex_fanins_.find(fanin) != vertex_fanins_.end()) {
         std::unordered_map<Pin*, int> macro_fanin = vertex_fanins_[fanin];
-<<<<<<< HEAD
-        for (auto fanin_pin : macro_fanin)
-          addFanin(vertex, fanin_pin.first, fanin_pin.second);
-=======
         std::unordered_map<Pin*, int>::iterator map_iter = macro_fanin.begin();
         for(; map_iter != macro_fanin.end(); map_iter++) {
           addFanin(vertex, map_iter->first, map_iter->second);
         }
->>>>>>> 8dac1678
       }
     }
     bfs.enqueueAdjacentVertices(vertex);
@@ -1602,14 +1597,6 @@
           continue;
        
         std::unordered_map<Pin*, int> pin_fanins = vertex_fanins_[vertex];
-<<<<<<< HEAD
-        for (auto pin_fanin : pin_fanins)
-          virtual_vertex_map_[sink_id][pin_fanin.first] = 1;
-      }
-    }
-
-    for (auto virtual_vertex : virtual_vertex_map_) {
-=======
         std::unordered_map<Pin*, int>::iterator map_it = pin_fanins.begin();
         for(; map_it != pin_fanins.end(); map_it++) {
           virtual_vertex_map_[sink_id][map_it->first] = 1;
@@ -1620,7 +1607,6 @@
     unordered_map<int, unordered_map<Pin*, int> >::iterator virtual_vertex_iter = virtual_vertex_map_.begin();
     for(; virtual_vertex_iter != virtual_vertex_map_.end(); virtual_vertex_iter++)
     {
->>>>>>> 8dac1678
       int src_id = 0;
       for (auto pin_fanin : virtual_vertex.second) {
         std::string src_pin_name = network->pathName(pin_fanin.first);
@@ -1645,14 +1631,6 @@
       if(vertex_fanins_.find(vertex) == vertex_fanins_.end())
         continue;
       std::unordered_map<Pin*, int> pin_fanins = vertex_fanins_[vertex];
-<<<<<<< HEAD
-      for (auto pin_fanin : pin_fanins)
-        virtual_vertex_map_[sink_id][pin_fanin.first] = 1;
-    }
-  }
-
-  for (auto virtual_vertex : virtual_vertex_map_) {
-=======
       std::unordered_map<Pin*, int>::iterator map_it = pin_fanins.begin();
       for(; map_it != pin_fanins.end(); map_it++) {
         virtual_vertex_map_[sink_id][map_it->first] = 1;
@@ -1664,7 +1642,6 @@
   unordered_map<int, unordered_map<Pin*, int> >::iterator virtual_vertex_iter = virtual_vertex_map_.begin();
   for(; virtual_vertex_iter != virtual_vertex_map_.end(); virtual_vertex_iter++)
   {
->>>>>>> 8dac1678
     int src_id = 0;
     for (auto pin_fanin : virtual_vertex.second) {
       std::string src_pin_name = network->pathName(pin_fanin.first);
@@ -1678,19 +1655,12 @@
   }
   
 
-<<<<<<< HEAD
-  for (auto virtual_timing : virtual_timing_map_) {
-    int src_id = virtual_timing.first;
-    unordered_map<int, int> sinks = virtual_timing.second;
-    for (auto sink : sinks) {
-=======
   unordered_map<int, unordered_map<int, int> >::iterator map_iter = virtual_timing_map_.begin();
   for(; map_iter != virtual_timing_map_.end(); map_iter++) {
     int src_id = map_iter->first;
     unordered_map<int, int> sinks = map_iter->second;
     unordered_map<int, int>::iterator map_it = sinks.begin();
     for(; map_it != sinks.end(); map_it++) {
->>>>>>> 8dac1678
       float level_weight = weight;
       bool src_io = src_id <= bundled_io_map_.size();
       bool sink_io = sink.first <= bundled_io_map_.size();
