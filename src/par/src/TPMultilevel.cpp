///////////////////////////////////////////////////////////////////////////
//
// BSD 3-Clause License
//
// Copyright (c) 2022, The Regents of the University of California
// All rights reserved.
//
// Redistribution and use in source and binary forms, with or without
// modification, are permitted provided that the following conditions are met:
//
// * Redistributions of source code must retain the above copyright notice, this
//   list of conditions and the following disclaimer.
//
// * Redistributions in binary form must reproduce the above copyright notice,
//   this list of conditions and the following disclaimer in the documentation
//   and/or other materials provided with the distribution.
//
// * Neither the name of the copyright holder nor the names of its
//   contributors may be used to endorse or promote products derived from
//   this software without specific prior written permission.
//
// THIS SOFTWARE IS PROVIDED BY THE COPYRIGHT HOLDERS AND CONTRIBUTORS "AS IS"
// AND ANY EXPRESS OR IMPLIED WARRANTIES, INCLUDING, BUT NOT LIMITED TO, THE
// IMPLIED WARRANTIES OF MERCHANTABILITY AND FITNESS FOR A PARTICULAR PURPOSE
// ARE DISCLAIMED. IN NO EVENT SHALL THE COPYRIGHT HOLDER OR CONTRIBUTORS BE
// LIABLE FOR ANY DIRECT, INDIRECT, INCIDENTAL, SPECIAL, EXEMPLARY, OR
// CONSEQUENTIAL DAMAGES (INCLUDING, BUT NOT LIMITED TO, PROCUREMENT OF
// SUBSTITUTE GOODS OR SERVICES; LOSS OF USE, DATA, OR PROFITS; OR BUSINESS
// INTERRUPTION) HOWEVER CAUSED AND ON ANY THEORY OF LIABILITY, WHETHER IN
// CONTRACT, STRICT LIABILITY, OR TORT (INCLUDING NEGLIGENCE OR OTHERWISE)
// ARISING IN ANY WAY OUT OF THE USE OF THIS SOFTWARE, EVEN IF ADVISED OF THE
// POSSIBILITY OF SUCH DAMAGE.
//
///////////////////////////////////////////////////////////////////////////////

#include "TPMultilevel.h"

#include <functional>
#include <queue>

#include "TPEvaluator.h"
#include "TPHypergraph.h"
#include "TPPartitioner.h"
#include "utl/Logger.h"

using utl::PAR;

namespace par {

// Main function
// here the hgraph should not be const
// Because our slack-rebudgeting algorithm will change hgraph
std::vector<int> TPmultilevelPartitioner::Partition(
    HGraphPtr hgraph,
    const MATRIX<float>& upper_block_balance,
    const MATRIX<float>& lower_block_balance) const
{
  // Main implementation
  // Step 1: run initial partitioning with different random seed
  // Step 2: run cut-overlay clustering to enhance the solution
  // Step 3: Guided v-cycle

  // Step 1: run initial partitioning with different random seed
  // In experiments, we observe that the benefits of increasing number of
  // vcycles is very limited. However, the quality of solutions will change a
  // lot with different random seed
  MATRIX<int> top_solutions;
  float best_cost = std::numeric_limits<float>::max();
  int best_solution_id = -1;
  for (int id = 0; id < num_coarsen_solutions_; id++) {
    coarsener_->IncreaseRandomSeed();
    top_solutions.push_back(
        SingleLevelPartition(hgraph, upper_block_balance, lower_block_balance));
    const float cost
        = evaluator_->CutEvaluator(hgraph, top_solutions.back(), false).first;
    if (cost <= best_cost) {
      best_cost = cost;
      best_solution_id = id;
    }
  }

  logger_->report("[INFO] Finish Candidate Solutions Generation");

  // Step 2: run cut-overlay clustering to enhance the solution
  std::vector<int> best_solution = CutOverlayILPPart(hgraph,
                                                     upper_block_balance,
                                                     lower_block_balance,
                                                     top_solutions,
                                                     best_solution_id);

  logger_->report(
      "[INFO] Finish Cut-Overlay Clustering and Optimal Partitioning");

  // Step 3: Guided v-cycle. Note that hgraph has been updated.
  // The best_solution will be refined.
  // The initial value of best solution will be used to guide the coarsening
  // process and use as the initial solution
  if (v_cycle_flag_ == true) {
    VcycleRefinement(
        hgraph, upper_block_balance, lower_block_balance, best_solution);
  }

  logger_->report("[INFO] Finish Vcycle Refinement");

  return best_solution;
}

// Private functions (Utilities)

// Run single-level partitioning
std::vector<int> TPmultilevelPartitioner::SingleLevelPartition(
    HGraphPtr hgraph,
    const MATRIX<float>& upper_block_balance,
    const MATRIX<float>& lower_block_balance) const
{
  // Step 1: run coarsening
  // Step 2: run initial partitioning
  // Step 3: run refinement
  // Step 4: cut-overlay clustering and ILP-based partitioning

  // Step 1: run coarsening
  TP_coarse_graph_ptrs hierarchy = coarsener_->LazyFirstChoice(hgraph);

  // Step 2: run initial partitioning
  HGraphPtr coarsest_hgraph = hierarchy.back();

  // pick top num_best_initial_solutions_ solutions from
  // num_initial_random_solutions_ solutions
  // here we reserve num_vertices_ for each top_solution
  MATRIX<int> top_solutions;
  for (int i = 0; i < num_best_initial_solutions_; i++) {
    std::vector<int> solution{};
    top_solutions.push_back(solution);
    top_solutions.back().reserve(hgraph->num_vertices_);  // reserve the size
  }
  int best_solution_id = -1;
  InitialPartition(coarsest_hgraph,
                   upper_block_balance,
                   lower_block_balance,
                   top_solutions,
                   best_solution_id);

  // Step 3: run refinement
  // Here we need to do rebugetting on the best solution
  RefinePartition(hierarchy,
                  upper_block_balance,
                  lower_block_balance,
                  top_solutions,
                  best_solution_id);

  // Step 4: cut-overlay clustering and ILP-based partitioning
  // Perform cut-overlay clustering and ILP-based partitioning
  // The ILP-based partitioning uses top_solutions[best_solution_id] as a hint,
  // such that the runtime can be signficantly reduced
  return CutOverlayILPPart(hgraph,
                           upper_block_balance,
                           lower_block_balance,
                           top_solutions,
                           best_solution_id);
}

// Use the initial solution as the community feature
// Call Vcycle refinement
void TPmultilevelPartitioner::VcycleRefinement(
    HGraphPtr hgraph,
    const MATRIX<float>& upper_block_balance,
    const MATRIX<float>& lower_block_balance,
    std::vector<int>& best_solution) const
{
  MATRIX<int> candidate_solutions;
  candidate_solutions.push_back(best_solution);
  for (int num_cycles = 0; num_cycles < max_num_vcycle_; num_cycles++) {
    // use the initial solution as the community feature
    hgraph->community_flag_ = true;
    hgraph->community_attr_ = best_solution;
    best_solution = SingleCycleRefinement(
        hgraph, upper_block_balance, lower_block_balance);
    candidate_solutions.push_back(best_solution);
    const float cost
        = evaluator_->CutEvaluator(hgraph, best_solution, false).first;
    logger_->report("[INFO][V-cycle Refinement] num_cycles = {}, cutcost = {}",
                    num_cycles,
                    cost);
  }

  // Perform Cut-overlay clustering and ILP-based partitioning
  best_solution
      = CutOverlayILPPart(hgraph,
                          upper_block_balance,
                          lower_block_balance,
                          candidate_solutions,
                          static_cast<int>(candidate_solutions.size()) - 1);
}

// Single Vcycle Refinement
std::vector<int> TPmultilevelPartitioner::SingleCycleRefinement(
    HGraphPtr hgraph,
    const MATRIX<float>& upper_block_balance,
    const MATRIX<float>& lower_block_balance) const
{
  // Step 1: run coarsening
  // Step 2: run refinement

  // Step 1: run coarsening
  TP_coarse_graph_ptrs hierarchy = coarsener_->LazyFirstChoice(hgraph);

  // Step 2: run initial refinement
  HGraphPtr coarsest_hgraph = hierarchy.back();
  MATRIX<int> top_solutions{coarsest_hgraph->community_attr_};
  int best_solution_id = 0;  // only one solution
  if (coarsest_hgraph->num_vertices_ <= num_vertices_threshold_ilp_) {
    partitioner_->Partition(coarsest_hgraph,
                            upper_block_balance,
                            lower_block_balance,
                            top_solutions[best_solution_id],
                            PartitionType::INIT_DIRECT_ILP);
  }
  // Here we need to do rebugetting on the best solution
  RefinePartition(hierarchy,
                  upper_block_balance,
                  lower_block_balance,
                  top_solutions,
                  best_solution_id);

  return top_solutions[best_solution_id];
}

// Generate initial partitioning
// Include random partitioning, Vile partitioning and ILP partitioning
void TPmultilevelPartitioner::InitialPartition(
    const HGraphPtr hgraph,
    const MATRIX<float>& upper_block_balance,
    const MATRIX<float>& lower_block_balance,
    MATRIX<int>& top_initial_solutions,
    int& best_solution_id) const
{
  logger_->report(
      "======================================================================");
  logger_->report("[STATUS] Initial Partitioning ");
  logger_->report(
      "======================================================================");
  std::mt19937 gen;
  gen.seed(seed_);
  std::uniform_real_distribution<> dist(0.0, 1.0);
  std::vector<float> initial_solutions_cost;
  std::vector<bool>
      initial_solutions_flag;  // if the solutions statisfy balance constraint
  MATRIX<int> initial_solutions;
  if (hgraph->num_vertices_ <= num_vertices_threshold_ilp_) {
    // random partitioning + Vile + ILP
<<<<<<< HEAD
    initial_solutions.resize(num_initial_random_solutions_ + 2);
  } else {
    // random partitioning + Vile
    initial_solutions.resize(num_initial_random_solutions_ + 1);
  }
  // We need k_way_fm_refiner to generate a balanced partitioning
  k_way_fm_refiner_->SetMaxMove(hgraph->num_vertices_);
  // generate random seed
  for (int i = 0; i < num_initial_random_solutions_; ++i) {
    const int seed = std::numeric_limits<int>::max() * dist(gen);
    auto& solution = initial_solutions[i];
    // call random partitioning
    partitioner_->SetRandomSeed(seed);
    partitioner_->Partition(hgraph,
                            upper_block_balance,
                            lower_block_balance,
                            solution,
                            PartitionType::INIT_RANDOM);
    // call FM refiner to improve the solution
    k_way_fm_refiner_->Refine(
        hgraph, upper_block_balance, lower_block_balance, solution);
    const std::pair<float, MATRIX<float>> token
        = evaluator_->CutEvaluator(hgraph, solution, true);
    initial_solutions_cost.push_back(token.first);
    // Here we only check the upper bound to make sure more possible solutions
    initial_solutions_flag.push_back(token.second <= upper_block_balance);
    logger_->report(
        "[INIT-PART] {} :: Random part cutcost = {}, balance_flag = {}",
        i,
        initial_solutions_cost.back(),
        initial_solutions_flag.back());
  }
  // Vile partitioning. Vile partitioning needs refiner to generated a balanced
  // partitioning
  auto& vile_solution = initial_solutions[num_initial_random_solutions_];
  partitioner_->Partition(hgraph,
                          upper_block_balance,
                          lower_block_balance,
                          vile_solution,
                          PartitionType::INIT_VILE);
  // We need k_way_fm_refiner to generate a balanced partitioning
  k_way_fm_refiner_->Refine(
      hgraph, upper_block_balance, lower_block_balance, vile_solution);
  k_way_fm_refiner_->RestoreDefaultParameters();
  const std::pair<float, MATRIX<float>> vile_token
      = evaluator_->CutEvaluator(hgraph, vile_solution, true);
  initial_solutions_cost.push_back(vile_token.first);
  initial_solutions_flag.push_back(vile_token.second <= upper_block_balance);
  logger_->report("[INIT-PART] :: VILE part cutcost = {}, balance_flag = {}",
                  initial_solutions_cost.back(),
                  initial_solutions_flag.back());
  // ILP partitioning
  if (hgraph->num_vertices_ <= num_vertices_threshold_ilp_) {
    auto& ilp_solution = initial_solutions.back();
    // Use previous best solution as a starting point
    int ilp_solution_id = 0;
    float ilp_solution_cost = std::numeric_limits<float>::max();
    for (auto id = 0; id < initial_solutions_cost.size(); id++) {
      if (initial_solutions_flag[id] == true
          && initial_solutions_cost[id] < ilp_solution_cost) {
        ilp_solution_id = id;
        ilp_solution_cost = initial_solutions_cost[id];
      }
    }
    ilp_solution = initial_solutions[ilp_solution_id];
    partitioner_->Partition(hgraph,
                            upper_block_balance,
                            lower_block_balance,
                            ilp_solution,
                            PartitionType::INIT_DIRECT_ILP);
    const std::pair<float, MATRIX<float>> ilp_token
        = evaluator_->CutEvaluator(hgraph, ilp_solution, true);
    initial_solutions_cost.push_back(ilp_token.first);
    initial_solutions_flag.push_back(ilp_token.second <= upper_block_balance);
    logger_->report("[INIT-PART] :: ILP part cutcost = {}, balance_flag = {}",
                    initial_solutions_cost.back(),
                    initial_solutions_flag.back());
  }
  // sort the solutions based on cost
  std::vector<int> solution_ids(initial_solutions_cost.size(), 0);
  std::iota(solution_ids.begin(), solution_ids.end(), 0);
  // define compare function
  auto lambda_sort_criteria = [&](int& x, int& y) -> bool {
    return initial_solutions_cost[x] < initial_solutions_cost[y];
  };
  std::sort(solution_ids.begin(), solution_ids.end(), lambda_sort_criteria);
  // pick the top num_best_initial_solutions_ solutions
  // while satisfying the balance constraint
  int num_chosen_best_init_solution = 0;
  float best_initial_cost = 0.0;
  std::vector<bool> visited_solution_flag(solution_ids.size(), false);
  for (auto id : solution_ids) {
    if (initial_solutions_flag[id] == true) {
      top_initial_solutions[num_chosen_best_init_solution]
          = initial_solutions[id];
      visited_solution_flag[id] = true;
      num_chosen_best_init_solution++;
      if (num_chosen_best_init_solution == 1) {
        best_initial_cost = initial_solutions_cost[id];
      }
      if (num_chosen_best_init_solution >= num_best_initial_solutions_) {
        break;
      }
    }
  }

  if (num_chosen_best_init_solution < num_best_initial_solutions_) {
    for (auto id : solution_ids) {
      if (visited_solution_flag[id] == false) {
        top_initial_solutions[num_chosen_best_init_solution]
            = initial_solutions[id];
        visited_solution_flag[id] = true;
        num_chosen_best_init_solution++;
        if (num_chosen_best_init_solution >= num_best_initial_solutions_) {
          break;
        }
      }
    }
  }

  /*
  // Check if there are some valid solutions
  if (num_chosen_best_init_solution == 0) {
    num_chosen_best_init_solution++;
    top_initial_solutions[0] = initial_solutions[solution_ids[0]];
  }
  */

  // remove invalid solution
  while (top_initial_solutions.size() > num_chosen_best_init_solution) {
    top_initial_solutions.pop_back();
  }
  logger_->report("[INFO] Number of chosen best initial solutions = {}",
                  num_chosen_best_init_solution);
  best_solution_id = 0;  // the first one is the best one
  logger_->report("[INIT-PART] :: Best initial cutcost {}", best_initial_cost);
}

// Refine the solutions in top_solutions in parallel with multi-threading
// the top_solutions and best_solution_id will be updated during this process
void TPmultilevelPartitioner::RefinePartition(
    TP_coarse_graph_ptrs hierarchy,
    const MATRIX<float>& upper_block_balance,
    const MATRIX<float>& lower_block_balance,
    MATRIX<int>& top_solutions,
    int& best_solution_id) const
{
  if (hierarchy.size() <= 1) {
    return;  // no need to refine.
  }

  int num_level = 0;
  // rebudget based on the best solution
  auto hgraph_iter = hierarchy.rbegin();
  while (hgraph_iter != hierarchy.rend()) {
    HGraphPtr coarse_hgraph = *hgraph_iter;
    hgraph_iter++;
    if (hgraph_iter == hierarchy.rend()) {
      return;
    }
    HGraphPtr hgraph = *hgraph_iter;
    // convert the solution in coarse_hgraph to the solution of hgraph
    for (auto i = 0; i < top_solutions.size(); i++) {
      std::vector<int> refined_solution;
      refined_solution.resize(hgraph->num_vertices_);
      for (int cluster_id = 0; cluster_id < coarse_hgraph->num_vertices_;
           cluster_id++) {
        const int part_id = top_solutions[i][cluster_id];
        for (const auto& v : coarse_hgraph->vertex_c_attr_[cluster_id]) {
          refined_solution[v] = part_id;
        }
      }
      top_solutions[i] = refined_solution;
    }

    // Parallel refine all the solutions
    std::vector<std::thread> threads;
    for (auto i = 0; i < top_solutions.size(); i++) {
      threads.push_back(std::thread(&par::TPmultilevelPartitioner::CallRefiner,
                                    this,
                                    hgraph,
                                    std::ref(upper_block_balance),
                                    std::ref(lower_block_balance),
                                    std::ref(top_solutions[i])));
    }
    for (auto& th : threads) {
      th.join();
    }
    threads.clear();

    // update the best_solution_id
    float best_cost = std::numeric_limits<float>::max();
    for (auto i = 0; i < top_solutions.size(); i++) {
      const float cost
          = evaluator_->CutEvaluator(hgraph, top_solutions[i], true).first;
      if (best_cost > cost) {
        best_cost = cost;
        best_solution_id = i;
=======
    initial_solutions.resize(num_initial_random_solutions_  * 2 + 2);
  } else {
    // random partitioning + Vile
    initial_solutions.resize(num_initial_random_solutions_  * 2 + 1);
  }
  // We need k_way_fm_refiner to generate a balanced partitioning
  k_way_fm_refiner_->SetMaxMove(hgraph->num_vertices_);
  // generate random seed
  for (int i = 0; i < num_initial_random_solutions_; ++i) {
    const int seed = std::numeric_limits<int>::max() * dist(gen);
    auto& solution = initial_solutions[i];
    // call random partitioning
    partitioner_->SetRandomSeed(seed);
    partitioner_->Partition(hgraph,
                            upper_block_balance,
                            lower_block_balance,
                            solution,
                            PartitionType::INIT_RANDOM);
    // call FM refiner to improve the solution
    k_way_fm_refiner_->Refine(
        hgraph, upper_block_balance, lower_block_balance, solution);
    const std::pair<float, MATRIX<float>> token
        = evaluator_->CutEvaluator(hgraph, solution, true);
    initial_solutions_cost.push_back(token.first);
    // Here we only check the upper bound to make sure more possible solutions
    initial_solutions_flag.push_back(token.second <= upper_block_balance);
    logger_->report(
        "[INIT-PART] {} :: Random part cutcost = {}, balance_flag = {}",
        i,
        initial_solutions_cost.back(),
        initial_solutions_flag.back());
  }
  // generate random vile solution
  for (int i = 0; i < num_initial_random_solutions_; ++i) {
    const int seed = std::numeric_limits<int>::max() * dist(gen);
    auto& solution = initial_solutions[i + num_initial_random_solutions_];
    // call random partitioning
    partitioner_->SetRandomSeed(seed);
    partitioner_->Partition(hgraph,
                            upper_block_balance,
                            lower_block_balance,
                            solution,
                            PartitionType::INIT_RANDOM_VILE);
    // call FM refiner to improve the solution
    k_way_fm_refiner_->Refine(
        hgraph, upper_block_balance, lower_block_balance, solution);
    const std::pair<float, MATRIX<float>> token
        = evaluator_->CutEvaluator(hgraph, solution, true);
    initial_solutions_cost.push_back(token.first);
    // Here we only check the upper bound to make sure more possible solutions
    initial_solutions_flag.push_back(token.second <= upper_block_balance);
    logger_->report(
        "[INIT-PART] {} :: Random VILE part cutcost = {}, balance_flag = {}",
        i,
        initial_solutions_cost.back(),
        initial_solutions_flag.back());
  }

  // Vile partitioning. Vile partitioning needs refiner to generated a balanced
  // partitioning
  auto& vile_solution = initial_solutions[num_initial_random_solutions_ * 2];
  partitioner_->Partition(hgraph,
                          upper_block_balance,
                          lower_block_balance,
                          vile_solution,
                          PartitionType::INIT_VILE);
  // We need k_way_fm_refiner to generate a balanced partitioning
  k_way_fm_refiner_->Refine(
      hgraph, upper_block_balance, lower_block_balance, vile_solution);
  k_way_fm_refiner_->RestoreDefaultParameters();
  const std::pair<float, MATRIX<float>> vile_token
      = evaluator_->CutEvaluator(hgraph, vile_solution, true);
  initial_solutions_cost.push_back(vile_token.first);
  initial_solutions_flag.push_back(vile_token.second <= upper_block_balance);
  logger_->report("[INIT-PART] :: VILE part cutcost = {}, balance_flag = {}",
                  initial_solutions_cost.back(),
                  initial_solutions_flag.back());
  // ILP partitioning
  if (hgraph->num_vertices_ <= num_vertices_threshold_ilp_) {
    auto& ilp_solution = initial_solutions.back();
    // Use previous best solution as a starting point
    int ilp_solution_id = 0;
    float ilp_solution_cost = std::numeric_limits<float>::max();
    for (auto id = 0; id < initial_solutions_cost.size(); id++) {
      if (initial_solutions_flag[id] == true
          && initial_solutions_cost[id] < ilp_solution_cost) {
        ilp_solution_id = id;
        ilp_solution_cost = initial_solutions_cost[id];
      }
    }
    ilp_solution = initial_solutions[ilp_solution_id];
    partitioner_->Partition(hgraph,
                            upper_block_balance,
                            lower_block_balance,
                            ilp_solution,
                            PartitionType::INIT_DIRECT_ILP);
    const std::pair<float, MATRIX<float>> ilp_token
        = evaluator_->CutEvaluator(hgraph, ilp_solution, true);
    initial_solutions_cost.push_back(ilp_token.first);
    initial_solutions_flag.push_back(ilp_token.second <= upper_block_balance);
    logger_->report("[INIT-PART] :: ILP part cutcost = {}, balance_flag = {}",
                    initial_solutions_cost.back(),
                    initial_solutions_flag.back());
  }
  // sort the solutions based on cost
  std::vector<int> solution_ids(initial_solutions_cost.size(), 0);
  std::iota(solution_ids.begin(), solution_ids.end(), 0);
  // define compare function
  auto lambda_sort_criteria = [&](int& x, int& y) -> bool {
    return initial_solutions_cost[x] < initial_solutions_cost[y];
  };
  std::sort(solution_ids.begin(), solution_ids.end(), lambda_sort_criteria);
  // pick the top num_best_initial_solutions_ solutions
  // while satisfying the balance constraint
  int num_chosen_best_init_solution = 0;
  float best_initial_cost = 0.0;
  std::vector<bool> visited_solution_flag(solution_ids.size(), false);
  for (auto id : solution_ids) {
    if (initial_solutions_flag[id] == true) {
      top_initial_solutions[num_chosen_best_init_solution]
          = initial_solutions[id];
      visited_solution_flag[id] = true;
      num_chosen_best_init_solution++;
      if (num_chosen_best_init_solution == 1) {
        best_initial_cost = initial_solutions_cost[id];
      }
      if (num_chosen_best_init_solution >= num_best_initial_solutions_) {
        break;
      }
    }
  }

  if (num_chosen_best_init_solution < num_best_initial_solutions_) {
    for (auto id : solution_ids) {
      if (visited_solution_flag[id] == false) {
        top_initial_solutions[num_chosen_best_init_solution]
            = initial_solutions[id];
        visited_solution_flag[id] = true;
        num_chosen_best_init_solution++;
        if (num_chosen_best_init_solution >= num_best_initial_solutions_) {
          break;
        }
      }
    }
  }

  // remove invalid solution
  while (top_initial_solutions.size() > num_chosen_best_init_solution) {
    top_initial_solutions.pop_back();
  }
  
  logger_->report("[INFO] Number of chosen best initial solutions = {}",
                  num_chosen_best_init_solution);
  best_solution_id = 0;  // the first one is the best one
  logger_->report("[INIT-PART] :: Best initial cutcost {}", best_initial_cost);
}

// Refine the solutions in top_solutions in parallel with multi-threading
// the top_solutions and best_solution_id will be updated during this process
void TPmultilevelPartitioner::RefinePartition(
    TP_coarse_graph_ptrs hierarchy,
    const MATRIX<float>& upper_block_balance,
    const MATRIX<float>& lower_block_balance,
    MATRIX<int>& top_solutions,
    int& best_solution_id) const
{
  if (hierarchy.size() <= 1) {
    return;  // no need to refine.
  }

  int num_level = 0;
  // rebudget based on the best solution
  auto hgraph_iter = hierarchy.rbegin();
  while (hgraph_iter != hierarchy.rend()) {
    HGraphPtr coarse_hgraph = *hgraph_iter;
    hgraph_iter++;
    if (hgraph_iter == hierarchy.rend()) {
      return;
    }
    HGraphPtr hgraph = *hgraph_iter;
    
    // convert the solution in coarse_hgraph to the solution of hgraph
    for (auto i = 0; i < top_solutions.size(); i++) {
      std::vector<int> refined_solution;
      refined_solution.resize(hgraph->num_vertices_);
      for (int cluster_id = 0; cluster_id < coarse_hgraph->num_vertices_;
           cluster_id++) {
        const int part_id = top_solutions[i][cluster_id];
        for (const auto& v : coarse_hgraph->vertex_c_attr_[cluster_id]) {
          refined_solution[v] = part_id;
        }
>>>>>>> 27412ff2
      }
      top_solutions[i] = refined_solution;
    }

    // Parallel refine all the solutions
    std::vector<std::thread> threads;
    for (auto i = 0; i < top_solutions.size(); i++) {
      threads.push_back(std::thread(&par::TPmultilevelPartitioner::CallRefiner,
                                    this,
                                    hgraph,
                                    std::ref(upper_block_balance),
                                    std::ref(lower_block_balance),
                                    std::ref(top_solutions[i])));
    }
<<<<<<< HEAD
=======
    for (auto& th : threads) {
      th.join();
    }
    threads.clear();

    // update the best_solution_id
    float best_cost = std::numeric_limits<float>::max();
    for (auto i = 0; i < top_solutions.size(); i++) {
      const float cost
          = evaluator_->CutEvaluator(hgraph, top_solutions[i], true).first;
      if (best_cost > cost) {
        best_cost = cost;
        best_solution_id = i;
      }
    }
>>>>>>> 27412ff2
    logger_->report(
        "[Refinement] Level {} :: num_vertices = {}, num_hyperedges = {},"
        " cutcost = {}, best_solution_id = {}",
        ++num_level,
        hgraph->num_vertices_,
        hgraph->num_hyperedges_,
        best_cost,
        best_solution_id);
  }
}

// Refine function
// k_way_pm_refinement,
// k_way_fm_refinement and greedy refinement
void TPmultilevelPartitioner::CallRefiner(
    const HGraphPtr hgraph,
    const MATRIX<float>& upper_block_balance,
    const MATRIX<float>& lower_block_balance,
    std::vector<int>& solution) const
{
  if (num_parts_ > 1) {  // Pair-wise FM only used for multi-way partitioning
    k_way_pm_refiner_->Refine(
        hgraph, upper_block_balance, lower_block_balance, solution);
  }
  k_way_fm_refiner_->Refine(
      hgraph, upper_block_balance, lower_block_balance, solution);
  greedy_refiner_->Refine(
      hgraph, upper_block_balance, lower_block_balance, solution);
}

// Perform cut-overlay clustering and ILP-based partitioning
// The ILP-based partitioning uses top_solutions[best_solution_id] as a hint,
// such that the runtime can be signficantly reduced
std::vector<int> TPmultilevelPartitioner::CutOverlayILPPart(
    const HGraphPtr hgraph,
    const MATRIX<float>& upper_block_balance,
    const MATRIX<float>& lower_block_balance,
    const MATRIX<int>& top_solutions,
    int best_solution_id) const
{
  std::vector<int> optimal_solution = top_solutions[best_solution_id];
  std::vector<int> vertex_cluster_vec(hgraph->num_vertices_, -1);
  // check if the hyperedge is cut by solutions
  std::vector<bool> hyperedge_mask(hgraph->num_hyperedges_, false);
  for (const auto& solution : top_solutions) {
    for (int e = 0; e < hgraph->num_hyperedges_; e++) {
      if (hyperedge_mask[e] == true) {
        continue;  // This hyperedge has been cut
      }
      const int start_idx = hgraph->eptr_[e];
      const int end_idx = hgraph->eptr_[e + 1];
      const int block_id = solution[hgraph->eind_[start_idx]];
      for (int idx = start_idx + 1; idx < end_idx; idx++) {
        if (solution[hgraph->eind_[idx]] != block_id) {
          hyperedge_mask[e] = true;
          break;  // end this hyperedge
        }
      }
    }
  }

  // pre-order BFS to traverse the hypergraph
  auto lambda_detect_connected_components = [&](int v, int cluster_id) -> void {
    std::queue<int> wavefront;
    wavefront.push(v);
    while (wavefront.empty() == false) {
      const int u = wavefront.front();
      wavefront.pop();
      const int start_idx = hgraph->vptr_[u];
      const int end_idx = hgraph->vptr_[u + 1];
      for (int idx = start_idx; idx < end_idx; idx++) {
        const int e = hgraph->vind_[idx];
        if (hyperedge_mask[e] == true) {
          continue;  // this hyperedge has been cut
        }
        for (auto v_idx = hgraph->eptr_[e]; v_idx < hgraph->eptr_[e + 1];
             v_idx++) {
          const int v_nbr = hgraph->eind_[v_idx];  // vertex v_nbr
          if (vertex_cluster_vec[v_nbr] == -1) {
            vertex_cluster_vec[v_nbr] = cluster_id;
            wavefront.push(v_nbr);
          }
        }
      }
    }
  };

  // detect the connected components and mask each connected component as a
  // cluster
  int cluster_id = -1;
  // map the initial optimal solution to the solution of clustered hgraph
  std::vector<int> init_solution;
  for (int v = 0; v < hgraph->num_vertices_; v++) {
    if (vertex_cluster_vec[v] == -1) {
      vertex_cluster_vec[v] = ++cluster_id;
      init_solution.push_back(top_solutions[best_solution_id][v]);
      lambda_detect_connected_components(v, cluster_id);
    }
  }

  const int num_clusters = cluster_id + 1;
  std::vector<std::vector<int>> cluster_attr;
  cluster_attr.reserve(num_clusters);
  for (int id = 0; id < num_clusters; id++) {
    std::vector<int> group_cluster{};
    cluster_attr.push_back(group_cluster);
  }
  for (int v = 0; v < hgraph->num_vertices_; v++) {
    cluster_attr[vertex_cluster_vec[v]].push_back(v);
  }

  // Call ILP-based partitioning
  HGraphPtr clustered_hgraph = coarsener_->GroupVertices(hgraph, cluster_attr);
  logger_->report(
      "[INFO] Cut-Overlay Clustering : num_vertices = {}, num_hyperedges = {}",
      clustered_hgraph->num_vertices_,
      clustered_hgraph->num_hyperedges_);

  if (num_clusters <= num_vertices_threshold_ilp_) {
    partitioner_->Partition(clustered_hgraph,
                            upper_block_balance,
                            lower_block_balance,
                            init_solution,
                            PartitionType::INIT_DIRECT_ILP);
  } else {
    clustered_hgraph->community_flag_ = true;
    clustered_hgraph->community_attr_ = init_solution;
    init_solution = SingleCycleRefinement(
        clustered_hgraph, upper_block_balance, lower_block_balance);
  }

  // map the solution back to the original hypergraph
  for (int c_id = 0; c_id < clustered_hgraph->num_vertices_; c_id++) {
    const int block_id = init_solution[c_id];
    for (const auto& v : clustered_hgraph->vertex_c_attr_[c_id]) {
      optimal_solution[v] = block_id;
    }
  }

  logger_->report("[INFO] Statistics of cut-overlay solution:");
  evaluator_->CutEvaluator(hgraph, optimal_solution, true);
  return optimal_solution;
}

}  // namespace par<|MERGE_RESOLUTION|>--- conflicted
+++ resolved
@@ -248,206 +248,6 @@
   MATRIX<int> initial_solutions;
   if (hgraph->num_vertices_ <= num_vertices_threshold_ilp_) {
     // random partitioning + Vile + ILP
-<<<<<<< HEAD
-    initial_solutions.resize(num_initial_random_solutions_ + 2);
-  } else {
-    // random partitioning + Vile
-    initial_solutions.resize(num_initial_random_solutions_ + 1);
-  }
-  // We need k_way_fm_refiner to generate a balanced partitioning
-  k_way_fm_refiner_->SetMaxMove(hgraph->num_vertices_);
-  // generate random seed
-  for (int i = 0; i < num_initial_random_solutions_; ++i) {
-    const int seed = std::numeric_limits<int>::max() * dist(gen);
-    auto& solution = initial_solutions[i];
-    // call random partitioning
-    partitioner_->SetRandomSeed(seed);
-    partitioner_->Partition(hgraph,
-                            upper_block_balance,
-                            lower_block_balance,
-                            solution,
-                            PartitionType::INIT_RANDOM);
-    // call FM refiner to improve the solution
-    k_way_fm_refiner_->Refine(
-        hgraph, upper_block_balance, lower_block_balance, solution);
-    const std::pair<float, MATRIX<float>> token
-        = evaluator_->CutEvaluator(hgraph, solution, true);
-    initial_solutions_cost.push_back(token.first);
-    // Here we only check the upper bound to make sure more possible solutions
-    initial_solutions_flag.push_back(token.second <= upper_block_balance);
-    logger_->report(
-        "[INIT-PART] {} :: Random part cutcost = {}, balance_flag = {}",
-        i,
-        initial_solutions_cost.back(),
-        initial_solutions_flag.back());
-  }
-  // Vile partitioning. Vile partitioning needs refiner to generated a balanced
-  // partitioning
-  auto& vile_solution = initial_solutions[num_initial_random_solutions_];
-  partitioner_->Partition(hgraph,
-                          upper_block_balance,
-                          lower_block_balance,
-                          vile_solution,
-                          PartitionType::INIT_VILE);
-  // We need k_way_fm_refiner to generate a balanced partitioning
-  k_way_fm_refiner_->Refine(
-      hgraph, upper_block_balance, lower_block_balance, vile_solution);
-  k_way_fm_refiner_->RestoreDefaultParameters();
-  const std::pair<float, MATRIX<float>> vile_token
-      = evaluator_->CutEvaluator(hgraph, vile_solution, true);
-  initial_solutions_cost.push_back(vile_token.first);
-  initial_solutions_flag.push_back(vile_token.second <= upper_block_balance);
-  logger_->report("[INIT-PART] :: VILE part cutcost = {}, balance_flag = {}",
-                  initial_solutions_cost.back(),
-                  initial_solutions_flag.back());
-  // ILP partitioning
-  if (hgraph->num_vertices_ <= num_vertices_threshold_ilp_) {
-    auto& ilp_solution = initial_solutions.back();
-    // Use previous best solution as a starting point
-    int ilp_solution_id = 0;
-    float ilp_solution_cost = std::numeric_limits<float>::max();
-    for (auto id = 0; id < initial_solutions_cost.size(); id++) {
-      if (initial_solutions_flag[id] == true
-          && initial_solutions_cost[id] < ilp_solution_cost) {
-        ilp_solution_id = id;
-        ilp_solution_cost = initial_solutions_cost[id];
-      }
-    }
-    ilp_solution = initial_solutions[ilp_solution_id];
-    partitioner_->Partition(hgraph,
-                            upper_block_balance,
-                            lower_block_balance,
-                            ilp_solution,
-                            PartitionType::INIT_DIRECT_ILP);
-    const std::pair<float, MATRIX<float>> ilp_token
-        = evaluator_->CutEvaluator(hgraph, ilp_solution, true);
-    initial_solutions_cost.push_back(ilp_token.first);
-    initial_solutions_flag.push_back(ilp_token.second <= upper_block_balance);
-    logger_->report("[INIT-PART] :: ILP part cutcost = {}, balance_flag = {}",
-                    initial_solutions_cost.back(),
-                    initial_solutions_flag.back());
-  }
-  // sort the solutions based on cost
-  std::vector<int> solution_ids(initial_solutions_cost.size(), 0);
-  std::iota(solution_ids.begin(), solution_ids.end(), 0);
-  // define compare function
-  auto lambda_sort_criteria = [&](int& x, int& y) -> bool {
-    return initial_solutions_cost[x] < initial_solutions_cost[y];
-  };
-  std::sort(solution_ids.begin(), solution_ids.end(), lambda_sort_criteria);
-  // pick the top num_best_initial_solutions_ solutions
-  // while satisfying the balance constraint
-  int num_chosen_best_init_solution = 0;
-  float best_initial_cost = 0.0;
-  std::vector<bool> visited_solution_flag(solution_ids.size(), false);
-  for (auto id : solution_ids) {
-    if (initial_solutions_flag[id] == true) {
-      top_initial_solutions[num_chosen_best_init_solution]
-          = initial_solutions[id];
-      visited_solution_flag[id] = true;
-      num_chosen_best_init_solution++;
-      if (num_chosen_best_init_solution == 1) {
-        best_initial_cost = initial_solutions_cost[id];
-      }
-      if (num_chosen_best_init_solution >= num_best_initial_solutions_) {
-        break;
-      }
-    }
-  }
-
-  if (num_chosen_best_init_solution < num_best_initial_solutions_) {
-    for (auto id : solution_ids) {
-      if (visited_solution_flag[id] == false) {
-        top_initial_solutions[num_chosen_best_init_solution]
-            = initial_solutions[id];
-        visited_solution_flag[id] = true;
-        num_chosen_best_init_solution++;
-        if (num_chosen_best_init_solution >= num_best_initial_solutions_) {
-          break;
-        }
-      }
-    }
-  }
-
-  /*
-  // Check if there are some valid solutions
-  if (num_chosen_best_init_solution == 0) {
-    num_chosen_best_init_solution++;
-    top_initial_solutions[0] = initial_solutions[solution_ids[0]];
-  }
-  */
-
-  // remove invalid solution
-  while (top_initial_solutions.size() > num_chosen_best_init_solution) {
-    top_initial_solutions.pop_back();
-  }
-  logger_->report("[INFO] Number of chosen best initial solutions = {}",
-                  num_chosen_best_init_solution);
-  best_solution_id = 0;  // the first one is the best one
-  logger_->report("[INIT-PART] :: Best initial cutcost {}", best_initial_cost);
-}
-
-// Refine the solutions in top_solutions in parallel with multi-threading
-// the top_solutions and best_solution_id will be updated during this process
-void TPmultilevelPartitioner::RefinePartition(
-    TP_coarse_graph_ptrs hierarchy,
-    const MATRIX<float>& upper_block_balance,
-    const MATRIX<float>& lower_block_balance,
-    MATRIX<int>& top_solutions,
-    int& best_solution_id) const
-{
-  if (hierarchy.size() <= 1) {
-    return;  // no need to refine.
-  }
-
-  int num_level = 0;
-  // rebudget based on the best solution
-  auto hgraph_iter = hierarchy.rbegin();
-  while (hgraph_iter != hierarchy.rend()) {
-    HGraphPtr coarse_hgraph = *hgraph_iter;
-    hgraph_iter++;
-    if (hgraph_iter == hierarchy.rend()) {
-      return;
-    }
-    HGraphPtr hgraph = *hgraph_iter;
-    // convert the solution in coarse_hgraph to the solution of hgraph
-    for (auto i = 0; i < top_solutions.size(); i++) {
-      std::vector<int> refined_solution;
-      refined_solution.resize(hgraph->num_vertices_);
-      for (int cluster_id = 0; cluster_id < coarse_hgraph->num_vertices_;
-           cluster_id++) {
-        const int part_id = top_solutions[i][cluster_id];
-        for (const auto& v : coarse_hgraph->vertex_c_attr_[cluster_id]) {
-          refined_solution[v] = part_id;
-        }
-      }
-      top_solutions[i] = refined_solution;
-    }
-
-    // Parallel refine all the solutions
-    std::vector<std::thread> threads;
-    for (auto i = 0; i < top_solutions.size(); i++) {
-      threads.push_back(std::thread(&par::TPmultilevelPartitioner::CallRefiner,
-                                    this,
-                                    hgraph,
-                                    std::ref(upper_block_balance),
-                                    std::ref(lower_block_balance),
-                                    std::ref(top_solutions[i])));
-    }
-    for (auto& th : threads) {
-      th.join();
-    }
-    threads.clear();
-
-    // update the best_solution_id
-    float best_cost = std::numeric_limits<float>::max();
-    for (auto i = 0; i < top_solutions.size(); i++) {
-      const float cost
-          = evaluator_->CutEvaluator(hgraph, top_solutions[i], true).first;
-      if (best_cost > cost) {
-        best_cost = cost;
-        best_solution_id = i;
-=======
     initial_solutions.resize(num_initial_random_solutions_  * 2 + 2);
   } else {
     // random partitioning + Vile
@@ -639,7 +439,6 @@
         for (const auto& v : coarse_hgraph->vertex_c_attr_[cluster_id]) {
           refined_solution[v] = part_id;
         }
->>>>>>> 27412ff2
       }
       top_solutions[i] = refined_solution;
     }
@@ -654,8 +453,6 @@
                                     std::ref(lower_block_balance),
                                     std::ref(top_solutions[i])));
     }
-<<<<<<< HEAD
-=======
     for (auto& th : threads) {
       th.join();
     }
@@ -671,7 +468,6 @@
         best_solution_id = i;
       }
     }
->>>>>>> 27412ff2
     logger_->report(
         "[Refinement] Level {} :: num_vertices = {}, num_hyperedges = {},"
         " cutcost = {}, best_solution_id = {}",
