--- conflicted
+++ resolved
@@ -520,18 +520,8 @@
 
   // Objective (Maximize objective function -> Minimize cutsize)
   LinearExpr obj_expr;
-<<<<<<< HEAD
-  for (int i = 0; i < edge_mask.size(); ++i) {
-    const float cost_value = hgraph->edge_score(edge_mask[i], e_wt_factors_);
-    for (int j = 0; j < num_parts_; ++j) {
-      obj_expr += var_y[j][i] * cost_value;
-=======
   for (auto e = 0; e < num_hyperedges; e++) {
-    const float cost_value
-        = std::inner_product(hgraph->hyperedge_weights_[edge_mask[e]].begin(),
-                             hgraph->hyperedge_weights_[edge_mask[e]].end(),
-                             e_wt_factors_.begin(),
-                             0.0);
+    const float cost_value = hgraph->edge_score(edge_mask[e], e_wt_factors_);
     for (int i = 0; i < num_parts_; ++i) {
       // obj_expr += var_y[i][e] * cost_value ;
       obj_expr += var_y[i][e] * static_cast<int>(cost_value * blow_factor)
@@ -541,7 +531,6 @@
       for (int i = 0; i < num_parts_; i++) {
         obj_expr -= var_x[i][v] * (i * num_vertices * num_vertices + v);
       }
->>>>>>> 100c0d64
     }
   }
   cp_model.Maximize(obj_expr);
@@ -560,7 +549,6 @@
 
   // solve
   const CpSolverResponse response = Solve(cp_model.Build());
-  logger_->report("solution status : {}", CpSolverResponseStats(response));
   // Print solution.
   if (response.status() == CpSolverStatus::OPTIMAL) {
     for (auto v = 0; v < num_vertices; v++) {
@@ -570,132 +558,7 @@
         }
       }
     }
-<<<<<<< HEAD
-  }
-  // close the model
-}
-
-// Solve the ILP-based partitioning with hyperedge reduction
-void TPpartitioner::OptimalPartCplex(const HGraph hgraph,
-                                     const matrix<float>& max_block_balance,
-                                     std::vector<int>& solution)
-{
-  logger_->report(
-      "Optimal ILP-based Partitioning (OR-Tools) with hyperedge reduction ...");
-  // reset variable
-  solution.clear();
-  solution.resize(hgraph->num_vertices_);
-  std::fill(solution.begin(), solution.end(), -1);
-
-  // Identify the most important hyperedges
-  // only consider the top 100 hyperedges based on weight
-  // order hyperedges based on decreasing order
-  struct comp
-  {
-    // comparator function
-    bool operator()(const std::pair<int, float>& l,
-                    const std::pair<int, float>& r) const
-    {
-      if (l.second != r.second)
-        return l.second > r.second;
-      return l.first < r.first;
-    }
-  };
-
-  // use set data structure to sort unvisited vertices
-  std::set<std::pair<int, float>, comp> unvisited_hyperedges;
-  for (auto e = 0; e < hgraph->num_hyperedges_; ++e) {
-    const float score = hgraph->edge_score(e, e_wt_factors_);
-    unvisited_hyperedges.insert(std::pair<int, float>(e, score));
-  }
-
-  int max_num_hyperedges = 0;
-  std::vector<int> edge_mask;
-  float base_score = (*unvisited_hyperedges.begin()).second / 10.0;
-  for (auto& value : unvisited_hyperedges) {
-    if (base_score >= value.second) {
-      edge_mask.push_back(value.first);
-      max_num_hyperedges++;
-    }
-  }
-
-  // Build CP Model
-  CpModelBuilder cp_model;
-  // Variables
-  // x[i][j] is an array of Boolean variables
-  // x[i][j] is true if vertex i to partition j
-  std::vector<std::vector<BoolVar>> var_x(
-      num_parts_, std::vector<BoolVar>(hgraph->num_vertices_));
-  std::vector<std::vector<BoolVar>> var_y(
-      num_parts_, std::vector<BoolVar>(edge_mask.size()));
-  for (auto i = 0; i < num_parts_; i++) {
-    // initialize var_x
-    for (auto j = 0; j < hgraph->num_vertices_; j++)
-      var_x[i][j] = cp_model.NewBoolVar();
-    // initialize var_y
-    for (auto j = 0; j < edge_mask.size(); j++)
-      var_y[i][j] = cp_model.NewBoolVar();
-  }
-
-  // define constraints
-  // balance constraint
-  // check each dimension
-  for (auto k = 0; k < hgraph->vertex_dimensions_; k++) {
-    // allowed balance for each dimension
-    for (auto i = 0; i < num_parts_; i++) {
-      LinearExpr balance_expr;
-      for (int j = 0; j < hgraph->num_vertices_; j++) {
-        balance_expr += hgraph->vertex_weights_[j][k] * var_x[i][j];
-      }  // finish traversing vertices
-      cp_model.AddLessOrEqual(balance_expr, max_block_balance[i][k]);
-    }
-  }
-  // Fixed vertices constraints
-  if (hgraph->fixed_vertex_flag_ == true) {
-    for (int j = 0; j < hgraph->num_vertices_; ++j) {
-      if (hgraph->fixed_attr_[j] > -1) {
-        for (int i = 0; i < num_parts_; i++) {
-          cp_model.FixVariable(var_x[i][j], i == hgraph->fixed_attr_[j]);
-        }
-      }  // fixed vertices should be placed at the specified block
-    }
-  }
-  // each vertex can only belong to one part
-  for (auto j = 0; j < hgraph->num_vertices_; j++) {
-    std::vector<BoolVar> possible_partitions;
-    for (auto i = 0; i < num_parts_; i++) {
-      possible_partitions.push_back(var_x[i][j]);
-    }
-    cp_model.AddExactlyOne(possible_partitions);
-  }
-  // Hyperedge constraint
-  for (int i = 0; i < edge_mask.size(); ++i) {
-    const int e = edge_mask[i];
-    const int start_idx = hgraph->eptr_[e];
-    const int end_idx = hgraph->eptr_[e + 1];
-    for (int j = start_idx; j < end_idx; j++) {
-      const int vertex_id = hgraph->eind_[j];
-      for (int k = 0; k < num_parts_; k++) {
-        cp_model.AddLessOrEqual(var_y[k][i], var_x[k][vertex_id]);
-      }
-    }
-  }
-  // Objective (Maximize objective function -> Minimize cutsize)
-  LinearExpr obj_expr;
-  for (int i = 0; i < edge_mask.size(); ++i) {
-    const float cost_value = hgraph->edge_score(edge_mask[i], e_wt_factors_);
-    for (int j = 0; j < num_parts_; ++j) {
-      obj_expr += var_y[j][i] * cost_value;
-    }
-  }
-  cp_model.Maximize(obj_expr);
-  // solve
-  const CpSolverResponse response = Solve(cp_model.Build());
-  // Print solution.
-  if (response.status() == CpSolverStatus::INFEASIBLE) {
-=======
   } else {
->>>>>>> 100c0d64
     logger_->report(
         "No feasible solution found with ILP --> Running K-way FM instead");
   }
