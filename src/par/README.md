# Partition Manager

<<<<<<< HEAD
The paritioning module (`par`) is based on TritonPart, an open-source 
=======
The partitioning module (`par`) is based on TritonPart, an open-source 
>>>>>>> 9f42363f
constraints-driven partitioner. `par` can be used 
to partition a hypergraph or a gate-level netlist.

## Highlights
- Start of the art multiple-constraints driven partitioning “multi-tool”
- Optimizes cost function based on user requirement
- Permissive open-source license
- Solves multi-way partitioning with following features:
  - Multidimensional real-value weights on vertices and hyperedges
  - Multilevel coarsening and refinement framework
  - Fixed vertices constraint
  - Timing-driven partitioning framework 
  - Group constraint: Groups of vertices need to be in same block
  - Embedding-aware partitioning
  
## Dependency

We use Google OR-Tools as our ILP solver. 

Our recommendation is to follow the OpenROAD [DependencyInstaller](../etc/DependencyInstaller.sh) for installation of this requirement.

Alternatively, you may also install Google OR-Tools 
following these [instructions](https://developers.google.com/optimization/install).

```{warning}
Due to a build issue, TritonPart is not supported for macOS. Stay tuned to this page for updates!
```

## Main Algorithm

An overview of the TritonPart algorithm is shown below. It takes as inputs 
- Hypergraph $H(V,E)$ in `.hgr` format.
- Vertex weight $w_v \in \mathcal{R}_+^m$
- Hyperedge weight $w_e \in \mathcal{R}_+^n$
- Number of blocks $K$.
- Imbalance factor $\epsilon$.
- User-specified cost function $\phi$.

There are five main steps in the main algorithm,
mainly 1) constraints-driven coarsening,
2) initial partitioning, 3) refinement, 4) cut-overlay clustering and
partitioning (COCP), and 5) V-cycle refinement. The steps for the 
timing-aware algorithm may be found in the next [section](#timing-aware-algorithm). 

1. Constraints-Driven Coarsening

The first step involves multilevel coarsening. Specifically, at each level,
clusters of vertices are identified, and the merged and represented
as a single vertex in the resulting coarser hypergraph. In this algorithm,
the First-Choice scheme is used, which traverses the vertices in the 
hypergraph according to a given ordering and merges pairs of vertices with
high connectivity. The connectivity between a pair of vertices $(u,v)$
is measured as follows:

$$r(u, v) = \sum_{e\in \{I(v)\cap I(u)\}} \frac{\langle \alpha, w_e\rangle}{|e|-1}$$

To efficiently manage multiple constraints, the following enhancements are 
made to the coarsening scheme above:

- **Fixed Vertex Constraint**: Fixed vertices that belong to the same partitioning block are merged into a single vertex. 
- **Grouping Constraint**: Vertices that belong to the same group are merged into a single vertex.
- **Embedding Constraint**: The embedding information is incorporated into the heavy-edge rating function. The new connectivity is updated as follows:

<<<<<<< HEAD
$$\hat{r}(u, v) = r(u, v) + \rho ||X_u - X_v||_2$$

where $\rho$ is a normalization factor, set to the average distance between
two vertex embeddings. When vertices $v_1, ... , v_t$ are merged into a 
single vertex $v_{coarse}$, the corresponding vertex embedding 
$X_{v_{coarse}}$ is defined as the *center of gravity* of $t$ vertices:

$$X_{v_{coarse}} = \sum_{j=1}^{t} \frac{||w_{v_j}||}{M} X_{v_j},\ where\ M= \sum_{j=1}^t ||w_{v_j}|| $$

- **Community Guidance**: Only vertices within the same community are considered for merging. 

- **Tie-breaking mechanism**: If multiple neighbor pairs have the same rating score, combine the lexicographically first unmatched vertex to break ties.

2. Initial Partitioning

After completing the coarsening process, a initial partitioning solution
for the coarsest hypergraph $H_c$ is derived. Two sub-steps are involved in
this: the best partitioning solution from random and VILE partitioning
is chosen from $\eta = 50$ runs as a warm-start to the ILP-based 
partitioner. The optimisation is based on only the cutsize rather 
than the cost function $\phi$ to keep the runtime reasonable. 
=======
$$\hat{r}(u, v) = r(u, v) + \rho\frac{1}{||X_u - X_v||_2}$$

where $\rho$ is a normalization factor set to the average distance between two
vertex embeddings. When vertices $v_1, ... , v_t$ are merged into a single
vertex $v_{coarse}$, the corresponding vertex embedding $X_{v_{coarse}}$
is defined as the *center of gravity* of $t$ vertices:

$$X_{v_{coarse}} = \sum_{j=1}^{t} \frac{||w_{v_j}||}{M} X_{v_j},\ where\ M= \sum_{j=1}^t ||w_{v_j}|| $$

- **Community Guidance**: Only vertices within the same community are
  considered for merging.
- **Tie-breaking mechanism**: If multiple neighbor pairs have the same rating
  score, combine the lexicographically first unmatched vertex to break ties.

2. Initial Partitioning

After completing the coarsening process, an initial partitioning solution for
the coarsest hypergraph $H_c$ is derived. Two sub-steps are involved in this:
the best partitioning solution from random and VILE partitioning is chosen
from $\eta = 50$ runs as a warm-start to the ILP-based partitioner. The
optimization is based on only the cut size rather than the cost function
$\phi$ to keep the runtime reasonable.
>>>>>>> 9f42363f

3. Refinement

After a feasible solution $H_{c_\xi}$ is obtained by initial partitioning,
<<<<<<< HEAD
uncoarsening and move-based refinement is performed to improve the 
partitioning solution. Three refinement heuristics are applied in sequence:

- **$K$-way pairwise FM (PM)**: This addresses multi-way paritioning as 
concurrent bipartitioning problems in a restricted version of K-way
Fiduccia–Mattheyses (FM) algorithm. First, $\lfloor K/2\rfloor $
pairs of blocks are obtained, with refinement specific vertex movements
restricted to associated paired blocks. Next, two-way FM is concurrently
performed on all the block pairs. finally, a new configuration of block
pairs is computed at the end of the PM. 

- **Direct $K$-way FM**: Using $K$ priority queues, for each block $V_i$,
establish a priority queue that stores the vertices that can be potentially
moved from current block to block $V_i$. This queue is ordered according 
to the gain of the vertices. Gain is defined as the reduction in cost 
function from the movement of the vertex from current block to $V_i$. 
Next, after a vertex move, each priority queue is updated independently, 
thus enabling parallel updates via multi-threading. Next, early-stop is 
implemented by limiting the maximum number of vertices moved to 100 per 
pass. Finally, the *corking effect* is mitigated by traversing the priority
queue belonging to the vertex with the highest gain and identifying a
feasible vertex move. 

- **Greedy Hyperedge Refinement (HER)**: First, randomly visit all 
hyperedges. For each hyperedge $e$ that crosses the partition boundary,
determine whether a subset of vertices in $e$ can be moved without 
violating the multi-dimensional balance constraints. The objective is 
to make $e$ entirely constrained in a block. 

4. Cut-Overlay Clustering and Partitioning (COCP)

Cut-overlay Clustering and Partitioning (COCP) is a mechanism to 
combine multiple good-quality partitioning solutions to generate an
improved solution. To begin, the sets of hyperedges cut in the $\theta$
candidate solutions are denoted as $E_1,..., E_\theta \subset E$. 
First, $\cup_{i=1}^\theta E_i$ is removed from the hypergraph $H(V,E)$,
resulting in a number of connected components. Next, all vertices within
each connected component is merged to form a coarser hypergraph 
$H_{overlay}$. If the number of vertices in $H_{overlay}$ is less than 
$thr_{ilp}$, ILP-based partitioning is performed. If not, a single round of 
constraints-driven coarsening is conducted to further reduce the size of 
$H_{overlay}$ and generate a coarser hypergraph $H_{overlay}^{'}$. Finally,
multilevel refinement is performed to further improve the partitioning
solution at each level of the hierarchy and return the improved solution
$S^{'}$. 
=======
uncoarsening and move-based refinement is performed to improve the
partitioning solution. Three refinement heuristics are applied in sequence:
- **$K$-way pairwise FM (PM)**: This addresses multi-way partitioning
  as concurrent bi-partitioning problems in a restricted version of K-way
  Fiduccia–Mattheyses (FM) algorithm. First, $\lfloor K/2\rfloor $ pairs of
  blocks are obtained, with refinement-specific vertex movements restricted
  to associated paired blocks. Next, two-way FM is concurrently performed on
  all the block pairs. finally, a new configuration of block pairs is computed
  at the end of the PM.
- **Direct $K$-way FM**: Using $K$ priority queues, for each block $V_i$,
  establish a priority queue that stores the vertices that can be potentially
  moved from the current block to block $V_i$. This queue is ordered according
  to the gain of the vertices. Gain is defined as the reduction in cost
  function from the movement of the vertex from the current block to $V_i$.
  Next, after a vertex move, each priority queue is updated independently, thus
  enabling parallel updates via multi-threading. Next, early-stop is implemented
  by limiting the maximum number of vertices moved to 100 per pass. Finally,
  the *corking effect* is mitigated by traversing the priority queue belonging
  to the vertex with the highest gain and identifying a feasible vertex move.
- **Greedy Hyperedge Refinement (HER)**: First, randomly visit all
  hyperedges. For each hyperedge $e$ that crosses the partition boundary,
  determine whether a subset of vertices in $e$ can be moved without violating
  the multi-dimensional balance constraints. The objective is to make $e$
  entirely constrained in a block.

4. Cut-Overlay Clustering and Partitioning (COCP)

Cut-overlay Clustering and Partitioning (COCP) is a mechanism to
combine multiple good-quality partitioning solutions to generate an
improved solution. To begin, the sets of hyperedges cut in the $\theta$
candidate solutions are denoted as $E_1,..., E_\theta \subset E$.  First,
$\cup_{i=1}^\theta E_i$ is removed from the hypergraph $H(V, E)$, resulting in
a number of connected components. Next, all vertices within each connected
component are merged to form a coarser hypergraph $H_{overlay}$. If the
number of vertices in $H_{overlay}$ is less than $thr_{ilp}$, ILP-based
partitioning is performed. If not, a single round of constraints-driven
coarsening is conducted to further reduce the size of $H_{overlay}$
and generate a coarser hypergraph $H_{overlay}^{'}$. Finally, multilevel
refinement is performed to further improve the partitioning solution at
each level of the hierarchy and return the improved solution $S^{'}$.
>>>>>>> 9f42363f

5. V-Cycle Refinement

Cut-overlay clustering and partitioning produces a high-quality partitioning
solution $S^{'}$. To improve it, there are three phases similar to *hMETIS*,
<<<<<<< HEAD
namely: multilevel coarsening, ILP-based partitioning, and refinement. 
Firstly, in multilevel partitioning, $S^{'}$ is used as a community guidance
for the constraints-driven coarsening. Only vertices within the same block
are permitted to be merged, to ensure that the current solution $S^{'}$
is preserved in the coarsest hypergraph $H_{c_\xi}$. In the ILP-based 
partitioning phase, if the number of vertices in $H_{c_\xi}$ does not 
exceed $thr_{ilp}$, run ILP-based partitioning to improve $S^{'}$. Else,
continue with $S^{'}$ in successive iterations of these two steps 
(default set to 2). Refinement phase is conducted as per step 3. 

![](./doc/algo.webp)
<center>TritonPart algorithm at a glance</center>
=======
namely multilevel coarsening, ILP-based partitioning, and refinement.
Firstly, in multilevel partitioning, $S^{'}$ is used as a community guidance
for the constraints-driven coarsening. Only vertices within the same block
are permitted to be merged to ensure that the current solution $S^{'}$
is preserved in the coarsest hypergraph $H_{c_\xi}$. In the ILP-based
partitioning phase, if the number of vertices in $H_{c_\xi}$ does not exceed
$thr_{ilp}$, run ILP-based partitioning to improve $S^{'}$. Otherwise,
continue with $S^{'}$ in successive iterations of these two steps (default
set to 2). The refinement phase is conducted as per step 3.

![](./doc/algo.webp)<center>TritonPart algorithm at a glance</center>
>>>>>>> 9f42363f

## Timing Aware Algorithm

`par` can also be used as a timing-aware partitioning framework. A slack
propagation methodology is used that optimizes cuts for both timing-critical
<<<<<<< HEAD
and timing-noncritical paths. 

1. Extraction of Timing Paths and Slack Information

First, the top $P$
timing-critical paths and the slack information of each hyperedge using 
the wireload model (WLM) is obtained from *OpenSTA*. The timing cost of 
each path is then calculated:
=======
and timing-noncritical paths.

1. Extraction of Timing Paths and Slack Information

First, the top $P$ timing-critical paths and the slack information of each
hyperedge using the wireload model (WLM) is obtained from *OpenSTA*. The
timing cost of each path is then calculated:
>>>>>>> 9f42363f

$$t_p = (1- \frac{slack_p - \Delta}{clock\_period})^\mu$$

where a fixed extra delay $\Delta$ is introduced for timing guardband,
<<<<<<< HEAD
and $\mu$ (default 2) is the exponent. 

The snaking factor of a path $SF(p)$ is defined as the maximum number of 
block reentries along the path $p$. The timing cost of a hyperedge is 
computed using the timing weight corresponding to hyperedge slack $slack_e$,
=======
and $\mu$ (default 2) is the exponent.

The snaking factor of a path $SF(p)$ is defined as the maximum number
of block reentries along the path $p$. The timing cost of a hyperedge is
computed using the timing weight corresponding to hyperedge slack $slack_e$
>>>>>>> 9f42363f
and the accumulated timing cost of all paths traversing the hyperedge.

$$t_e = (1- \frac{slack_e -\Delta}{clock\_period})^\mu + \sum_{\{p|e\in p\}}t_p$$

2. Timing-aware Coarsening

<<<<<<< HEAD
Timing-aware feature is achieved by adding a timing cost of hyperedge $t_e$
to the connectivity score earlier mentioned. If vertices $(u,v)$ are
associated with multiple critical paths, then they are more likely to be
merged. This is reflected in the update score function:
=======
The timing-aware feature is achieved by adding a timing cost of hyperedge
$t_e$ to the connectivity score earlier mentioned. If vertices $(u,v)$
are associated with multiple critical paths, then they are more likely to
be merged. This is reflected in the update score function:
>>>>>>> 9f42363f

$$r_t(u,v) = \hat{r}(u,v) + \sum_{e\in\{I(v) \cap I(u)\}} \frac{\beta t_e}{|e| - 1}$$

3. Timing-aware Refinement

<<<<<<< HEAD
Timing-aware refinement is based on the similar cost function as the main
algorithm. Instead, an additional slack propagation step is performed at 
the end of each PM/FM/HER pass. 
=======
Timing-aware refinement is based on a similar cost function as the main
algorithm. Instead, an additional slack propagation step is performed at
the end of each PM/FM/HER pass.
>>>>>>> 9f42363f

## Commands

```{note}
- Parameters in square brackets `[-param param]` are optional.
- Parameters without square brackets `-param2 param2` are required.
```

<<<<<<< HEAD
### Triton Part Hypergraph

This command performs hypergraph netlist partitioning.
=======
### Partition Netlist
>>>>>>> 9f42363f

```tcl
triton_part_hypergraph
    -hypergraph_file hypergraph_file  
    -num_parts num_parts  
    -balance_constraint balance_constraint 
    [-base_balance base_balance]
<<<<<<< HEAD
    [-scale_factor scale_factor]
=======
>>>>>>> 9f42363f
    [-seed seed] 
    [-vertex_dimension vertex_dimension] 
    [-hyperedge_dimension hyperedge_dimension] 
    [-placement_dimension placement_dimension] 
    [-fixed_file fixed_file] 
    [-community_file community_file] 
    [-group_file group_file] 
    [-placement_file placement_file] 
    [-e_wt_factors e_wt_factors] 
    [-v_wt_factors <v_wt_factors>] 
    [-placement_wt_factors <placement_wt_factors>]
    [-thr_coarsen_hyperedge_size_skip thr_coarsen_hyperedge_size_skip] 
    [-thr_coarsen_vertices thr_coarsen_vertices] 
    [-thr_coarsen_hyperedges thr_coarsen_hyperedges] 
    [-coarsening_ratio coarsening_ratio] 
    [-max_coarsen_iters max_coarsen_iters] 
    [-adj_diff_ratio adj_diff_ratio] 
    [-min_num_vertices_each_part min_num_vertices_each_part] 
    [-num_initial_solutions num_initial_solutions] 
    [-num_best_initial_solutions num_best_initial_solutions] 
    [-refiner_iters refiner_iters] 
    [-max_moves max_moves] 
    [-early_stop_ratio early_stop_ratio] 
    [-total_corking_passes total_corking_passes] 
    [-v_cycle_flag v_cycle_flag ] 
    [-max_num_vcycle max_num_vcycle] 
    [-num_coarsen_solutions num_coarsen_solutions] 
    [-num_vertices_threshold_ilp num_vertices_threshold_ilp] 
    [-global_net_threshold global_net_threshold] 
```

#### Options

| Switch Name | Description | 
| ----- | ----- |
| `-num_parts` | Number of partitions. The default value is `2`, and the allowed values are integers `[0, MAX_INT]`. |
| `-balance_constraint` | Allowed imbalance between blocks. The default value is `1.0`, and the allowed values are floats. |
<<<<<<< HEAD
| `-base_balance` | Tcl list of baseline imbalance between partitions. The default value is `{1.0}`, the allowed values are floats that sum up to `1.0`. |
| `-seed` | Random seed. The default value is `0`, and the allowed values are integers `[-MAX_INT, MAX_INT]`. |
| `-vertex_dimension` | Number of vertices in the hypergraph. The default value is `1`, and the allowed values are integers `[0, MAX_INT]`. |
| `-hyperedge_dimension` | Number of hyperedges in hypergraph. The default value is `1`, and the allowed values are integers `[0, MAX_INT]`. |
| `-placement_dimension` | Number of dimensions for canvas, if placement information is provided. The default value is `0`, and the allowed values are integers `[0, MAX_INT]`. |
=======
| `-base_balance` | Tcl list of baseline imbalance between partitions. The default value is `{1.0}`, and the allowed values are floats that sum up to `1.0`. |
| `-seed` | Random seed. The default value is `0`, and the allowed values are integers `[-MAX_INT, MAX_INT]`. |
| `-vertex_dimension` | Number of vertices in the hypergraph. The default value is `1`, and the allowed values are integers `[0, MAX_INT]`. |
| `-hyperedge_dimension` | Number of hyperedges in hypergraph. The default value is `1`, and the allowed values are integers `[0, MAX_INT]`. |
| `-placement_dimension` | Number of dimensions for canvas if placement information is provided. The default value is `0`, and the allowed values are integers `[0, MAX_INT]`. |
>>>>>>> 9f42363f
| `-hypergraph_file` | Path to hypergraph file. |
| `-fixed_file` | Path to fixed vertices constraint file. |
| `-community_file` | Path to `community` attributes file to guide the partitioning process. |
| `-group_file` | Path to `stay together` attributes file. |
<<<<<<< HEAD
| `-placement_file` | Placement information file, each line corresponds to a group fixed vertices, community and placement attributes following the [hMETIS](https://course.ece.cmu.edu/~ee760/760docs/hMetisManual.pdf) format. |
=======
| `-placement_file` | Placement information file, each line corresponds to a group fixed vertices, community, and placement attributes following the [hMETIS](https://course.ece.cmu.edu/~ee760/760docs/hMetisManual.pdf) format. |
>>>>>>> 9f42363f
| `-e_wt_factors` | Hyperedge weight factor. |
| `-v_wt_factors` | Vertex weight factors. |
| `-placement_wt_factors` | Placement weight factors. |
| `-thr_coarsen_hyperedge_size_skip` | Threshold for ignoring large hyperedge (default 200, integer). |
| `-thr_coarsen_vertices` | Number of vertices of coarsest hypergraph (default 10, integer). |
| `-thr_coarsen_hyperedges` | Number of vertices of coarsest hypergraph (default 50, integer). |
| `-coarsening_ratio` | Coarsening ratio of two adjacent hypergraphs (default 1.6, float). |
| `-max_coarsen_iters` | Number of iterations (default 30, integer). |
| `-adj_diff_ratio` | Minimum difference of two adjacent hypergraphs (default 0.0001, float). |
| `-min_num_vertices_each_part` | Minimum number of vertices in each partition (default 4, integer). |
| `-num_initial_solutions` | Number of initial solutions (default 50, integer). |
| `-num_best_initial_solutions` | Number of top initial solutions to filter out (default 10, integer). |
| `-refiner_iters` | Refinement iterations (default 10, integer). |
| `-max_moves` | The allowed moves for each Fiduccia-Mattheyes (FM) algorithm pass or greedy refinement (default 60, integer). |
| `-early_stop_ratio` | Describes the ratio $e$ where if the $n_{moved vertices} > n_{vertices} * e$, the tool exits the current FM pass. The intention behind this is that most of the gains are achieved by the first few FM moves. (default 0.5, float). |
| `-total_corking_passes` | Maximum level of traversing the buckets to solve the "corking effect" (default 25, integer). |
| `-v_cycle_flag` | Disables v-cycle is used to refine partitions (default true, bool). |
| `-max_num_vcycle` | Maximum number of `vcycles` (default 1, integer). |
| `-num_coarsen_solutions` | Number of coarsening solutions with different randoms seed (default 3, integer). |
| `-num_vertices_threshold_ilp` | Describes threshold $t$, the number of vertices used for integer linear programming (ILP) partitioning. if $n_{vertices} > t$, do not use ILP-based partitioning.(default 50, integer). |
| `-global_net_threshold` | If the net is larger than this, it will be ignored by TritonPart (default 1000, integer). |

<<<<<<< HEAD
### Evaluate Hypergraph Solution

This command evaluates hypergraph partition. 
=======
### Evaluate Hypergraph Partition
>>>>>>> 9f42363f

```tcl
evaluate_hypergraph_solution
  -num_parts num_parts
  -balance_constraint balance_constraint
  -hypergraph_file hypergraph_file
  -solution_file solution_file
  [-base_balance base_balance]
<<<<<<< HEAD
  [-scale_factor scale_factor]
=======
>>>>>>> 9f42363f
  [-vertex_dimension vertex_dimension]
  [-hyperedge_dimension hyperedge_dimension]
  [-fixed_file fixed_file]
  [-group_file group_file]
  [-e_wt_factors e_wt_factors]
  [-v_wt_factors v_wt_factors] 
```

#### Options

| Switch Name | Description | 
| ----- | ----- |
| `-num_parts` | Number of partitions. The default value is `2`, and the allowed values are integers `[0, MAX_INT]`. |
| `-balance_constraint` | Allowed imbalance between blocks. The default value is `1.0`, and the allowed values are floats. |
| `-vertex_dimension` | Number of vertices in the hypergraph. The default value is `1`, and the allowed values are integers `[0, MAX_INT]`. |
| `-hyperedge_dimension` | Number of hyperedges in hypergraph. The default value is `1`, and the allowed values are integers `[0, MAX_INT]`. |
| `-hypergraph_file` | Path to hypergraph file. |
| `-solution_file` | Path to solution file. |
<<<<<<< HEAD
| `-base_balance` | Tcl list of baseline imbalance between partitions. The default value is `{1.0}`, the allowed values are floats that sum up to `1.0`. |
=======
| `-base_balance` | Tcl list of baseline imbalance between partitions. The default value is `{1.0}`, and the allowed values are floats that sum up to `1.0`. |
>>>>>>> 9f42363f
| `-fixed_file` | Path to fixed vertices constraint file. |
| `-group_file` | Path to `stay together` attributes file. |
| `-e_wt_factors` | Hyperedge weight factor. |
| `-v_wt_factors` | Vertex weight factor. |


<<<<<<< HEAD
### Triton Part Design

This command partitions the design netlist. Note that design must be loaded in memory.
=======
### Partition Netlist 
>>>>>>> 9f42363f

```tcl
triton_part_design
    [-num_parts num_parts]
    [-balance_constraint balance_constraint]
    [-base_balance base_balance]
<<<<<<< HEAD
    [-scale_factor scale_factor]
=======
>>>>>>> 9f42363f
    [-seed seed]
    [-timing_aware_flag timing_aware_flag]
    [-top_n top_n]
    [-placement_flag placement_flag]
    [-fence_flag fence_flag]
    [-fence_lx fence_lx]
    [-fence_ly fence_ly]
    [-fence_ux fence_ux]
    [-fence_uy fence_uy]
    [-fixed_file fixed_file]
    [-community_file community_file]
    [-group_file group_file]
    [-solution_file solution_file]
    [-net_timing_factor net_timing_factor]
    [-path_timing_factor path_timing_factor]
    [-path_snaking_factor path_snaking_factor]
    [-timing_exp_factor timing_exp_factor]
    [-extra_delay extra_delay]
    [-guardband_flag guardband_flag]
    [-e_wt_factors e_wt_factors]
    [-v_wt_factors v_wt_factors]
    [-placement_wt_factors placement_wt_factors]
    [-thr_coarsen_hyperedge_size_skip thr_coarsen_hyperedge_size_skip]
    [-thr_coarsen_vertices thr_coarsen_vertices]
    [-thr_coarsen_hyperedges thr_coarsen_hyperedges]
    [-coarsening_ratio coarsening_ratio]
    [-max_coarsen_iters max_coarsen_iters]
    [-adj_diff_ratio adj_diff_ratio]
    [-min_num_vertices_each_part min_num_vertices_each_part]
    [-num_initial_solutions num_initial_solutions]
    [-num_best_initial_solutions num_best_initial_solutions]
    [-refiner_iters refiner_iters]
    [-max_moves max_moves]
    [-early_stop_ratio early_stop_ratio]
    [-total_corking_passes total_corking_passes]
    [-v_cycle_flag v_cycle_flag ]
    [-max_num_vcycle max_num_vcycle]
    [-num_coarsen_solutions num_coarsen_solutions]
    [-num_vertices_threshold_ilp num_vertices_threshold_ilp]
    [-global_net_threshold global_net_threshold]
```

#### Options

| Switch Name | Description |
| ----- | ----- |
| `-num_parts` | Number of partitions. The default value is `2`, and the allowed values are integers `[0, MAX_INT]`. |
| `-balance_constraint` | Allowed imbalance between blocks. The default value is `1.0`, and the allowed values are floats. |
<<<<<<< HEAD
| `-base_balance` | Tcl list of baseline imbalance between partitions. The default value is `{1.0}`, the allowed values are floats that sum up to `1.0`. |
=======
| `-base_balance` | Tcl list of baseline imbalance between partitions. The default value is `{1.0}`, and the allowed values are floats that sum up to `1.0`. |
>>>>>>> 9f42363f
| `-seed` | Random seed. The default value is `1`, and the allowed values are integers `[-MAX_INT, MAX_INT]`. |
| `-timing_aware_flag` | Enable timing-driven mode. The default value is `true`, and the allowed values are booleans. |
| `-top_n` | Extract the top n critical timing paths. The default value is `1000`, and the allowed values are integers `[0, MAX_INT`. |
| `-placement_flag` | Enable placement driven partitioning. The default value is `false`, and the allowed values are booleans. |
| `-fence_flag ` | Consider fences in the partitioning. The default value is `false`, and the allowed values are booleans. |
| `-fence_lx ` | Fence lower left x in microns. The default value is `0.0`, and the allowed values are floats. |
| `-fence_ly ` | Fence lower left y in microns. The default value is `0.0`, and the allowed values are floats. |
| `-fence_ux ` | Fence upper right x in microns. The default value is `0.0`, and the allowed values are floats. |
| `-fence_uy ` | Fence upper right y in microns. The default value is `0.0`, and the allowed values are floats. |
| `-fixed_file` | Path to fixed vertices constraint file |
| `-community_file` | Path to `community` attributes file to guide the partitioning process. |
| `-group_file` | Path to `stay together` attributes file. |
| `-solution_file` | Path to solution file. |
| `-net_timing_factor` | Hyperedge timing weight factor (default 1.0, float). |
| `-path_timing_factor` | Cutting critical timing path weight factor (default 1.0, float). |
| `-path_snaking_factor` | Snaking a critical path weight factor (default 1.0, float). |
| `-timing_exp_factor` | Timing exponential factor for normalized slack (default 1.0, float). |
| `-extra_delay` | Extra delay introduced by a cut (default 1e-9, float). |
| `-guardband_flag` | Enable timing guardband option (default false, bool). |
| `-e_wt_factors` | Hyperedge weight factor. |
| `-v_wt_factors` | Vertex weight factor. |
| `-placement_wt_factors` | Placement weight factor. |
| `-thr_coarsen_hyperedge_size_skip` | Threshold for ignoring large hyperedge. The default value is `1000`, and the allowed values are integers `[0, MAX_INT]`. |
| `-thr_coarsen_vertices` | Number of vertices of coarsest hypergraph. The default value is `10`, and the allowed values are integers `[0, MAX_INT]`. |
<<<<<<< HEAD
| `-thr_coarsen_hyperedges` | Number of vertices of coarsest hypergraph. The default value is `50`, and the allowed values are integers `[0, MAX_INT]`. |
=======
| `-thr_coarsen_hyperedges` | Number of vertices of the coarsest hypergraph. The default value is `50`, and the allowed values are integers `[0, MAX_INT]`. |
>>>>>>> 9f42363f
| `-coarsening_ratio` | Coarsening ratio of two adjacent hypergraphs. The default value is `1.5`, and the allowed values are floats. |
| `-max_coarsen_iters` | Number of iterations. The default value is `30`, and the allowed values are integers `[0, MAX_INT]`. |
| `-adj_diff_ratio` | Minimum ratio difference of two adjacent hypergraphs. The default value is `0.0001`, and the allowed values are floats. |
| `-min_num_vertices_each_part` | Minimum number of vertices in each partition. The default value is `4`, and the allowed values are integers `[0, MAX_INT]`. |
| `-num_initial_solutions` | Number of initial solutions. The default value is `100`, and the allowed values are integers `[0, MAX_INT]`. |
| `-num_best_initial_solutions` | Number of top initial solutions to filter out. The default value is `10`, and the allowed values are integers `[0, MAX_INT]`. |
| `-refiner_iters` | Refinement iterations. The default value is `10`, and the allowed values are integers `[0, MAX_INT]`. |
| `-max_moves` | The allowed moves for each Fiduccia-Mattheyes (FM) algorithm pass or greedy refinement. The default value is `100`, and the allowed values are integers `[0, MAX_INT]`. |
<<<<<<< HEAD
| `-early_stop_ratio` | Describes the ratio $e$ where if the $n_{moved vertices} > n_{vertices} * e$, the tool exists the current FM pass. The intention behind this being that most of the gains are achieved by the first few FM moves. The default value is `0.5`, and the allowed values are floats. |
=======
| `-early_stop_ratio` | Describes the ratio $e$ where if the $n_{moved vertices} > n_{vertices} * e$, the tool exists the current FM pass. The intention behind this is that most of the gains are achieved by the first few FM moves. The default value is `0.5`, and the allowed values are floats. |
>>>>>>> 9f42363f
| `-total_corking_passes` | Maximum level of traversing the buckets to solve the "corking effect". The default value is `25`, and the allowed values are integers `[0, MAX_INT]`. |
| `-v_cycle_flag` | Disables v-cycle is used to refine partitions. The default value is `true`, and the allowed values are booleans. |
| `-max_num_vcycle` | Maximum number of vcycles. The default value is `1`, and the allowed values are integers `[0, MAX_INT]`. |
| `-num_coarsen_solutions` | Number of coarsening solutions with different randoms seed. The default value is `4`, and the allowed values are integers `[0, MAX_INT]`. |
| `-num_vertices_threshold_ilp` | Describes threshold $t$, the number of vertices used for integer linear programming (ILP) partitioning. if $n_{vertices} > t$, do not use ILP-based partitioning. The default value is `50`, and the allowed values are integers `[0, MAX_INT]`. |
| `-global_net_threshold` | If the net is larger than this, it will be ignored by TritonPart. The default value is `1000`, and the allowed values are integers `[0, MAX_INT]`. |

<<<<<<< HEAD
### Evaluate Part Design Solution

This command evaluates partition design solution.
=======
### Evaluation Netlist Partition
>>>>>>> 9f42363f

```tcl
evaluate_part_design_solution
    [-num_parts num_parts]
    [-balance_constraint balance_constraint]
    [-base_balance base_balance]
<<<<<<< HEAD
    [-scale_factor scale_factor]
=======
>>>>>>> 9f42363f
    [-timing_aware_flag timing_aware_flag]
    [-top_n top_n]
    [-fence_flag fence_flag]
    [-fence_lx fence_lx]
    [-fence_ly fence_ly]
    [-fence_ux fence_ux]
    [-fence_uy fence_uy]
    [-fixed_file fixed_file]
    [-community_file community_file]
    [-group_file group_file]
    [-hypergraph_file hypergraph_file]
    [-hypergraph_int_weight_file hypergraph_int_weight_file]
    [-solution_file solution_file]
    [-net_timing_factor net_timing_factor]
    [-path_timing_factor path_timing_factor]
    [-path_snaking_factor path_snaking_factor]
    [-timing_exp_factor timing_exp_factor]
    [-extra_delay extra_delay]
    [-guardband_flag guardband_flag]
    [-e_wt_factors e_wt_factors]
    [-v_wt_factors v_wt_factors]
```

#### Options

| Switch Name | Description |
| ----- | ----- |
| `-num_parts` | Number of partitions. The default value is `2`, and the allowed values are integers `[0, MAX_INT]`. |
| `-balance_constraint` | Allowed imbalance between blocks. The default value is `1.0`, and the allowed values are floats. |
<<<<<<< HEAD
| `-base_balance` | Tcl list of baseline imbalance between partitions. The default value is `{1.0}`, the allowed values are floats that sum up to `1.0`. |
=======
| `-base_balance` | Tcl list of baseline imbalance between partitions. The default value is `{1.0}`, and the allowed values are floats that sum up to `1.0`. |
>>>>>>> 9f42363f
| `-timing_aware_flag` | Enable timing-driven mode. The default value is `true`, and the allowed values are booleans. |
| `-top_n` | Extract the top n critical timing paths. The default value is `1000`, and the allowed values are integers `[0, MAX_INT]`. |
| `-fence_flag ` | Consider fences in the partitioning. The default value is `false`, and the allowed values are booleans. |
| `-fence_lx ` | Fence lower left x in microns. The default value is `0.0`, and the allowed values are floats. |
| `-fence_ly ` | Fence lower left y in microns. The default value is `0.0`, and the allowed values are floats. |
| `-fence_ux ` | Fence upper right x in microns. The default value is `0.0`, and the allowed values are floats. |
| `-fence_uy ` | Fence upper right y in microns. The default value is `0.0`, and the allowed values are floats. | 
| `-fixed_file` | Path to fixed vertices constraint file. |
| `-community_file` | Path to `community` attributes file to guide the partitioning process. |
| `-group_file` | Path to `stay together` attributes file. |
| `-hypergraph_file` | Path to hypergraph file. |
| `-hypergraph_int_weight_file` | Path to `hMETIS` format integer weight file. |
| `-solution_file` | Path to solution file. |
| `-net_timing_factor` | Hyperedge timing weight factor. The default value is `1.0`, and the allowed values are floats. |
| `-path_timing_factor` | Cutting critical timing path weight factor. The default value is `1.0`, and the allowed values are floats. |
| `-path_snaking_factor` | Snaking a critical path weight factor. The default value is `1.0`, and the allowed values are floats. |
<<<<<<< HEAD
| `-timing_exp_factor` | Timing exponential factor for normalized slack. Thedefault value is `1.0`, and the allowed values are floats. |
=======
| `-timing_exp_factor` | Timing exponential factor for normalized slack. The default value is `1.0`, and the allowed values are floats. |
>>>>>>> 9f42363f
| `-extra_delay` | Extra delay introduced by a cut. The default value is `1e-9`, and the allowed values are floats. |
| `-guardband_flag` | Enable timing guardband option. The default value is 1`false`, and the allowed values are booleans. |
| `-e_wt_factors` | Hyperedge weight factors. |
| `-v_wt_factors` | Vertex weight factors. |

<<<<<<< HEAD
### Write Partition Verilog

This command writes the partition result to verilog.
=======
### Write Partition to Verilog
>>>>>>> 9f42363f

```tcl
write_partition_verilog
    [-port_prefix prefix]
    [-module_suffix suffix]
<<<<<<< HEAD
    [-partitioning_id id]
=======
>>>>>>> 9f42363f
    [file]
```

#### Options

| Switch Name | Description |
| ----- | ----- |
| `-port_prefix` | Port name prefix. |
| `-module_suffix` | Module name suffix. |
<<<<<<< HEAD
| `-partitioning_id` | TBC. |
| `file` | Filename to write parition verilog to. |

### Read Partitioning

This command reads the partition file into design.
=======
| `file` | Filename to write partition verilog to. |

### Read the Partition file
>>>>>>> 9f42363f

```tcl
read_partitioning
    -read_file name
    [-instance_map_file file_path]
<<<<<<< HEAD
```

#### Options

| Switch Name | Description |
| ----- | ----- |
| `-read_file` | Read partitioning file (usually with the extension `.part`). The file format must match the same format as the output of `write_partition_verilog`. |
| `-instance_map_file` | Instance mapping file. |
=======
>>>>>>> 9f42363f


## Example Scripts

<<<<<<< HEAD
#### How to partition a hypergraph in the way you would using hMETIS (min-cut partitioning)

```
=======
### How to partition a hypergraph in the way you would using hMETIS (min-cut partitioning)

```tcl
>>>>>>> 9f42363f
triton_part_hypergraph -hypergraph_file des90.hgr -num_parts 5 -balance_constraint 2 -seed 2
```
You can also check the provided example [here](./examples/min-cut-partitioning/run_openroad.tcl).

<<<<<<< HEAD
#### How to perform the embedding-aware partitioning

```
=======
### How to perform the embedding-aware partitioning

```tcl
>>>>>>> 9f42363f
set num_parts 2
set balance_constraint 2
set seed 0
set design sparcT1_chip2
set hypergraph_file "${design}.hgr"
set placement_file "${design}.hgr.ubfactor.2.numparts.2.embedding.dat"
set solution_file "${design}.hgr.part.${num_parts}"

triton_part_hypergraph  -hypergraph_file $hypergraph_file -num_parts $num_parts \
                        -balance_constraint $balance_constraint \
                        -seed $seed  \
                        -placement_file ${placement_file} -placement_wt_factors { 0.00005 0.00005 } \
                        -placement_dimension 2

```
<<<<<<< HEAD
=======

You can find the provided example [here](./examples/embedding-aware-partitioning/run_placement_aware_flow.tcl).
>>>>>>> 9f42363f

You can find the provided example [here](./examples/embedding-aware-partitioning/run_placement_aware_flow.tcl).

<<<<<<< HEAD

#### How to partition a netlist

```
=======
### How to partition a netlist

```tcl
>>>>>>> 9f42363f
# set technology information
set ALL_LEFS “list_of_lefs”
set ALL_LIBS “list_of_libs”
# set design information
set design “design_name”
set top_design “top_design”
set netlist “netlist.v”
set sdc “timing.sdc”
foreach lef_file ${ALL_LEFS} {
  read_lef $lef_file
}
foreach lib_file ${ALL_LIBS} {
  read_lib $lib_file
}
read_verilog $netlist
link_design $top_design
read_sdc $sdc

set num_parts 5
set balance_constraint 2
set seed 0
set top_n 100000
# set the extra_delay_cut to 20% of the clock period
# the extra_delay_cut is introduced for each cut hyperedge
set extra_delay_cut 9.2e-10  
set timing_aware_flag true
set timing_guardband true
set part_design_solution_file "${design}_part_design.hgr.part.${num_parts}"

##############################################################################################
## TritonPart with slack progagation
##############################################################################################
puts "Start TritonPart with slack propagation"
# call triton_part to partition the netlist
triton_part_design -num_parts $num_parts -balance_constraint $balance_constraint \
                   -seed $seed -top_n $top_n \
                   -timing_aware_flag $timing_aware_flag -extra_delay $extra_delay_cut \
                   -guardband_flag $timing_guardband \
                   -solution_file $part_design_solution_file 
```

You can find the provided example [here](./examples/timing-aware-partitioning/run_timing_aware_flow.tcl).

## Regression tests

There are a set of regression tests in `./test`. For more information, refer to this [section](../../README.md#regression-tests). 

Simply run the following script: 

```shell
./test/regression
```

## References
1. Bustany, I., Kahng, A. B., Koutis, I., Pramanik, B., & Wang, Z. (2023). K-SpecPart: A Supervised Spectral Framework for Multi-Way Hypergraph Partitioning Solution Improvement. arXiv preprint arXiv:2305.06167. [(.pdf)](https://arxiv.org/pdf/2305.06167)
<<<<<<< HEAD
1. Bustany, I., Gasparyan, G., Kahng, A. B., Koutis, I., Pramanik, B., & Wang, Z. (2023). "An Open-Source Constraints-Driven General Partitioning Multi-Tool for VLSI Physical Design", Proc. ACM/IEEE International Conference of Computer-Aided Design 2023, to appear.
=======
1. Bustany, I., Gasparyan, G., Kahng, A. B., Koutis, I., Pramanik, B., & Wang, Z. (2023). "An Open-Source Constraints-Driven General Partitioning Multi-Tool for VLSI Physical Design", Proc. ACM/IEEE International Conference of Computer-Aided Design 2023,[(.pdf)](https://vlsicad.ucsd.edu/Publications/Conferences/401/c401.pdf).
>>>>>>> 9f42363f


## License

BSD 3-Clause License. See [LICENSE](../../LICENSE) file.<|MERGE_RESOLUTION|>--- conflicted
+++ resolved
@@ -1,10 +1,6 @@
 # Partition Manager
 
-<<<<<<< HEAD
-The paritioning module (`par`) is based on TritonPart, an open-source 
-=======
 The partitioning module (`par`) is based on TritonPart, an open-source 
->>>>>>> 9f42363f
 constraints-driven partitioner. `par` can be used 
 to partition a hypergraph or a gate-level netlist.
 
@@ -68,29 +64,6 @@
 - **Grouping Constraint**: Vertices that belong to the same group are merged into a single vertex.
 - **Embedding Constraint**: The embedding information is incorporated into the heavy-edge rating function. The new connectivity is updated as follows:
 
-<<<<<<< HEAD
-$$\hat{r}(u, v) = r(u, v) + \rho ||X_u - X_v||_2$$
-
-where $\rho$ is a normalization factor, set to the average distance between
-two vertex embeddings. When vertices $v_1, ... , v_t$ are merged into a 
-single vertex $v_{coarse}$, the corresponding vertex embedding 
-$X_{v_{coarse}}$ is defined as the *center of gravity* of $t$ vertices:
-
-$$X_{v_{coarse}} = \sum_{j=1}^{t} \frac{||w_{v_j}||}{M} X_{v_j},\ where\ M= \sum_{j=1}^t ||w_{v_j}|| $$
-
-- **Community Guidance**: Only vertices within the same community are considered for merging. 
-
-- **Tie-breaking mechanism**: If multiple neighbor pairs have the same rating score, combine the lexicographically first unmatched vertex to break ties.
-
-2. Initial Partitioning
-
-After completing the coarsening process, a initial partitioning solution
-for the coarsest hypergraph $H_c$ is derived. Two sub-steps are involved in
-this: the best partitioning solution from random and VILE partitioning
-is chosen from $\eta = 50$ runs as a warm-start to the ILP-based 
-partitioner. The optimisation is based on only the cutsize rather 
-than the cost function $\phi$ to keep the runtime reasonable. 
-=======
 $$\hat{r}(u, v) = r(u, v) + \rho\frac{1}{||X_u - X_v||_2}$$
 
 where $\rho$ is a normalization factor set to the average distance between two
@@ -113,58 +86,10 @@
 from $\eta = 50$ runs as a warm-start to the ILP-based partitioner. The
 optimization is based on only the cut size rather than the cost function
 $\phi$ to keep the runtime reasonable.
->>>>>>> 9f42363f
 
 3. Refinement
 
 After a feasible solution $H_{c_\xi}$ is obtained by initial partitioning,
-<<<<<<< HEAD
-uncoarsening and move-based refinement is performed to improve the 
-partitioning solution. Three refinement heuristics are applied in sequence:
-
-- **$K$-way pairwise FM (PM)**: This addresses multi-way paritioning as 
-concurrent bipartitioning problems in a restricted version of K-way
-Fiduccia–Mattheyses (FM) algorithm. First, $\lfloor K/2\rfloor $
-pairs of blocks are obtained, with refinement specific vertex movements
-restricted to associated paired blocks. Next, two-way FM is concurrently
-performed on all the block pairs. finally, a new configuration of block
-pairs is computed at the end of the PM. 
-
-- **Direct $K$-way FM**: Using $K$ priority queues, for each block $V_i$,
-establish a priority queue that stores the vertices that can be potentially
-moved from current block to block $V_i$. This queue is ordered according 
-to the gain of the vertices. Gain is defined as the reduction in cost 
-function from the movement of the vertex from current block to $V_i$. 
-Next, after a vertex move, each priority queue is updated independently, 
-thus enabling parallel updates via multi-threading. Next, early-stop is 
-implemented by limiting the maximum number of vertices moved to 100 per 
-pass. Finally, the *corking effect* is mitigated by traversing the priority
-queue belonging to the vertex with the highest gain and identifying a
-feasible vertex move. 
-
-- **Greedy Hyperedge Refinement (HER)**: First, randomly visit all 
-hyperedges. For each hyperedge $e$ that crosses the partition boundary,
-determine whether a subset of vertices in $e$ can be moved without 
-violating the multi-dimensional balance constraints. The objective is 
-to make $e$ entirely constrained in a block. 
-
-4. Cut-Overlay Clustering and Partitioning (COCP)
-
-Cut-overlay Clustering and Partitioning (COCP) is a mechanism to 
-combine multiple good-quality partitioning solutions to generate an
-improved solution. To begin, the sets of hyperedges cut in the $\theta$
-candidate solutions are denoted as $E_1,..., E_\theta \subset E$. 
-First, $\cup_{i=1}^\theta E_i$ is removed from the hypergraph $H(V,E)$,
-resulting in a number of connected components. Next, all vertices within
-each connected component is merged to form a coarser hypergraph 
-$H_{overlay}$. If the number of vertices in $H_{overlay}$ is less than 
-$thr_{ilp}$, ILP-based partitioning is performed. If not, a single round of 
-constraints-driven coarsening is conducted to further reduce the size of 
-$H_{overlay}$ and generate a coarser hypergraph $H_{overlay}^{'}$. Finally,
-multilevel refinement is performed to further improve the partitioning
-solution at each level of the hierarchy and return the improved solution
-$S^{'}$. 
-=======
 uncoarsening and move-based refinement is performed to improve the
 partitioning solution. Three refinement heuristics are applied in sequence:
 - **$K$-way pairwise FM (PM)**: This addresses multi-way partitioning
@@ -205,26 +130,11 @@
 and generate a coarser hypergraph $H_{overlay}^{'}$. Finally, multilevel
 refinement is performed to further improve the partitioning solution at
 each level of the hierarchy and return the improved solution $S^{'}$.
->>>>>>> 9f42363f
 
 5. V-Cycle Refinement
 
 Cut-overlay clustering and partitioning produces a high-quality partitioning
 solution $S^{'}$. To improve it, there are three phases similar to *hMETIS*,
-<<<<<<< HEAD
-namely: multilevel coarsening, ILP-based partitioning, and refinement. 
-Firstly, in multilevel partitioning, $S^{'}$ is used as a community guidance
-for the constraints-driven coarsening. Only vertices within the same block
-are permitted to be merged, to ensure that the current solution $S^{'}$
-is preserved in the coarsest hypergraph $H_{c_\xi}$. In the ILP-based 
-partitioning phase, if the number of vertices in $H_{c_\xi}$ does not 
-exceed $thr_{ilp}$, run ILP-based partitioning to improve $S^{'}$. Else,
-continue with $S^{'}$ in successive iterations of these two steps 
-(default set to 2). Refinement phase is conducted as per step 3. 
-
-![](./doc/algo.webp)
-<center>TritonPart algorithm at a glance</center>
-=======
 namely multilevel coarsening, ILP-based partitioning, and refinement.
 Firstly, in multilevel partitioning, $S^{'}$ is used as a community guidance
 for the constraints-driven coarsening. Only vertices within the same block
@@ -236,22 +146,11 @@
 set to 2). The refinement phase is conducted as per step 3.
 
 ![](./doc/algo.webp)<center>TritonPart algorithm at a glance</center>
->>>>>>> 9f42363f
 
 ## Timing Aware Algorithm
 
 `par` can also be used as a timing-aware partitioning framework. A slack
 propagation methodology is used that optimizes cuts for both timing-critical
-<<<<<<< HEAD
-and timing-noncritical paths. 
-
-1. Extraction of Timing Paths and Slack Information
-
-First, the top $P$
-timing-critical paths and the slack information of each hyperedge using 
-the wireload model (WLM) is obtained from *OpenSTA*. The timing cost of 
-each path is then calculated:
-=======
 and timing-noncritical paths.
 
 1. Extraction of Timing Paths and Slack Information
@@ -259,55 +158,33 @@
 First, the top $P$ timing-critical paths and the slack information of each
 hyperedge using the wireload model (WLM) is obtained from *OpenSTA*. The
 timing cost of each path is then calculated:
->>>>>>> 9f42363f
 
 $$t_p = (1- \frac{slack_p - \Delta}{clock\_period})^\mu$$
 
 where a fixed extra delay $\Delta$ is introduced for timing guardband,
-<<<<<<< HEAD
-and $\mu$ (default 2) is the exponent. 
-
-The snaking factor of a path $SF(p)$ is defined as the maximum number of 
-block reentries along the path $p$. The timing cost of a hyperedge is 
-computed using the timing weight corresponding to hyperedge slack $slack_e$,
-=======
 and $\mu$ (default 2) is the exponent.
 
 The snaking factor of a path $SF(p)$ is defined as the maximum number
 of block reentries along the path $p$. The timing cost of a hyperedge is
 computed using the timing weight corresponding to hyperedge slack $slack_e$
->>>>>>> 9f42363f
 and the accumulated timing cost of all paths traversing the hyperedge.
 
 $$t_e = (1- \frac{slack_e -\Delta}{clock\_period})^\mu + \sum_{\{p|e\in p\}}t_p$$
 
 2. Timing-aware Coarsening
 
-<<<<<<< HEAD
-Timing-aware feature is achieved by adding a timing cost of hyperedge $t_e$
-to the connectivity score earlier mentioned. If vertices $(u,v)$ are
-associated with multiple critical paths, then they are more likely to be
-merged. This is reflected in the update score function:
-=======
 The timing-aware feature is achieved by adding a timing cost of hyperedge
 $t_e$ to the connectivity score earlier mentioned. If vertices $(u,v)$
 are associated with multiple critical paths, then they are more likely to
 be merged. This is reflected in the update score function:
->>>>>>> 9f42363f
 
 $$r_t(u,v) = \hat{r}(u,v) + \sum_{e\in\{I(v) \cap I(u)\}} \frac{\beta t_e}{|e| - 1}$$
 
 3. Timing-aware Refinement
 
-<<<<<<< HEAD
-Timing-aware refinement is based on the similar cost function as the main
-algorithm. Instead, an additional slack propagation step is performed at 
-the end of each PM/FM/HER pass. 
-=======
 Timing-aware refinement is based on a similar cost function as the main
 algorithm. Instead, an additional slack propagation step is performed at
 the end of each PM/FM/HER pass.
->>>>>>> 9f42363f
 
 ## Commands
 
@@ -316,13 +193,7 @@
 - Parameters without square brackets `-param2 param2` are required.
 ```
 
-<<<<<<< HEAD
-### Triton Part Hypergraph
-
-This command performs hypergraph netlist partitioning.
-=======
 ### Partition Netlist
->>>>>>> 9f42363f
 
 ```tcl
 triton_part_hypergraph
@@ -330,10 +201,6 @@
     -num_parts num_parts  
     -balance_constraint balance_constraint 
     [-base_balance base_balance]
-<<<<<<< HEAD
-    [-scale_factor scale_factor]
-=======
->>>>>>> 9f42363f
     [-seed seed] 
     [-vertex_dimension vertex_dimension] 
     [-hyperedge_dimension hyperedge_dimension] 
@@ -371,28 +238,16 @@
 | ----- | ----- |
 | `-num_parts` | Number of partitions. The default value is `2`, and the allowed values are integers `[0, MAX_INT]`. |
 | `-balance_constraint` | Allowed imbalance between blocks. The default value is `1.0`, and the allowed values are floats. |
-<<<<<<< HEAD
-| `-base_balance` | Tcl list of baseline imbalance between partitions. The default value is `{1.0}`, the allowed values are floats that sum up to `1.0`. |
-| `-seed` | Random seed. The default value is `0`, and the allowed values are integers `[-MAX_INT, MAX_INT]`. |
-| `-vertex_dimension` | Number of vertices in the hypergraph. The default value is `1`, and the allowed values are integers `[0, MAX_INT]`. |
-| `-hyperedge_dimension` | Number of hyperedges in hypergraph. The default value is `1`, and the allowed values are integers `[0, MAX_INT]`. |
-| `-placement_dimension` | Number of dimensions for canvas, if placement information is provided. The default value is `0`, and the allowed values are integers `[0, MAX_INT]`. |
-=======
 | `-base_balance` | Tcl list of baseline imbalance between partitions. The default value is `{1.0}`, and the allowed values are floats that sum up to `1.0`. |
 | `-seed` | Random seed. The default value is `0`, and the allowed values are integers `[-MAX_INT, MAX_INT]`. |
 | `-vertex_dimension` | Number of vertices in the hypergraph. The default value is `1`, and the allowed values are integers `[0, MAX_INT]`. |
 | `-hyperedge_dimension` | Number of hyperedges in hypergraph. The default value is `1`, and the allowed values are integers `[0, MAX_INT]`. |
 | `-placement_dimension` | Number of dimensions for canvas if placement information is provided. The default value is `0`, and the allowed values are integers `[0, MAX_INT]`. |
->>>>>>> 9f42363f
 | `-hypergraph_file` | Path to hypergraph file. |
 | `-fixed_file` | Path to fixed vertices constraint file. |
 | `-community_file` | Path to `community` attributes file to guide the partitioning process. |
 | `-group_file` | Path to `stay together` attributes file. |
-<<<<<<< HEAD
-| `-placement_file` | Placement information file, each line corresponds to a group fixed vertices, community and placement attributes following the [hMETIS](https://course.ece.cmu.edu/~ee760/760docs/hMetisManual.pdf) format. |
-=======
 | `-placement_file` | Placement information file, each line corresponds to a group fixed vertices, community, and placement attributes following the [hMETIS](https://course.ece.cmu.edu/~ee760/760docs/hMetisManual.pdf) format. |
->>>>>>> 9f42363f
 | `-e_wt_factors` | Hyperedge weight factor. |
 | `-v_wt_factors` | Vertex weight factors. |
 | `-placement_wt_factors` | Placement weight factors. |
@@ -415,13 +270,7 @@
 | `-num_vertices_threshold_ilp` | Describes threshold $t$, the number of vertices used for integer linear programming (ILP) partitioning. if $n_{vertices} > t$, do not use ILP-based partitioning.(default 50, integer). |
 | `-global_net_threshold` | If the net is larger than this, it will be ignored by TritonPart (default 1000, integer). |
 
-<<<<<<< HEAD
-### Evaluate Hypergraph Solution
-
-This command evaluates hypergraph partition. 
-=======
 ### Evaluate Hypergraph Partition
->>>>>>> 9f42363f
 
 ```tcl
 evaluate_hypergraph_solution
@@ -430,10 +279,6 @@
   -hypergraph_file hypergraph_file
   -solution_file solution_file
   [-base_balance base_balance]
-<<<<<<< HEAD
-  [-scale_factor scale_factor]
-=======
->>>>>>> 9f42363f
   [-vertex_dimension vertex_dimension]
   [-hyperedge_dimension hyperedge_dimension]
   [-fixed_file fixed_file]
@@ -452,34 +297,20 @@
 | `-hyperedge_dimension` | Number of hyperedges in hypergraph. The default value is `1`, and the allowed values are integers `[0, MAX_INT]`. |
 | `-hypergraph_file` | Path to hypergraph file. |
 | `-solution_file` | Path to solution file. |
-<<<<<<< HEAD
-| `-base_balance` | Tcl list of baseline imbalance between partitions. The default value is `{1.0}`, the allowed values are floats that sum up to `1.0`. |
-=======
 | `-base_balance` | Tcl list of baseline imbalance between partitions. The default value is `{1.0}`, and the allowed values are floats that sum up to `1.0`. |
->>>>>>> 9f42363f
 | `-fixed_file` | Path to fixed vertices constraint file. |
 | `-group_file` | Path to `stay together` attributes file. |
 | `-e_wt_factors` | Hyperedge weight factor. |
 | `-v_wt_factors` | Vertex weight factor. |
 
 
-<<<<<<< HEAD
-### Triton Part Design
-
-This command partitions the design netlist. Note that design must be loaded in memory.
-=======
 ### Partition Netlist 
->>>>>>> 9f42363f
 
 ```tcl
 triton_part_design
     [-num_parts num_parts]
     [-balance_constraint balance_constraint]
     [-base_balance base_balance]
-<<<<<<< HEAD
-    [-scale_factor scale_factor]
-=======
->>>>>>> 9f42363f
     [-seed seed]
     [-timing_aware_flag timing_aware_flag]
     [-top_n top_n]
@@ -528,11 +359,7 @@
 | ----- | ----- |
 | `-num_parts` | Number of partitions. The default value is `2`, and the allowed values are integers `[0, MAX_INT]`. |
 | `-balance_constraint` | Allowed imbalance between blocks. The default value is `1.0`, and the allowed values are floats. |
-<<<<<<< HEAD
-| `-base_balance` | Tcl list of baseline imbalance between partitions. The default value is `{1.0}`, the allowed values are floats that sum up to `1.0`. |
-=======
 | `-base_balance` | Tcl list of baseline imbalance between partitions. The default value is `{1.0}`, and the allowed values are floats that sum up to `1.0`. |
->>>>>>> 9f42363f
 | `-seed` | Random seed. The default value is `1`, and the allowed values are integers `[-MAX_INT, MAX_INT]`. |
 | `-timing_aware_flag` | Enable timing-driven mode. The default value is `true`, and the allowed values are booleans. |
 | `-top_n` | Extract the top n critical timing paths. The default value is `1000`, and the allowed values are integers `[0, MAX_INT`. |
@@ -557,11 +384,7 @@
 | `-placement_wt_factors` | Placement weight factor. |
 | `-thr_coarsen_hyperedge_size_skip` | Threshold for ignoring large hyperedge. The default value is `1000`, and the allowed values are integers `[0, MAX_INT]`. |
 | `-thr_coarsen_vertices` | Number of vertices of coarsest hypergraph. The default value is `10`, and the allowed values are integers `[0, MAX_INT]`. |
-<<<<<<< HEAD
-| `-thr_coarsen_hyperedges` | Number of vertices of coarsest hypergraph. The default value is `50`, and the allowed values are integers `[0, MAX_INT]`. |
-=======
 | `-thr_coarsen_hyperedges` | Number of vertices of the coarsest hypergraph. The default value is `50`, and the allowed values are integers `[0, MAX_INT]`. |
->>>>>>> 9f42363f
 | `-coarsening_ratio` | Coarsening ratio of two adjacent hypergraphs. The default value is `1.5`, and the allowed values are floats. |
 | `-max_coarsen_iters` | Number of iterations. The default value is `30`, and the allowed values are integers `[0, MAX_INT]`. |
 | `-adj_diff_ratio` | Minimum ratio difference of two adjacent hypergraphs. The default value is `0.0001`, and the allowed values are floats. |
@@ -570,11 +393,7 @@
 | `-num_best_initial_solutions` | Number of top initial solutions to filter out. The default value is `10`, and the allowed values are integers `[0, MAX_INT]`. |
 | `-refiner_iters` | Refinement iterations. The default value is `10`, and the allowed values are integers `[0, MAX_INT]`. |
 | `-max_moves` | The allowed moves for each Fiduccia-Mattheyes (FM) algorithm pass or greedy refinement. The default value is `100`, and the allowed values are integers `[0, MAX_INT]`. |
-<<<<<<< HEAD
-| `-early_stop_ratio` | Describes the ratio $e$ where if the $n_{moved vertices} > n_{vertices} * e$, the tool exists the current FM pass. The intention behind this being that most of the gains are achieved by the first few FM moves. The default value is `0.5`, and the allowed values are floats. |
-=======
 | `-early_stop_ratio` | Describes the ratio $e$ where if the $n_{moved vertices} > n_{vertices} * e$, the tool exists the current FM pass. The intention behind this is that most of the gains are achieved by the first few FM moves. The default value is `0.5`, and the allowed values are floats. |
->>>>>>> 9f42363f
 | `-total_corking_passes` | Maximum level of traversing the buckets to solve the "corking effect". The default value is `25`, and the allowed values are integers `[0, MAX_INT]`. |
 | `-v_cycle_flag` | Disables v-cycle is used to refine partitions. The default value is `true`, and the allowed values are booleans. |
 | `-max_num_vcycle` | Maximum number of vcycles. The default value is `1`, and the allowed values are integers `[0, MAX_INT]`. |
@@ -582,23 +401,13 @@
 | `-num_vertices_threshold_ilp` | Describes threshold $t$, the number of vertices used for integer linear programming (ILP) partitioning. if $n_{vertices} > t$, do not use ILP-based partitioning. The default value is `50`, and the allowed values are integers `[0, MAX_INT]`. |
 | `-global_net_threshold` | If the net is larger than this, it will be ignored by TritonPart. The default value is `1000`, and the allowed values are integers `[0, MAX_INT]`. |
 
-<<<<<<< HEAD
-### Evaluate Part Design Solution
-
-This command evaluates partition design solution.
-=======
 ### Evaluation Netlist Partition
->>>>>>> 9f42363f
 
 ```tcl
 evaluate_part_design_solution
     [-num_parts num_parts]
     [-balance_constraint balance_constraint]
     [-base_balance base_balance]
-<<<<<<< HEAD
-    [-scale_factor scale_factor]
-=======
->>>>>>> 9f42363f
     [-timing_aware_flag timing_aware_flag]
     [-top_n top_n]
     [-fence_flag fence_flag]
@@ -628,11 +437,7 @@
 | ----- | ----- |
 | `-num_parts` | Number of partitions. The default value is `2`, and the allowed values are integers `[0, MAX_INT]`. |
 | `-balance_constraint` | Allowed imbalance between blocks. The default value is `1.0`, and the allowed values are floats. |
-<<<<<<< HEAD
-| `-base_balance` | Tcl list of baseline imbalance between partitions. The default value is `{1.0}`, the allowed values are floats that sum up to `1.0`. |
-=======
 | `-base_balance` | Tcl list of baseline imbalance between partitions. The default value is `{1.0}`, and the allowed values are floats that sum up to `1.0`. |
->>>>>>> 9f42363f
 | `-timing_aware_flag` | Enable timing-driven mode. The default value is `true`, and the allowed values are booleans. |
 | `-top_n` | Extract the top n critical timing paths. The default value is `1000`, and the allowed values are integers `[0, MAX_INT]`. |
 | `-fence_flag ` | Consider fences in the partitioning. The default value is `false`, and the allowed values are booleans. |
@@ -649,32 +454,18 @@
 | `-net_timing_factor` | Hyperedge timing weight factor. The default value is `1.0`, and the allowed values are floats. |
 | `-path_timing_factor` | Cutting critical timing path weight factor. The default value is `1.0`, and the allowed values are floats. |
 | `-path_snaking_factor` | Snaking a critical path weight factor. The default value is `1.0`, and the allowed values are floats. |
-<<<<<<< HEAD
-| `-timing_exp_factor` | Timing exponential factor for normalized slack. Thedefault value is `1.0`, and the allowed values are floats. |
-=======
 | `-timing_exp_factor` | Timing exponential factor for normalized slack. The default value is `1.0`, and the allowed values are floats. |
->>>>>>> 9f42363f
 | `-extra_delay` | Extra delay introduced by a cut. The default value is `1e-9`, and the allowed values are floats. |
 | `-guardband_flag` | Enable timing guardband option. The default value is 1`false`, and the allowed values are booleans. |
 | `-e_wt_factors` | Hyperedge weight factors. |
 | `-v_wt_factors` | Vertex weight factors. |
 
-<<<<<<< HEAD
-### Write Partition Verilog
-
-This command writes the partition result to verilog.
-=======
 ### Write Partition to Verilog
->>>>>>> 9f42363f
 
 ```tcl
 write_partition_verilog
     [-port_prefix prefix]
     [-module_suffix suffix]
-<<<<<<< HEAD
-    [-partitioning_id id]
-=======
->>>>>>> 9f42363f
     [file]
 ```
 
@@ -684,60 +475,28 @@
 | ----- | ----- |
 | `-port_prefix` | Port name prefix. |
 | `-module_suffix` | Module name suffix. |
-<<<<<<< HEAD
-| `-partitioning_id` | TBC. |
-| `file` | Filename to write parition verilog to. |
-
-### Read Partitioning
-
-This command reads the partition file into design.
-=======
 | `file` | Filename to write partition verilog to. |
 
 ### Read the Partition file
->>>>>>> 9f42363f
 
 ```tcl
 read_partitioning
     -read_file name
     [-instance_map_file file_path]
-<<<<<<< HEAD
-```
-
-#### Options
-
-| Switch Name | Description |
-| ----- | ----- |
-| `-read_file` | Read partitioning file (usually with the extension `.part`). The file format must match the same format as the output of `write_partition_verilog`. |
-| `-instance_map_file` | Instance mapping file. |
-=======
->>>>>>> 9f42363f
 
 
 ## Example Scripts
 
-<<<<<<< HEAD
-#### How to partition a hypergraph in the way you would using hMETIS (min-cut partitioning)
-
-```
-=======
 ### How to partition a hypergraph in the way you would using hMETIS (min-cut partitioning)
 
 ```tcl
->>>>>>> 9f42363f
 triton_part_hypergraph -hypergraph_file des90.hgr -num_parts 5 -balance_constraint 2 -seed 2
 ```
 You can also check the provided example [here](./examples/min-cut-partitioning/run_openroad.tcl).
 
-<<<<<<< HEAD
-#### How to perform the embedding-aware partitioning
-
-```
-=======
 ### How to perform the embedding-aware partitioning
 
 ```tcl
->>>>>>> 9f42363f
 set num_parts 2
 set balance_constraint 2
 set seed 0
@@ -753,24 +512,13 @@
                         -placement_dimension 2
 
 ```
-<<<<<<< HEAD
-=======
 
 You can find the provided example [here](./examples/embedding-aware-partitioning/run_placement_aware_flow.tcl).
->>>>>>> 9f42363f
-
-You can find the provided example [here](./examples/embedding-aware-partitioning/run_placement_aware_flow.tcl).
-
-<<<<<<< HEAD
-
-#### How to partition a netlist
-
-```
-=======
+
+
 ### How to partition a netlist
 
 ```tcl
->>>>>>> 9f42363f
 # set technology information
 set ALL_LEFS “list_of_lefs”
 set ALL_LIBS “list_of_libs”
@@ -801,7 +549,7 @@
 set part_design_solution_file "${design}_part_design.hgr.part.${num_parts}"
 
 ##############################################################################################
-## TritonPart with slack progagation
+### TritonPart with slack progagation
 ##############################################################################################
 puts "Start TritonPart with slack propagation"
 # call triton_part to partition the netlist
@@ -826,11 +574,7 @@
 
 ## References
 1. Bustany, I., Kahng, A. B., Koutis, I., Pramanik, B., & Wang, Z. (2023). K-SpecPart: A Supervised Spectral Framework for Multi-Way Hypergraph Partitioning Solution Improvement. arXiv preprint arXiv:2305.06167. [(.pdf)](https://arxiv.org/pdf/2305.06167)
-<<<<<<< HEAD
-1. Bustany, I., Gasparyan, G., Kahng, A. B., Koutis, I., Pramanik, B., & Wang, Z. (2023). "An Open-Source Constraints-Driven General Partitioning Multi-Tool for VLSI Physical Design", Proc. ACM/IEEE International Conference of Computer-Aided Design 2023, to appear.
-=======
 1. Bustany, I., Gasparyan, G., Kahng, A. B., Koutis, I., Pramanik, B., & Wang, Z. (2023). "An Open-Source Constraints-Driven General Partitioning Multi-Tool for VLSI Physical Design", Proc. ACM/IEEE International Conference of Computer-Aided Design 2023,[(.pdf)](https://vlsicad.ucsd.edu/Publications/Conferences/401/c401.pdf).
->>>>>>> 9f42363f
 
 
 ## License
