/////////////////////////////////////////////////////////////////////////////
// Original authors: SangGi Do(sanggido@unist.ac.kr), Mingyu
// Woo(mwoo@eng.ucsd.edu)
//          (respective Ph.D. advisors: Seokhyeong Kang, Andrew B. Kahng)
// Rewrite by James Cherry, Parallax Software, Inc.
//
// Copyright (c) 2019, The Regents of the University of California
// Copyright (c) 2018, SangGi Do and Mingyu Woo
// All rights reserved.
//
// BSD 3-Clause License
//
// Redistribution and use in source and binary forms, with or without
// modification, are permitted provided that the following conditions are met:
//
// * Redistributions of source code must retain the above copyright notice, this
//   list of conditions and the following disclaimer.
//
// * Redistributions in binary form must reproduce the above copyright notice,
//   this list of conditions and the following disclaimer in the documentation
//   and/or other materials provided with the distribution.
//
// * Neither the name of the copyright holder nor the names of its
//   contributors may be used to endorse or promote products derived from
//   this software without specific prior written permission.
//
// THIS SOFTWARE IS PROVIDED BY THE COPYRIGHT HOLDERS AND CONTRIBUTORS "AS IS"
// AND ANY EXPRESS OR IMPLIED WARRANTIES, INCLUDING, BUT NOT LIMITED TO, THE
// IMPLIED WARRANTIES OF MERCHANTABILITY AND FITNESS FOR A PARTICULAR PURPOSE
// ARE DISCLAIMED. IN NO EVENT SHALL THE COPYRIGHT HOLDER OR CONTRIBUTORS BE
// LIABLE FOR ANY DIRECT, INDIRECT, INCIDENTAL, SPECIAL, EXEMPLARY, OR
// CONSEQUENTIAL DAMAGES (INCLUDING, BUT NOT LIMITED TO, PROCUREMENT OF
// SUBSTITUTE GOODS OR SERVICES; LOSS OF USE, DATA, OR PROFITS; OR BUSINESS
// INTERRUPTION) HOWEVER CAUSED AND ON ANY THEORY OF LIABILITY, WHETHER IN
// CONTRACT, STRICT LIABILITY, OR TORT (INCLUDING NEGLIGENCE OR OTHERWISE)
// ARISING IN ANY WAY OUT OF THE USE OF THIS SOFTWARE, EVEN IF ADVISED OF THE
// POSSIBILITY OF SUCH DAMAGE.
///////////////////////////////////////////////////////////////////////////////

#include <algorithm>
#include <cmath>
#include <cstdlib>
#include <limits>
#include <memory>
#include <string>
#include <vector>

#include "DplObserver.h"
#include "dpl/Grid.h"
#include "dpl/Objects.h"
#include "dpl/Opendp.h"
#include "dpl/Padding.h"
#include "dpl/PlacementDRC.h"
#include "odb/dbTransform.h"
#include "utl/Logger.h"

// #define ODP_DEBUG

namespace dpl {

using std::max;
using std::min;
using std::numeric_limits;
using std::sort;
using std::string;
using std::vector;

using utl::DPL;

using utl::format_as;

std::string Opendp::printBgBox(
    const boost::geometry::model::box<bgPoint>& queryBox)
{
  return fmt::format("({0}, {1}) - ({2}, {3})",
                     queryBox.min_corner().x(),
                     queryBox.min_corner().y(),
                     queryBox.max_corner().x(),
                     queryBox.max_corner().y());
}
void Opendp::detailedPlacement()
{
  if (debug_observer_) {
    debug_observer_->startPlacement(block_);
  }

  placement_failures_.clear();
  initGrid();
  // Paint fixed cells.
  setFixedGridCells();
  // group mapping & x_axis dummycell insertion
  groupInitPixels2();
  // y axis dummycell insertion
  groupInitPixels();

  if (!groups_.empty()) {
    placeGroups();
  }
  place();

  if (debug_observer_) {
    debug_observer_->endPlacement();
  }
}

////////////////////////////////////////////////////////////////

void Opendp::placeGroups()
{
  groupAssignCellRegions();

  prePlaceGroups();
  prePlace();

  // naive placement method ( multi -> single )
  placeGroups2();
  for (Group& group : groups_) {
    // magic number alert
    for (int pass = 0; pass < 3; pass++) {
      int refine_count = groupRefine(&group);
      int anneal_count = anneal(&group);
      // magic number alert
      if (refine_count < 10 || anneal_count < 100) {
        break;
      }
    }
  }
}

void Opendp::prePlace()
{
  for (Node& cell : cells_) {
    const Rect* group_rect = nullptr;
    if (!cell.inGroup() && !cell.isPlaced()) {
      for (Group& group : groups_) {
        for (const Rect& rect : group.getRects()) {
          if (checkOverlap(&cell, rect)) {
            group_rect = &rect;
          }
        }
      }
      if (group_rect) {
        const DbuPt nearest = nearestPt(&cell, *group_rect);
        const GridPt legal = legalGridPt(&cell, nearest);
        if (mapMove(&cell, legal)) {
          cell.setHold(true);
        }
      }
    }
  }
}

bool Opendp::checkOverlap(const Node* cell, const DbuRect& rect) const
{
  const DbuPt init = initialLocation(cell, false);
  const DbuX x = init.x;
  const DbuY y = init.y;
  return x + cell->getWidth() > rect.xl && x < rect.xl
         && y + cell->getHeight() > rect.yl && y < rect.yh;
}

DbuPt Opendp::nearestPt(const Node* cell, const DbuRect& rect) const
{
  const DbuPt init = initialLocation(cell, false);
  const DbuX x = init.x;
  const DbuY y = init.y;

  DbuX temp_x = x;
  DbuY temp_y = y;

  const DbuX cell_width = cell->getWidth();
  if (checkOverlap(cell, rect)) {
    DbuX dist_x;
    DbuY dist_y;
    if (abs(x + cell_width - rect.xl) > abs(rect.xh - x)) {
      dist_x = abs(rect.xh - x);
      temp_x = rect.xh;
    } else {
      dist_x = abs(x - rect.xl);
      temp_x = rect.xl - cell_width;
    }
    if (abs(y + cell->getHeight() - rect.yl) > abs(rect.yh - y)) {
      dist_y = abs(rect.yh - y);
      temp_y = rect.yh;
    } else {
      dist_y = abs(y - rect.yl);
      temp_y = rect.yl - cell->getHeight();
    }
    if (dist_x.v < dist_y.v) {
      return {temp_x, y};
    }
    return {x, temp_y};
  }

  if (x < rect.xl) {
    temp_x = rect.xl;
  } else if (x + cell_width > rect.xh) {
    temp_x = rect.xh - cell_width;
  }

  if (y < rect.yl) {
    temp_y = rect.yl;
  } else if (y + cell->getHeight() > rect.yh) {
    temp_y = rect.yh - cell->getHeight();
  }

  return {temp_x, temp_y};
}

void Opendp::prePlaceGroups()
{
  for (Group& group : groups_) {
    for (Node* cell : group.getCells()) {
      if (!cell->isFixed() && !cell->isPlaced()) {
        int dist = numeric_limits<int>::max();
        bool in_group = false;
        const Rect* nearest_rect = nullptr;
        for (const Rect& rect : group.getRects()) {
          if (isInside(cell, rect)) {
            in_group = true;
          }
          int rect_dist = distToRect(cell, rect);
          if (rect_dist < dist) {
            dist = rect_dist;
            nearest_rect = &rect;
          }
        }
        if (!nearest_rect) {
          continue;  // degenerate case of empty group.regions
        }
        if (!in_group) {
          const DbuPt nearest = nearestPt(cell, *nearest_rect);
          const GridPt legal = legalGridPt(cell, nearest);
          if (mapMove(cell, legal)) {
            cell->setHold(true);
          }
        }
      }
    }
  }
}

bool Opendp::isInside(const Node* cell, const Rect& rect) const
{
  const DbuPt init = initialLocation(cell, false);
  const DbuX x = init.x;
  const DbuY y = init.y;
  return x >= rect.xMin() && x + cell->getWidth() <= rect.xMax()
         && y >= rect.yMin() && y + cell->getHeight() <= rect.yMax();
}

int Opendp::distToRect(const Node* cell, const Rect& rect) const
{
  const DbuPt init = initialLocation(cell, true);
  const DbuX x = init.x;
  const DbuY y = init.y;

  DbuX dist_x{0};
  DbuY dist_y{0};
  if (x < rect.xMin()) {
    dist_x = DbuX{rect.xMin()} - x;
  } else if (x + cell->getWidth() > rect.xMax()) {
    dist_x = x + cell->getWidth() - rect.xMax();
  }

  if (y < rect.yMin()) {
    dist_y = DbuY{rect.yMin()} - y;
  } else if (y + cell->getHeight() > rect.yMax()) {
    dist_y = y + cell->getHeight() - rect.yMax();
  }

  return sumXY(dist_x, dist_y);
}

class CellPlaceOrderLess
{
 public:
  explicit CellPlaceOrderLess(const Rect& core);
  bool operator()(const Node* cell1, const Node* cell2) const;

 private:
  int centerDist(const Node* cell) const;

  const int center_x_;
  const int center_y_;
};

CellPlaceOrderLess::CellPlaceOrderLess(const Rect& core)
    : center_x_((core.xMin() + core.xMax()) / 2),
      center_y_((core.yMin() + core.yMax()) / 2)
{
}

int CellPlaceOrderLess::centerDist(const Node* cell) const
{
  return sumXY(abs(cell->getLeft() - center_x_),
               abs(cell->getBottom() - center_y_));
}

bool CellPlaceOrderLess::operator()(const Node* cell1, const Node* cell2) const
{
  const int64_t area1 = cell1->area();
  const int64_t area2 = cell2->area();
  const int dist1 = centerDist(cell1);
  const int dist2 = centerDist(cell2);
  return area1 > area2
         || (area1 == area2
             && (dist1 < dist2
                 || (dist1 == dist2
                     && strcmp(cell1->getDbInst()->getConstName(),
                               cell2->getDbInst()->getConstName())
                            < 0)));
}

void Opendp::place()
{
  vector<Node*> sorted_cells;
  sorted_cells.reserve(cells_.size());

  for (Node& cell : cells_) {
    if (!(cell.isFixed() || cell.inGroup() || cell.isPlaced())) {
      sorted_cells.push_back(&cell);
      if (!grid_->cellFitsInCore(&cell)) {
        logger_->error(DPL,
                       15,
                       "instance {} does not fit inside the ROW core area.",
                       cell.name());
      }
    }
  }
  sort(sorted_cells.begin(),
       sorted_cells.end(),
       CellPlaceOrderLess(grid_->getCore()));

  // Place multi-row instances first.
  if (have_multi_row_cells_) {
    for (Node* cell : sorted_cells) {
      if (isMultiRow(cell)) {
        debugPrint(logger_,
                   DPL,
                   "place",
                   1,
                   "Placing multi-row cell {}",
                   cell->name());
        if (!mapMove(cell)) {
          shiftMove(cell);
        }
      }
    }
  }
  for (Node* cell : sorted_cells) {
    if (!isMultiRow(cell)) {
      if (!mapMove(cell)) {
        shiftMove(cell);
      }
    }
  }
}

void Opendp::placeGroups2()
{
  for (Group& group : groups_) {
    vector<Node*> group_cells;
    group_cells.reserve(cells_.size());
    for (Node* cell : group.getCells()) {
      if (!cell->isFixed() && !cell->isPlaced()) {
        group_cells.push_back(cell);
      }
    }
    sort(group_cells.begin(),
         group_cells.end(),
         CellPlaceOrderLess(grid_->getCore()));

    // Place multi-row cells in each group region.
    bool multi_pass = true;
    for (Node* cell : group_cells) {
      if (!cell->isFixed() && !cell->isPlaced()) {
        assert(cell->inGroup());
        if (isMultiRow(cell)) {
          multi_pass = mapMove(cell);
          if (!multi_pass) {
            break;
          }
        }
      }
    }
    bool single_pass = true;
    if (multi_pass) {
      // Place single-row cells in each group region.
      for (Node* cell : group_cells) {
        if (!cell->isFixed() && !cell->isPlaced()) {
          assert(cell->inGroup());
          if (!isMultiRow(cell)) {
            single_pass = mapMove(cell);
            if (!single_pass) {
              break;
            }
          }
        }
      }
    }

    if (!single_pass || !multi_pass) {
      // Erase group cells
      for (Node* cell : group.getCells()) {
        unplaceCell(cell);
      }

      // Determine brick placement by utilization.
      // magic number alert
      if (group.getUtil() > 0.95) {
        brickPlace1(&group);
      } else {
        brickPlace2(&group);
      }
    }
  }
}

// Place cells in group toward edges.
void Opendp::brickPlace1(const Group* group)
{
  const Rect& boundary = group->getBBox();
  vector<Node*> sorted_cells(group->getCells());

  sort(sorted_cells.begin(), sorted_cells.end(), [&](Node* cell1, Node* cell2) {
    return rectDist(cell1, boundary) < rectDist(cell2, boundary);
  });

  for (Node* cell : sorted_cells) {
    DbuX x;
    DbuY y;
    rectDist(cell, boundary, &x.v, &y.v);
    const GridPt legal = legalGridPt(cell, {x, y});
    // This looks for a site starting at the nearest corner in rect,
    // which seems broken. It should start looking at the nearest point
    // on the rect boundary. -cherry
    if (!mapMove(cell, legal)) {
      logger_->error(DPL, 16, "cannot place instance {}.", cell->name());
    }
  }
}

void Opendp::rectDist(const Node* cell,
                      const Rect& rect,
                      // Return values.
                      int* x,
                      int* y) const
{
  const DbuPt init = initialLocation(cell, false);
  const DbuX init_x = init.x;
  const DbuY init_y = init.y;

  if (init_x > (rect.xMin() + rect.xMax()) / 2) {
    *x = rect.xMax();
  } else {
    *x = rect.xMin();
  }

  if (init_y > (rect.yMin() + rect.yMax()) / 2) {
    *y = rect.yMax();
  } else {
    *y = rect.yMin();
  }
}

int Opendp::rectDist(const Node* cell, const Rect& rect) const
{
  int x, y;
  rectDist(cell, rect, &x, &y);
  const DbuPt init = initialLocation(cell, false);
  return sumXY(abs(init.x - x), abs(init.y - y));
}

// Place group cells toward region edges.
void Opendp::brickPlace2(const Group* group)
{
  vector<Node*> sorted_cells(group->getCells());

  sort(sorted_cells.begin(), sorted_cells.end(), [&](Node* cell1, Node* cell2) {
    return rectDist(cell1, *cell1->getRegion())
           < rectDist(cell2, *cell2->getRegion());
  });

  for (Node* cell : sorted_cells) {
    if (!cell->isHold()) {
      DbuX x;
      DbuY y;
      rectDist(cell, *cell->getRegion(), &x.v, &y.v);
      const GridPt legal = legalGridPt(cell, {x, y});
      // This looks for a site starting at the nearest corner in rect,
      // which seems broken. It should start looking at the nearest point
      // on the rect boundary. -cherry
      if (!mapMove(cell, legal)) {
        logger_->error(DPL, 17, "cannot place instance {}.", cell->name());
      }
    }
  }
}

int Opendp::groupRefine(const Group* group)
{
  vector<Node*> sort_by_disp(group->getCells());

  sort(sort_by_disp.begin(), sort_by_disp.end(), [&](Node* cell1, Node* cell2) {
    return (disp(cell1) > disp(cell2));
  });

  int count = 0;
  for (int i = 0; i < sort_by_disp.size() * group_refine_percent_; i++) {
    Node* cell = sort_by_disp[i];
    if (!cell->isHold() && !cell->isFixed()) {
      if (refineMove(cell)) {
        count++;
      }
    }
  }
  return count;
}

// This is NOT annealing. It is random swapping. -cherry
int Opendp::anneal(Group* group)
{
  srand(rand_seed_);
  int count = 0;

  // magic number alert
  for (int i = 0; i < 100 * group->getCells().size(); i++) {
    Node* cell1 = group->getCells()[rand() % group->getCells().size()];
    Node* cell2 = group->getCells()[rand() % group->getCells().size()];
    if (swapCells(cell1, cell2)) {
      count++;
    }
  }
  return count;
}

// Not called -cherry.
int Opendp::refine()
{
  vector<Node*> sorted;
  sorted.reserve(cells_.size());

  for (Node& cell : cells_) {
    if (!(cell.isFixed() || cell.isHold() || cell.inGroup())) {
      sorted.push_back(&cell);
    }
  }
  sort(sorted.begin(), sorted.end(), [&](Node* cell1, Node* cell2) {
    return disp(cell1) > disp(cell2);
  });

  int count = 0;
  for (int i = 0; i < sorted.size() * refine_percent_; i++) {
    Node* cell = sorted[i];
    if (!cell->isHold()) {
      if (refineMove(cell)) {
        count++;
      }
    }
  }
  return count;
}

////////////////////////////////////////////////////////////////

bool Opendp::mapMove(Node* cell)
{
  const GridPt init = legalGridPt(cell, true);
  return mapMove(cell, init);
}

bool Opendp::mapMove(Node* cell, const GridPt& grid_pt)
{
  debugPrint(logger_,
             DPL,
             "place",
             1,
             "Map move {} ({}, {}) to ({}, {})",
             cell->name(),
             cell->getLeft(),
             cell->getBottom(),
             grid_pt.x,
             grid_pt.y);
  const PixelPt pixel_pt = searchNearestSite(cell, grid_pt.x, grid_pt.y);
  debugPrint(logger_,
             DPL,
             "place",
             1,
             "Search Nearest Site {} ({}, {}) to ({}, {})",
             cell->name(),
             cell->getLeft(),
             cell->getBottom(),
             pixel_pt.x,
             pixel_pt.y);
  if (pixel_pt.pixel) {
    placeCell(cell, pixel_pt.x, pixel_pt.y);
    if (debug_observer_) {
      debug_observer_->placeInstance(cell->getDbInst());
    }
    return true;
  }
  return false;
}

void Opendp::shiftMove(Node* cell)
{
  const GridPt grid_pt = legalGridPt(cell, true);
  // magic number alert
  const GridY boundary_margin{3};
  const GridX margin_width{grid_->gridPaddedWidth(cell).v * boundary_margin.v};
  std::set<Node*> region_cells;
  for (GridX x = grid_pt.x - margin_width; x < grid_pt.x + margin_width; x++) {
    for (GridY y = grid_pt.y - boundary_margin; y < grid_pt.y + boundary_margin;
         y++) {
      Pixel* pixel = grid_->gridPixel(x, y);
      if (pixel) {
        Node* cell = pixel->cell;
        if (cell && !cell->isFixed()) {
          region_cells.insert(cell);
        }
      }
    }
  }

  // erase region cells
  for (Node* around_cell : region_cells) {
    if (cell->inGroup() == around_cell->inGroup()) {
      unplaceCell(around_cell);
    }
  }

  // place target cell
  if (!mapMove(cell)) {
    placement_failures_.push_back(cell);
  }

  // re-place erased cells
  for (Node* around_cell : region_cells) {
    if (cell->inGroup() == around_cell->inGroup() && !mapMove(around_cell)) {
      placement_failures_.push_back(cell);
    }
  }
}

bool Opendp::swapCells(Node* cell1, Node* cell2)
{
  if (cell1 != cell2 && !cell1->isHold() && !cell2->isHold()
      && cell1->getWidth() == cell2->getWidth()
      && cell1->getHeight() == cell2->getHeight() && !cell1->isFixed()
      && !cell2->isFixed()) {
    const int dist_change
        = distChange(cell1, cell2->getLeft(), cell2->getBottom())
          + distChange(cell2, cell1->getLeft(), cell1->getBottom());

    if (dist_change < 0) {
      const GridX grid_x1 = grid_->gridPaddedX(cell2);
      const GridY grid_y1 = grid_->gridSnapDownY(cell2);
      const GridX grid_x2 = grid_->gridPaddedX(cell1);
      const GridY grid_y2 = grid_->gridSnapDownY(cell1);

      unplaceCell(cell1);
      unplaceCell(cell2);
      placeCell(cell1, grid_x1, grid_y1);
      placeCell(cell2, grid_x2, grid_y2);
      return true;
    }
  }
  return false;
}

bool Opendp::refineMove(Node* cell)
{
  const GridPt grid_pt = legalGridPt(cell, true);
  const PixelPt pixel_pt = searchNearestSite(cell, grid_pt.x, grid_pt.y);

  if (pixel_pt.pixel) {
    if (abs(grid_pt.x - pixel_pt.x) > max_displacement_x_
        || abs(grid_pt.y - pixel_pt.y) > max_displacement_y_) {
      return false;
    }

    const int dist_change
        = distChange(cell,
                     gridToDbu(pixel_pt.x, grid_->getSiteWidth()),
                     grid_->gridYToDbu(pixel_pt.y));

    if (dist_change < 0) {
      unplaceCell(cell);
      placeCell(cell, pixel_pt.x, pixel_pt.y);
      return true;
    }
  }
  return false;
}

int Opendp::distChange(const Node* cell, const DbuX x, const DbuY y) const
{
  const DbuPt init = initialLocation(cell, false);
  const int cell_dist
      = sumXY(abs(cell->getLeft() - init.x), abs(cell->getBottom() - init.y));
  const int pt_dist = sumXY(abs(init.x - x), abs(init.y - y));
  return pt_dist - cell_dist;
}

////////////////////////////////////////////////////////////////

<<<<<<< HEAD
PixelPt Opendp::diamondSearch(const Node* cell,
                              const GridX x,
                              const GridY y) const
=======
PixelPt Opendp::searchNearestSite(const Cell* cell,
                                  const GridX x,
                                  const GridY y) const
>>>>>>> c545b771
{
  // Diamond search limits.
  GridX x_min = x - max_displacement_x_;
  GridX x_max = x + max_displacement_x_;
  GridY y_min = y - max_displacement_y_;
  GridY y_max = y + max_displacement_y_;

  // Restrict search to group boundary.
  Group* group = cell->getGroup();
  if (group) {
    // Map boundary to grid staying inside.
    const GridRect grid_boundary = grid_->gridWithin(group->getBBox());
    const GridPt min = grid_boundary.closestPtInside({x_min, y_min});
    const GridPt max = grid_boundary.closestPtInside({x_max, y_max});
    x_min = min.x;
    y_min = min.y;
    x_max = max.x;
    y_max = max.y;
  }

  // Clip limits to grid bounds.
  x_min = max(GridX{0}, x_min);
  y_min = max(GridY{0}, y_min);
  x_max = min(grid_->getRowSiteCount(), x_max);
  y_max = min(grid_->getRowCount(), y_max);
  debugPrint(logger_,
             DPL,
             "place",
             1,
             "Search Nearest Site {} ({}, {}) bounds ({}-{}, {}-{})",
             cell->name(),
             x,
             y,
             x_min,
             x_max - 1,
             y_min,
             y_max - 1);

  struct PQ_entry
  {
    int manhattan_distance;
    GridPt p;
    bool operator>(const PQ_entry& other) const
    {
      return manhattan_distance > other.manhattan_distance;
    }
    bool operator==(const PQ_entry& other) const
    {
      return manhattan_distance == other.manhattan_distance;
    }
  };
  std::priority_queue<PQ_entry, std::vector<PQ_entry>, std::greater<PQ_entry>>
      positionsHeap;
  std::unordered_set<GridPt> visited;
  GridPt center{x, y};
  positionsHeap.push(PQ_entry{0, center});
  visited.insert(center);

  const vector<GridPt> neighbors = {{GridX(-1), GridY(0)},
                                    {GridX(1), GridY(0)},
                                    {GridX(0), GridY(-1)},
                                    {GridX(0), GridY(1)}};
  while (!positionsHeap.empty()) {
    const GridPt nearest = positionsHeap.top().p;
    positionsHeap.pop();

    if (canBePlaced(cell, nearest.x, nearest.y)) {
      return PixelPt(
          grid_->gridPixel(nearest.x, nearest.y), nearest.x, nearest.y);
    }

    // Put neighbors in the queue
    for (GridPt offset : neighbors) {
      GridPt neighbor = {nearest.x + offset.x, nearest.y + offset.y};
      // Check if it was already put in the queue
      if (visited.count(neighbor) > 0) {
        continue;
      }
      // Check limits
      if (neighbor.x < x_min || neighbor.x > x_max || neighbor.y < y_min
          || neighbor.y > y_max) {
        continue;
      }

      visited.insert(neighbor);
      positionsHeap.push(PQ_entry{calcDist(center, neighbor), neighbor});
    }
  }
  return PixelPt();
}

<<<<<<< HEAD
void Opendp::diamondSearchSide(const Node* cell,
                               const GridX x,
                               const GridY y,
                               const GridX x_min,
                               const GridY y_min,
                               const GridX x_max,
                               const GridY y_max,
                               const int x_offset,
                               const int y_offset,
                               // Return values
                               PixelPt& best_pt,
                               int& best_dist) const
=======
int Opendp::calcDist(GridPt p0, GridPt p1) const
>>>>>>> c545b771
{
  DbuY y_dist = abs(grid_->gridYToDbu(p0.y) - grid_->gridYToDbu(p1.y));
  DbuX x_dist = gridToDbu(abs(p0.x - p1.x), grid_->getSiteWidth());
  return sumXY(x_dist, y_dist);
}

<<<<<<< HEAD
PixelPt Opendp::binSearch(GridX x,
                          const Node* cell,
                          const GridX bin_x,
                          const GridY bin_y) const
=======
bool Opendp::canBePlaced(const Cell* cell, GridX bin_x, GridY bin_y) const
>>>>>>> c545b771
{
  debugPrint(logger_,
             DPL,
             "place",
             3,
             " canBePlaced {} ({:4},{:4})",
             cell->name(),
             bin_x,
             bin_y);

  if (bin_y >= grid_->getRowCount()) {
    return false;
  }

  const GridX x_end = bin_x + grid_->gridPaddedWidth(cell);
  const GridY y_end = bin_y + grid_->gridHeight(cell);

  if (debug_observer_) {
    debug_observer_->binSearch(cell, bin_x, bin_y, x_end, y_end);
  }
  return checkPixels(cell, bin_x, bin_y, x_end, y_end);
}

bool Opendp::checkRegionOverlap(const Node* cell,
                                const GridX x,
                                const GridY y,
                                const GridX x_end,
                                const GridY y_end) const
{
  // TODO: Investigate the caching of this function
  // it is called with the same cell and x,y,x_end,y_end multiple times
  debugPrint(logger_,
             DPL,
             "region",
             1,
             "Checking region overlap for cell {} at x[{} {}] and y[{} {}]",
             cell->name(),
             x,
             x_end,
             y,
             y_end);
  const DbuX site_width = grid_->getSiteWidth();
  const bgBox queryBox(
      {gridToDbu(x, site_width).v, grid_->gridYToDbu(y).v},
      {gridToDbu(x_end, site_width).v - 1, grid_->gridYToDbu(y_end).v - 1});

  std::vector<bgBox> result;
  findOverlapInRtree(queryBox, result);

  if (cell->getRegion()) {
    if (result.size() == 1) {
      // the queryBox must be fully contained in the region or else there
      // might be a part of the cell outside of any region
      return boost::geometry::covered_by(queryBox, result[0]);
    }
    // if we are here, then the overlap size is either 0 or > 1
    // both are invalid. The overlap size should be 1
    return false;
  }
  // If the cell has a region, then the region's bounding box must
  // be fully contained by the cell's bounding box.
  return result.empty();
}

// Check all pixels are empty.
bool Opendp::checkPixels(const Node* cell,
                         const GridX x,
                         const GridY y,
                         const GridX x_end,
                         const GridY y_end) const
{
  if (x_end > grid_->getRowSiteCount()) {
    return false;
  }
  if (!checkRegionOverlap(cell, x, y, x_end, y_end)) {
    return false;
  }

  for (GridY y1 = y; y1 < y_end; y1++) {
    const bool first_row = (y1 == y);
    for (GridX x1 = x; x1 < x_end; x1++) {
      const Pixel* pixel = grid_->gridPixel(x1, y1);
      auto site = cell->getSite();
      if (pixel == nullptr || pixel->cell || !pixel->is_valid
          || (cell->inGroup() && pixel->group != cell->getGroup())
          || (!cell->inGroup() && pixel->group)
          || (first_row && pixel->sites.find(site) == pixel->sites.end())) {
        return false;
      }
    }
    if (disallow_one_site_gaps_) {
      // here we need to check for abutting first, if there is an abutting cell
      // then we continue as there is nothing wrong with it
      // if there is no abutting cell, we will then check cells at 1+ distances
      // we only need to check on the left and right sides
      const GridX x_begin = max(GridX{0}, x - 1);
      const GridY y_begin = max(GridY{0}, y - 1);
      // inclusive search, so we don't add 1 to the end
      const GridX x_finish = min(x_end, grid_->getRowSiteCount() - 1);
      const GridY y_finish = min(y_end, grid_->getRowCount() - 1);

      auto isAbutted = [this](const GridX x, const GridY y) {
        const Pixel* pixel = grid_->gridPixel(x, y);
        return (pixel == nullptr || pixel->cell);
      };

      auto cellAtSite = [this](const GridX x, const GridY y) {
        const Pixel* pixel = grid_->gridPixel(x, y);
        return (pixel != nullptr && pixel->cell);
      };
      for (GridY y = y_begin; y <= y_finish; ++y) {
        // left side
        if (!isAbutted(x_begin, y) && cellAtSite(x_begin - 1, y)) {
          return false;
        }
        // right side
        if (!isAbutted(x_finish, y) && cellAtSite(x_finish + 1, y)) {
          return false;
        }
      }
    }
  }
  const auto& orient = grid_->gridPixel(x, y)->sites.at(
      cell->getDbInst()->getMaster()->getSite());
  return drc_engine_->checkEdgeSpacing(cell, x, y, orient);
}

////////////////////////////////////////////////////////////////

// Legalize cell origin
//  inside the core
//  row site
DbuPt Opendp::legalPt(const Node* cell, const DbuPt& pt) const
{
  // Move inside core.
  const DbuX site_width = grid_->getSiteWidth();
  const DbuX core_x = std::clamp(
      pt.x,
      DbuX{0},
      gridToDbu(grid_->getRowSiteCount(), site_width) - cell->getWidth());
  // Align with row site.
  const GridX grid_x{divRound(core_x.v, site_width.v)};
  const DbuX legal_x{gridToDbu(grid_x, site_width)};
  // Align to row
  const DbuY core_y = std::clamp(
      pt.y, DbuY{0}, DbuY{grid_->getCore().yMax()} - cell->getHeight());
  const GridY grid_y = grid_->gridRoundY(core_y);
  DbuY legal_y = grid_->gridYToDbu(grid_y);

  return {legal_x, legal_y};
}

GridPt Opendp::legalGridPt(const Node* cell, const DbuPt& pt) const
{
  const DbuPt legal = legalPt(cell, pt);
  return GridPt(grid_->gridX(legal.x), grid_->gridSnapDownY(legal.y));
}

DbuPt Opendp::nearestBlockEdge(const Node* cell,
                               const DbuPt& legal_pt,
                               const Rect& block_bbox) const
{
  const DbuX legal_x = legal_pt.x;
  const DbuY legal_y = legal_pt.y;

  const DbuX x_min_dist = abs(legal_x - block_bbox.xMin());
  const DbuX x_max_dist
      = abs(DbuX{block_bbox.xMax()} - (legal_x + cell->getWidth()));
  const DbuY y_min_dist = abs(legal_y - block_bbox.yMin());
  const DbuY y_max_dist
      = abs(DbuY{block_bbox.yMax()} - (legal_y + cell->getHeight()));

  const int min_dist
      = std::min({x_min_dist.v, x_max_dist.v, y_min_dist.v, y_max_dist.v});

  if (min_dist == x_min_dist) {  // left of block
    return legalPt(cell,
                   {DbuX{block_bbox.xMin()} - cell->getWidth(), legal_pt.y});
  }
  if (min_dist == x_max_dist) {  // right of block
    return legalPt(cell, {DbuX{block_bbox.xMax()}, legal_pt.y});
  }
  if (min_dist == y_min_dist) {  // below block
    return legalPt(cell,
                   {legal_pt.x, DbuY{block_bbox.yMin() - cell->getHeight().v}});
  }
  // above block
  return legalPt(cell, {legal_pt.x, DbuY{block_bbox.yMax()}});
}

// Find the nearest valid site left/right/above/below, if any.
// The site doesn't need to be empty but mearly valid.  That should
// be a reasonable place to start the search.  Returns true if any
// site can be found.
bool Opendp::moveHopeless(const Node* cell, GridX& grid_x, GridY& grid_y) const
{
  GridX best_x = grid_x;
  GridY best_y = grid_y;
  int best_dist = std::numeric_limits<int>::max();
  const GridX site_count = grid_->getRowSiteCount();
  const GridY row_count = grid_->getRowCount();
  const DbuX site_width = grid_->getSiteWidth();

  for (GridX x = grid_x - 1; x >= 0; --x) {  // left
    if (grid_->pixel(grid_y, x).is_valid) {
      best_dist = gridToDbu(grid_x - x - 1, site_width).v;
      best_x = x;
      best_y = grid_y;
      break;
    }
  }
  for (GridX x = grid_x + 1; x < site_count; ++x) {  // right
    if (grid_->pixel(grid_y, x).is_valid) {
      const int dist = gridToDbu(x - grid_x, site_width).v - cell->getWidth().v;
      if (dist < best_dist) {
        best_dist = dist;
        best_x = x;
        best_y = grid_y;
      }
      break;
    }
  }
  for (GridY y = grid_y - 1; y >= 0; --y) {  // below
    if (grid_->pixel(y, grid_x).is_valid) {
      const int dist = (grid_->gridYToDbu(grid_y) - grid_->gridYToDbu(y)).v;
      if (dist < best_dist) {
        best_dist = dist;
        best_x = grid_x;
        best_y = y;
      }
      break;
    }
  }
  for (GridY y = grid_y + 1; y < row_count; ++y) {  // above
    if (grid_->pixel(y, grid_x).is_valid) {
      const int dist = (grid_->gridYToDbu(y) - grid_->gridYToDbu(grid_y)).v;
      if (dist < best_dist) {
        best_dist = dist;
        best_x = grid_x;
        best_y = y;
      }
      break;
    }
  }
  if (best_dist != std::numeric_limits<int>::max()) {
    grid_x = best_x;
    grid_y = best_y;
    return true;
  }
  return false;
}

void Opendp::initMacrosAndGrid()
{
  importDb();
  initGrid();
  setFixedGridCells();
}

void Opendp::convertDbToCell(dbInst* db_inst, Node& cell)
{
  cell.setDbInst(db_inst);
  Rect bbox = getBbox(db_inst);
  cell.setWidth(DbuX{bbox.dx()});
  cell.setHeight(DbuY{bbox.dy()});
  cell.setLeft(DbuX{bbox.xMin()});
  cell.setBottom(DbuY{bbox.yMin()});
  cell.setOrient(db_inst->getOrient());
}

DbuPt Opendp::pointOffMacro(const Node& cell)
{
  // Get cell position
  const DbuPt init = initialLocation(&cell, false);
  const Rect bbox(init.x.v,
                  init.y.v,
                  init.x.v + cell.getWidth().v,
                  init.y.v + cell.getHeight().v);

  const GridRect grid_box = grid_->gridCovering(bbox);

  Pixel* pixel1 = grid_->gridPixel(grid_box.xlo, grid_box.ylo);
  Pixel* pixel2 = grid_->gridPixel(grid_box.xhi, grid_box.ylo);
  Pixel* pixel3 = grid_->gridPixel(grid_box.xlo, grid_box.yhi);
  Pixel* pixel4 = grid_->gridPixel(grid_box.xhi, grid_box.yhi);

  Node* block = nullptr;
  if (pixel1 && pixel1->cell && pixel1->cell->isBlock()) {
    block = pixel1->cell;
  } else if (pixel2 && pixel2->cell && pixel2->cell->isBlock()) {
    block = pixel2->cell;
  } else if (pixel3 && pixel3->cell && pixel3->cell->isBlock()) {
    block = pixel3->cell;
  } else if (pixel4 && pixel4->cell && pixel4->cell->isBlock()) {
    block = pixel4->cell;
  }

  if (block && block->isBlock()) {
    // Get new legal position
    const Rect block_bbox(block->getLeft().v,
                          block->getBottom().v,
                          block->getLeft().v + block->getWidth().v,
                          block->getBottom().v + block->getHeight().v);
    return nearestBlockEdge(&cell, init, block_bbox);
  }
  return init;
}

void Opendp::legalCellPos(dbInst* db_inst)
{
  Node cell;
  convertDbToCell(db_inst, cell);
  // returns the initial position of the cell
  const DbuPt init_pos = initialLocation(&cell, false);
  // returns the modified position if the cell is in a macro
  const DbuPt legal_pt = pointOffMacro(cell);
  // return the modified position if the cell is outside the die
  const DbuPt new_pos = legalPt(&cell, legal_pt);

  if (init_pos == new_pos) {
    return;
  }

  // transform to grid Pos for align
  const GridPt legal_grid_pt{grid_->gridX(DbuX{new_pos.x}),
                             grid_->gridSnapDownY(DbuY{new_pos.y})};
  // Transform position on real position
  setGridPaddedLoc(&cell, legal_grid_pt.x, legal_grid_pt.y);
  // Set position of cell on db
  const Rect core = grid_->getCore();
  db_inst->setLocation(core.xMin() + cell.getLeft().v,
                       core.yMin() + cell.getBottom().v);
}

DbuPt Opendp::initialLocation(const Node* cell, const bool padded) const
{
  DbuPt loc;
  cell->getDbInst()->getLocation(loc.x.v, loc.y.v);
  loc.x -= grid_->getCore().xMin();
  if (padded) {
    loc.x -= gridToDbu(padding_->padLeft(cell), grid_->getSiteWidth());
  }
  loc.y -= grid_->getCore().yMin();
  return loc;
}

// Legalize pt origin for cell
//  inside the core
//  row site
//  not on top of a macro
//  not in a hopeless site
DbuPt Opendp::legalPt(const Node* cell, const bool padded) const
{
  if (cell->isFixed()) {
    logger_->critical(
        DPL, 26, "legalPt called on fixed cell {}.", cell->name());
  }

  const DbuPt init = initialLocation(cell, padded);
  DbuPt legal_pt = legalPt(cell, init);
  GridX grid_x = grid_->gridX(legal_pt.x);
  GridY grid_y = grid_->gridSnapDownY(legal_pt.y);

  Pixel* pixel = grid_->gridPixel(grid_x, grid_y);
  if (pixel) {
    // Move std cells off of macros.  First try the is_hopeless strategy
    if (pixel->is_hopeless && moveHopeless(cell, grid_x, grid_y)) {
      legal_pt = DbuPt(gridToDbu(grid_x, grid_->getSiteWidth()),
                       grid_->gridYToDbu(grid_y));
      pixel = grid_->gridPixel(grid_x, grid_y);
    }

    const Node* block = static_cast<Node*>(pixel->cell);

    // If that didn't do the job fall back on the old move to nearest
    // edge strategy.  This doesn't consider site availability at the
    // end used so it is secondary.
    if (block && block->isBlock()) {
      const Rect block_bbox(block->getLeft().v,
                            block->getBottom().v,
                            block->getLeft().v + block->getWidth().v,
                            block->getBottom().v + block->getHeight().v);
      if ((legal_pt.x + cell->getWidth()) >= block_bbox.xMin()
          && legal_pt.x <= block_bbox.xMax()
          && (legal_pt.y + cell->getHeight()) >= block_bbox.yMin()
          && legal_pt.y <= block_bbox.yMax()) {
        legal_pt = nearestBlockEdge(cell, legal_pt, block_bbox);
      }
    }
  }

  return legal_pt;
}

GridPt Opendp::legalGridPt(const Node* cell, const bool padded) const
{
  const DbuPt pt = legalPt(cell, padded);
  return GridPt(grid_->gridX(pt.x), grid_->gridSnapDownY(pt.y));
}

void Opendp::setGridPaddedLoc(Node* cell, const GridX x, const GridY y)
{
  cell->setLeft(gridToDbu(x + padding_->padLeft(cell), grid_->getSiteWidth()));
  cell->setBottom(grid_->gridYToDbu(y));
}
void Opendp::placeCell(Node* cell, const GridX x, const GridY y)
{
  grid_->paintPixel(cell, x, y);
  setGridPaddedLoc(cell, x, y);
  cell->setPlaced(true);
  cell->setOrient(grid_->gridPixel(x, y)->sites.at(
      cell->getDbInst()->getMaster()->getSite()));
}

void Opendp::unplaceCell(Node* cell)
{
  grid_->erasePixel(cell);
  cell->setPlaced(false);
  cell->setHold(false);
}

}  // namespace dpl<|MERGE_RESOLUTION|>--- conflicted
+++ resolved
@@ -705,15 +705,9 @@
 
 ////////////////////////////////////////////////////////////////
 
-<<<<<<< HEAD
-PixelPt Opendp::diamondSearch(const Node* cell,
-                              const GridX x,
-                              const GridY y) const
-=======
-PixelPt Opendp::searchNearestSite(const Cell* cell,
+PixelPt Opendp::searchNearestSite(const Node* cell,
                                   const GridX x,
                                   const GridY y) const
->>>>>>> c545b771
 {
   // Diamond search limits.
   GridX x_min = x - max_displacement_x_;
@@ -805,36 +799,14 @@
   return PixelPt();
 }
 
-<<<<<<< HEAD
-void Opendp::diamondSearchSide(const Node* cell,
-                               const GridX x,
-                               const GridY y,
-                               const GridX x_min,
-                               const GridY y_min,
-                               const GridX x_max,
-                               const GridY y_max,
-                               const int x_offset,
-                               const int y_offset,
-                               // Return values
-                               PixelPt& best_pt,
-                               int& best_dist) const
-=======
 int Opendp::calcDist(GridPt p0, GridPt p1) const
->>>>>>> c545b771
 {
   DbuY y_dist = abs(grid_->gridYToDbu(p0.y) - grid_->gridYToDbu(p1.y));
   DbuX x_dist = gridToDbu(abs(p0.x - p1.x), grid_->getSiteWidth());
   return sumXY(x_dist, y_dist);
 }
 
-<<<<<<< HEAD
-PixelPt Opendp::binSearch(GridX x,
-                          const Node* cell,
-                          const GridX bin_x,
-                          const GridY bin_y) const
-=======
-bool Opendp::canBePlaced(const Cell* cell, GridX bin_x, GridY bin_y) const
->>>>>>> c545b771
+bool Opendp::canBePlaced(const Node* cell, GridX bin_x, GridY bin_y) const
 {
   debugPrint(logger_,
              DPL,
