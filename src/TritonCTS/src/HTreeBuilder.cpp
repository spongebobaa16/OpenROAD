/////////////////////////////////////////////////////////////////////////////
//
// BSD 3-Clause License
//
// Copyright (c) 2019, University of California, San Diego.
// All rights reserved.
//
// Redistribution and use in source and binary forms, with or without
// modification, are permitted provided that the following conditions are met:
//
// * Redistributions of source code must retain the above copyright notice, this
//   list of conditions and the following disclaimer.
//
// * Redistributions in binary form must reproduce the above copyright notice,
//   this list of conditions and the following disclaimer in the documentation
//   and/or other materials provided with the distribution.
//
// * Neither the name of the copyright holder nor the names of its
//   contributors may be used to endorse or promote products derived from
//   this software without specific prior written permission.
//
// THIS SOFTWARE IS PROVIDED BY THE COPYRIGHT HOLDERS AND CONTRIBUTORS "AS IS"
// AND ANY EXPRESS OR IMPLIED WARRANTIES, INCLUDING, BUT NOT LIMITED TO, THE
// IMPLIED WARRANTIES OF MERCHANTABILITY AND FITNESS FOR A PARTICULAR PURPOSE
// ARE DISCLAIMED. IN NO EVENT SHALL THE COPYRIGHT HOLDER OR CONTRIBUTORS BE
// LIABLE FOR ANY DIRECT, INDIRECT, INCIDENTAL, SPECIAL, EXEMPLARY, OR
// CONSEQUENTIAL DAMAGES (INCLUDING, BUT NOT LIMITED TO, PROCUREMENT OF
// SUBSTITUTE GOODS OR SERVICES; LOSS OF USE, DATA, OR PROFITS; OR BUSINESS
// INTERRUPTION) HOWEVER CAUSED AND ON ANY THEORY OF LIABILITY, WHETHER IN
// CONTRACT, STRICT LIABILITY, OR TORT (INCLUDING NEGLIGENCE OR OTHERWISE)
// ARISING IN ANY WAY OUT OF THE USE OF THIS SOFTWARE, EVEN IF ADVISED OF THE
// POSSIBILITY OF SUCH DAMAGE.
//
///////////////////////////////////////////////////////////////////////////////

#include "HTreeBuilder.h"
#include "SinkClustering.h"
<<<<<<< HEAD
=======
#include "openroad/Logger.h"
>>>>>>> 6359aa90
#include "clustering.h"

#include <fstream>
#include <iomanip>
#include <iostream>
#include <map>

namespace cts {

<<<<<<< HEAD
=======
using ord::CTS;

>>>>>>> 6359aa90
void HTreeBuilder::preSinkClustering(
    std::vector<std::pair<float, float>>& sinks,
    float maxDiameter,
    unsigned clusterSize)
{
  std::vector<std::pair<float, float>>& points = sinks;

  _clock.forEachSink([&](ClockInst& inst) {
    Point<double> normLocation((float) inst.getX() / _wireSegmentUnit,
                               (float) inst.getY() / _wireSegmentUnit);
    _mapLocationToSink[normLocation] = &inst;
  });

  if (sinks.size() <= 200 || !(_options->getSinkClustering())) {
    _topLevelSinksClustered = sinks;
    return;
  }

  SinkClustering matching;
  unsigned numPoints = points.size();

  for (long int pointIdx = 0; pointIdx < numPoints; ++pointIdx) {
    const std::pair<float, float>& point = points[pointIdx];
    matching.addPoint(point.first, point.second);
  }
  matching.run(clusterSize, maxDiameter);

  unsigned clusterCount = 0;

  std::vector<std::pair<float, float>> newSinkLocations;
  for (std::vector<unsigned> cluster : matching.sinkClusteringSolution()) {
    if (cluster.size() == 1) {
      const std::pair<float, float>& point = points[cluster[0]];
      newSinkLocations.emplace_back(point);
    }
    if (cluster.size() > 1) {
      std::vector<ClockInst*> clusterClockInsts;  // sink clock insts
      float xSum = 0;
      float ySum = 0;
      unsigned pointCounter = 0;
      for (long int i = 0; i < cluster.size(); i++) {
        const std::pair<double, double>& point = points[cluster[i]];
        Point<double> mapPoint(point.first, point.second);
        xSum += point.first;
        ySum += point.second;
        if (_mapLocationToSink.find(mapPoint) == _mapLocationToSink.end()) {
<<<<<<< HEAD
          getLogger()->error(ord::CTS, 1, "Sink not found.\n");
=======
          _logger->error(CTS, 79, "Sink not found.");
>>>>>>> 6359aa90
        }
        clusterClockInsts.push_back(_mapLocationToSink[mapPoint]);
        // clock inst needs to be added to the new subnet
        pointCounter++;
      }
      float normCenterX = (xSum / (float) pointCounter);
      float normCenterY = (ySum / (float) pointCounter);
      DBU centerX
          = normCenterX * _wireSegmentUnit;  // geometric center of cluster
      DBU centerY = normCenterY * _wireSegmentUnit;
      ClockInst& rootBuffer
          = _clock.addClockBuffer("clkbuf_leaf_" + std::to_string(clusterCount),
                                  _options->getSinkBuffer(),
                                  centerX,
                                  centerY);
      Clock::SubNet& clockSubNet
          = _clock.addSubNet("clknet_leaf_" + std::to_string(clusterCount));
      // Subnet that connects the new -sink- buffer to each specific sink
      clockSubNet.addInst(rootBuffer);
      for (ClockInst* clockInstObj : clusterClockInsts) {
        clockSubNet.addInst(*clockInstObj);
      }
      clockSubNet.setLeafLevel(true);
      Point<double> newSinkPos(normCenterX, normCenterY);
      std::pair<float, float> point(normCenterX, normCenterY);
      newSinkLocations.emplace_back(point);
      _mapLocationToSink[newSinkPos] = &rootBuffer;
    }
    clusterCount++;
  }
  _topLevelSinksClustered = newSinkLocations;

  _logger->info(CTS, 19, " Tot. number of sinks after clustering: {}", _topLevelSinksClustered.size());
}

void HTreeBuilder::initSinkRegion()
{
  unsigned wireSegmentUnitInMicron = _techChar->getLengthUnit();
  DBU dbUnits = _options->getDbUnits();
  _wireSegmentUnit = wireSegmentUnitInMicron * dbUnits;

  _logger->info(CTS, 20, " Wire segment unit: {}  dbu ({} um)", _wireSegmentUnit, wireSegmentUnitInMicron);

  if (_options->isSimpleSegmentEnabled()) {
    int remainingLength
        = _options->getBufferDistance() / (wireSegmentUnitInMicron * 2);
    _logger->info(CTS, 21, " Distance between buffers: {} units ({} um)", remainingLength, _options->getBufferDistance());
    if (_options->isVertexBuffersEnabled()) {
      int vertexBufferLength
          = _options->getVertexBufferDistance() / (wireSegmentUnitInMicron * 2);
      _logger->info(CTS, 22, " Branch Length for Vertex Buffer: {} units ({} um)", vertexBufferLength, _options->getVertexBufferDistance());
    }
  }

  std::vector<std::pair<float, float>> topLevelSinks;
  initTopLevelSinks(topLevelSinks);

  float maxDiameter = (_options->getMaxDiameter() * dbUnits) / _wireSegmentUnit;

  preSinkClustering(
      topLevelSinks, maxDiameter, _options->getSizeSinkClustering());
  if (topLevelSinks.size() <= 200 || !(_options->getSinkClustering())) {
    Box<DBU> sinkRegionDbu = _clock.computeSinkRegion();
    _logger->info(CTS, 23, " Original sink region: [({}, {}), ({}, {})]",
                  sinkRegionDbu.getMinX(), sinkRegionDbu.getMinY(), sinkRegionDbu.getMaxX(), sinkRegionDbu.getMaxY());

    _sinkRegion = sinkRegionDbu.normalize(1.0 / _wireSegmentUnit);
  } else {
    _sinkRegion = _clock.computeSinkRegionClustered(_topLevelSinksClustered);
  }
  _logger->info(CTS, 24, " Normalized sink region: [({:.4f}, {:.4f}), ({:.4f}, {:.4f})]",
                _sinkRegion.getMinX(), _sinkRegion.getMinY(), _sinkRegion.getMaxX(), _sinkRegion.getMaxY());
  _logger->info(CTS, 25, "    Width:  {:.4f}", _sinkRegion.getWidth());
  _logger->info(CTS, 26, "    Height: {:.4f}", _sinkRegion.getHeight());
}

void HTreeBuilder::run()
{
  _logger->info(CTS, 27, " Generating H-Tree topology for net {}", _clock.getName());
  _logger->info(CTS, 28, "    Tot. number of sinks: {}", _clock.getNumSinks());
  if (_options->getSinkClustering()) {
    _logger->info(CTS, 29, "    Sinks will be clustered in groups of {} and a maximum diameter of {} um",
                  _options->getSizeSinkClustering(), _options->getMaxDiameter());
  }
  _logger->info(CTS, 30, "    Number of static layers: {}", _options->getNumStaticLayers());

  _clockTreeMaxDepth = _options->getClockTreeMaxDepth();
  _minInputCap = _techChar->getActualMinInputCap();
  _numMaxLeafSinks = _options->getNumMaxLeafSinks();
  _minLengthSinkRegion = _techChar->getMinSegmentLength() * 2;

  initSinkRegion();

  for (int level = 1; level <= _clockTreeMaxDepth; ++level) {
    bool stopCriterionFound = false;
    unsigned numSinksPerSubRegion = computeNumberOfSinksPerSubRegion(level);
    double regionWidth = 0.0, regionHeight = 0.0;
    computeSubRegionSize(level, regionWidth, regionHeight);

    stopCriterionFound = isSubRegionTooSmall(regionWidth, regionHeight);
    if (stopCriterionFound) {
      if (_options->isFakeLutEntriesEnabled()) {
        unsigned minIndex = 1;
        _techChar->createFakeEntries(_minLengthSinkRegion, minIndex);
        _minLengthSinkRegion = 1;
        stopCriterionFound = false;
      } else {
        _logger->info(CTS, 31, " Stop criterion found. Min length of sink region is ({})", _minLengthSinkRegion);
        break;
      }
    }

    computeLevelTopology(level, regionWidth, regionHeight);

    stopCriterionFound = isNumberOfSinksTooSmall(numSinksPerSubRegion);
    if (stopCriterionFound) {
      _logger->info(CTS, 32, " Stop criterion found. Max number of sinks is ({})", _numMaxLeafSinks);
      break;
    }
  }

  if (_topologyForEachLevel.size() < 1) {
    createSingleBufferClockNet();
    return;
  }

  _clock.setMaxLevel(_topologyForEachLevel.size());

  if (_options->getPlotSolution() || getLogger()->debugCheck(ord::CTS, "HTree", 2)) {
    plotSolution();
  }

  createClockSubNets();

  _logger->info(CTS, 33, " Clock topology of net \"{}\" done.", _clock.getName());
}

inline unsigned HTreeBuilder::computeNumberOfSinksPerSubRegion(
    unsigned level) const
{
  unsigned totalNumSinks = 0;
  if (_clock.getNumSinks() > 200 && _options->getSinkClustering()) {
    totalNumSinks = _topLevelSinksClustered.size();
  } else {
    totalNumSinks = _clock.getNumSinks();
  }
  unsigned numRoots = std::pow(2, level);
  double numSinksPerRoot = (double) totalNumSinks / numRoots;
  return (unsigned) std::ceil(numSinksPerRoot);
}

inline void HTreeBuilder::computeSubRegionSize(unsigned level,
                                               double& width,
                                               double& height) const
{
  unsigned gridSizeX = 0;
  unsigned gridSizeY = 0;
  if (isVertical(1)) {
    gridSizeY = computeGridSizeX(level);
    gridSizeX = computeGridSizeY(level);
  } else {
    gridSizeX = computeGridSizeX(level);
    gridSizeY = computeGridSizeY(level);
  }
  width = _sinkRegion.getWidth() / gridSizeX;
  height = _sinkRegion.getHeight() / gridSizeY;
}

void HTreeBuilder::computeLevelTopology(unsigned level,
                                        double width,
                                        double height)
{
  unsigned numSinksPerSubRegion = computeNumberOfSinksPerSubRegion(level);
  _logger->report(" Level {}", level);
  _logger->report("    Direction: {}", ((isVertical(level)) ? ("Vertical") : ("Horizontal")));
  _logger->report("    # sinks per sub-region: {}", numSinksPerSubRegion);
  _logger->report("    Sub-region size: {:.4f} X {:.4f}", width, height);

  unsigned minLength = _minLengthSinkRegion / 2;
  unsigned segmentLength = std::round(width / (2.0 * minLength)) * minLength;
  if (isVertical(level)) {
    segmentLength = std::round(height / (2.0 * minLength)) * minLength;
  }
  segmentLength = std::max<unsigned>(segmentLength, 1);

  LevelTopology topology(segmentLength);

  _logger->info(CTS, 34, "    Segment length (rounded): {}", segmentLength);

  int vertexBufferLength
      = _options->getVertexBufferDistance() / (_techChar->getLengthUnit() * 2);
  int remainingLength
      = _options->getBufferDistance() / (_techChar->getLengthUnit());
  unsigned inputCap = _minInputCap, inputSlew = 1;
  if (level > 1) {
    const LevelTopology& previousLevel = _topologyForEachLevel[level - 2];
    inputCap = previousLevel.getOutputCap();
    inputSlew = previousLevel.getOutputSlew();
    remainingLength = previousLevel.getRemainingLength();
  }

  const unsigned SLEW_THRESHOLD = _options->getMaxSlew();
  const unsigned INIT_TOLERANCE = 1;
  unsigned length = 0;
  for (int charSegLength = _techChar->getMaxSegmentLength(); charSegLength >= 1;
       --charSegLength) {
    unsigned numWires = (segmentLength - length) / charSegLength;

    if (numWires >= 1) {
      length += numWires * charSegLength;
      for (int wireCount = 0; wireCount < numWires; ++wireCount) {
        unsigned outCap = 0, outSlew = 0;
        unsigned key = 0;
        if (_options->isSimpleSegmentEnabled()) {
          remainingLength = remainingLength - charSegLength;

          if (segmentLength >= vertexBufferLength && (wireCount + 1 >= numWires)
              && _options->isVertexBuffersEnabled()) {
            remainingLength = 0;
            key = computeMinDelaySegment(charSegLength,
                                         inputSlew,
                                         inputCap,
                                         SLEW_THRESHOLD,
                                         INIT_TOLERANCE,
                                         outSlew,
                                         outCap,
                                         true,
                                         remainingLength);
            remainingLength = remainingLength
                              + _options->getBufferDistance()
                                    / (_techChar->getLengthUnit());
          } else {
            if (remainingLength <= 0) {
              key = computeMinDelaySegment(charSegLength,
                                           inputSlew,
                                           inputCap,
                                           SLEW_THRESHOLD,
                                           INIT_TOLERANCE,
                                           outSlew,
                                           outCap,
                                           true,
                                           remainingLength);
              remainingLength = remainingLength
                                + _options->getBufferDistance()
                                      / (_techChar->getLengthUnit());
            } else {
              key = computeMinDelaySegment(charSegLength,
                                           inputSlew,
                                           inputCap,
                                           SLEW_THRESHOLD,
                                           INIT_TOLERANCE,
                                           outSlew,
                                           outCap,
                                           false,
                                           remainingLength);
            }
          }
        } else {
          key = computeMinDelaySegment(charSegLength,
                                       inputSlew,
                                       inputCap,
                                       SLEW_THRESHOLD,
                                       INIT_TOLERANCE,
                                       outSlew,
                                       outCap);
        }

        _techChar->reportSegment(key);

        inputCap = std::max(outCap, _minInputCap);
        inputSlew = outSlew;
        topology.addWireSegment(key);
        topology.setRemainingLength(remainingLength);
      }

      if (length == segmentLength) {
        break;
      }
    }
  }

  topology.setOutputSlew(inputSlew);
  topology.setOutputCap(inputCap);

  computeBranchingPoints(level, topology);
  _topologyForEachLevel.push_back(topology);
}

unsigned HTreeBuilder::computeMinDelaySegment(unsigned length) const
{
  unsigned minKey = std::numeric_limits<unsigned>::max();
  unsigned minDelay = std::numeric_limits<unsigned>::max();

  _techChar->forEachWireSegment(
      length, 1, 1, [&](unsigned key, const WireSegment& seg) {
        if (!seg.isBuffered()) {
          return;
        }
        if (seg.getDelay() < minDelay) {
          minKey = key;
          minDelay = seg.getDelay();
        }
      });

  return minKey;
}

unsigned HTreeBuilder::computeMinDelaySegment(unsigned length,
                                              unsigned inputSlew,
                                              unsigned inputCap,
                                              unsigned slewThreshold,
                                              unsigned tolerance,
                                              unsigned& outputSlew,
                                              unsigned& outputCap) const
{
  unsigned minKey = std::numeric_limits<unsigned>::max();
  unsigned minDelay = std::numeric_limits<unsigned>::max();
  unsigned minBufKey = std::numeric_limits<unsigned>::max();
  unsigned minBufDelay = std::numeric_limits<unsigned>::max();

  for (int load = 1; load <= _techChar->getMaxCapacitance(); ++load) {
    for (int outSlew = 1; outSlew <= _techChar->getMaxSlew(); ++outSlew) {
      _techChar->forEachWireSegment(
          length, load, outSlew, [&](unsigned key, const WireSegment& seg) {
            if (std::abs((int) seg.getInputCap() - (int) inputCap) > tolerance
                || std::abs((int) seg.getInputSlew() - (int) inputSlew)
                       > tolerance) {
              return;
            }

            if (seg.getDelay() < minDelay) {
              minDelay = seg.getDelay();
              minKey = key;
            }

            if (seg.isBuffered() && seg.getDelay() < minBufDelay) {
              minBufDelay = seg.getDelay();
              minBufKey = key;
            }
          });
    }
  }

  const unsigned MAX_TOLERANCE = 10;
  if (inputSlew >= slewThreshold) {
    if (minBufKey < std::numeric_limits<unsigned>::max()) {
      const WireSegment& bestBufSegment = _techChar->getWireSegment(minBufKey);
      outputSlew = bestBufSegment.getOutputSlew();
      outputCap = bestBufSegment.getLoad();
      return minBufKey;
    } else if (tolerance < MAX_TOLERANCE) {
      // Increasing tolerance
      return computeMinDelaySegment(length,
                                    inputSlew,
                                    inputCap,
                                    slewThreshold,
                                    tolerance + 1,
                                    outputSlew,
                                    outputCap);
    }
  }

  if (minKey == std::numeric_limits<unsigned>::max()) {
    // Increasing tolerance
    return computeMinDelaySegment(length,
                                  inputSlew,
                                  inputCap,
                                  slewThreshold,
                                  tolerance + 1,
                                  outputSlew,
                                  outputCap);
  }

  const WireSegment& bestSegment = _techChar->getWireSegment(minKey);
  outputSlew = std::max((unsigned) bestSegment.getOutputSlew(), inputSlew + 1);
  outputCap = bestSegment.getLoad();

  return minKey;
}

unsigned HTreeBuilder::computeMinDelaySegment(unsigned length,
                                              unsigned inputSlew,
                                              unsigned inputCap,
                                              unsigned slewThreshold,
                                              unsigned tolerance,
                                              unsigned& outputSlew,
                                              unsigned& outputCap,
                                              bool forceBuffer,
                                              int expectedLength) const
{
  unsigned minKey = std::numeric_limits<unsigned>::max();
  unsigned minDelay = std::numeric_limits<unsigned>::max();
  unsigned minBufKey = std::numeric_limits<unsigned>::max();
  unsigned minBufDelay = std::numeric_limits<unsigned>::max();
  unsigned minBufKeyFallback = std::numeric_limits<unsigned>::max();
  unsigned minDelayFallback = std::numeric_limits<unsigned>::max();

  for (int load = 1; load <= _techChar->getMaxCapacitance(); ++load) {
    for (int outSlew = 1; outSlew <= _techChar->getMaxSlew(); ++outSlew) {
      _techChar->forEachWireSegment(
          length, load, outSlew, [&](unsigned key, const WireSegment& seg) {
            // Same as the other functions, however, forces a segment
            // to have a buffer in a specific location.
            unsigned normalLength = length;
            if (!seg.isBuffered() && seg.getDelay() < minDelay) {
              minDelay = seg.getDelay();
              minKey = key;
            }
            if (seg.isBuffered() && seg.getDelay() < minBufDelay
                && seg.getNumBuffers() == 1) {
              // If buffer is in the range of 10% of the expected location, save
              // its key.
              if (seg.getBufferLocation(0)
                      > ((((double) normalLength + (double) expectedLength)
                          / (double) normalLength)
                         * 0.9)
                  && seg.getBufferLocation(0)
                         < ((((double) normalLength + (double) expectedLength)
                             / (double) normalLength)
                            * 1.1)) {
                minBufDelay = seg.getDelay();
                minBufKey = key;
              }
              if (seg.getDelay() < minDelayFallback) {
                minDelayFallback = seg.getDelay();
                minBufKeyFallback = key;
              }
            }
          });
    }
  }

  if (forceBuffer && minBufKey != std::numeric_limits<unsigned>::max()) {
    return minBufKey;
  } else {
    if (forceBuffer
        && minBufKeyFallback != std::numeric_limits<unsigned>::max()) {
      return minBufKeyFallback;
    } else {
      return minKey;
    }
  }
}

void HTreeBuilder::computeBranchingPoints(unsigned level,
                                          LevelTopology& topology)
{
  if (level == 1) {
    if (isHorizontal(level)) {
      Point<double> clockRoot(_sinkRegion.computeCenter());
      unsigned branchPtIdx1 = topology.addBranchingPoint(
          Point<double>(clockRoot.getX() - topology.getLength(),
                        clockRoot.getY()),
          LevelTopology::NO_PARENT);
      unsigned branchPtIdx2 = topology.addBranchingPoint(
          Point<double>(clockRoot.getX() + topology.getLength(),
                        clockRoot.getY()),
          LevelTopology::NO_PARENT);
      refineBranchingPointsWithClustering(topology,
                                          level,
                                          branchPtIdx1,
                                          branchPtIdx2,
                                          clockRoot,
                                          _topLevelSinksClustered);
      return;
    } else {
      Point<double> clockRoot(_sinkRegion.computeCenter());
      unsigned branchPtIdx1 = topology.addBranchingPoint(
          Point<double>(clockRoot.getX(),
                        clockRoot.getY() - topology.getLength()),
          LevelTopology::NO_PARENT);
      unsigned branchPtIdx2 = topology.addBranchingPoint(
          Point<double>(clockRoot.getX(),
                        clockRoot.getY() + topology.getLength()),
          LevelTopology::NO_PARENT);
      refineBranchingPointsWithClustering(topology,
                                          level,
                                          branchPtIdx1,
                                          branchPtIdx2,
                                          clockRoot,
                                          _topLevelSinksClustered);
      return;
    }
  }

  LevelTopology& parentTopology = _topologyForEachLevel[level - 2];
  parentTopology.forEachBranchingPoint(
      [&](unsigned idx, Point<double> clockRoot) {
        if (isHorizontal(level)) {
          unsigned branchPtIdx1 = topology.addBranchingPoint(
              Point<double>(clockRoot.getX() - topology.getLength(),
                            clockRoot.getY()),
              idx);
          unsigned branchPtIdx2 = topology.addBranchingPoint(
              Point<double>(clockRoot.getX() + topology.getLength(),
                            clockRoot.getY()),
              idx);

          std::vector<std::pair<float, float>> sinks;
          computeBranchSinks(parentTopology, idx, sinks);
          refineBranchingPointsWithClustering(
              topology, level, branchPtIdx1, branchPtIdx2, clockRoot, sinks);
        } else {
          unsigned branchPtIdx1 = topology.addBranchingPoint(
              Point<double>(clockRoot.getX(),
                            clockRoot.getY() - topology.getLength()),
              idx);
          unsigned branchPtIdx2 = topology.addBranchingPoint(
              Point<double>(clockRoot.getX(),
                            clockRoot.getY() + topology.getLength()),
              idx);

          std::vector<std::pair<float, float>> sinks;
          computeBranchSinks(parentTopology, idx, sinks);
          refineBranchingPointsWithClustering(
              topology, level, branchPtIdx1, branchPtIdx2, clockRoot, sinks);
        }
      });
}

void HTreeBuilder::initTopLevelSinks(
    std::vector<std::pair<float, float>>& sinkLocations)
{
  sinkLocations.clear();
  _clock.forEachSink([&](const ClockInst& sink) {
    sinkLocations.emplace_back((float) sink.getX() / _wireSegmentUnit,
                               (float) sink.getY() / _wireSegmentUnit);
  });
}

void HTreeBuilder::computeBranchSinks(
    LevelTopology& topology,
    unsigned branchIdx,
    std::vector<std::pair<float, float>>& sinkLocations) const
{
  sinkLocations.clear();
  for (const Point<double>& point :
       topology.getBranchSinksLocations(branchIdx)) {
    sinkLocations.emplace_back(point.getX(), point.getY());
  }
}

void HTreeBuilder::refineBranchingPointsWithClustering(
    LevelTopology& topology,
    unsigned level,
    unsigned branchPtIdx1,
    unsigned branchPtIdx2,
    const Point<double>& rootLocation,
    const std::vector<std::pair<float, float>>& sinks)
{
  CKMeans::clustering clusteringEngine(
      sinks, rootLocation.getX(), rootLocation.getY(), _logger);
  clusteringEngine.setPlotFileName("plot_" + std::to_string(level) + "_"
                                   + std::to_string(branchPtIdx1) + "_"
                                   + std::to_string(branchPtIdx2));

  Point<double>& branchPt1 = topology.getBranchingPoint(branchPtIdx1);
  Point<double>& branchPt2 = topology.getBranchingPoint(branchPtIdx2);
  double targetDist = branchPt2.computeDist(rootLocation);

  std::vector<std::pair<float, float>> means;
  means.emplace_back(branchPt1.getX(), branchPt1.getY());
  means.emplace_back(branchPt2.getX(), branchPt2.getY());

  const unsigned cap
      = (unsigned) (sinks.size() * _options->getClusteringCapacity());
  clusteringEngine.iterKmeans(
      1, means.size(), cap, 0, means, 5, _options->getClusteringPower());
  if (((int) _options->getNumStaticLayers() - (int) level) < 0) {
    branchPt1 = Point<double>(means[0].first, means[0].second);
    branchPt2 = Point<double>(means[1].first, means[1].second);
  }

  std::vector<std::vector<unsigned>> clusters;
  clusteringEngine.getClusters(clusters);
  for (long int clusterIdx = 0; clusterIdx < clusters.size(); ++clusterIdx) {
    for (long int elementIdx = 0; elementIdx < clusters[clusterIdx].size();
         ++elementIdx) {
      unsigned sinkIdx = clusters[clusterIdx][elementIdx];
      Point<double> sinkLoc(sinks[sinkIdx].first, sinks[sinkIdx].second);
      if (clusterIdx == 0) {
        topology.addSinkToBranch(branchPtIdx1, sinkLoc);
      } else {
        topology.addSinkToBranch(branchPtIdx2, sinkLoc);
      }
    }
  }

  assert(std::abs(branchPt1.computeDist(rootLocation) - targetDist) < 0.001
         && std::abs(branchPt2.computeDist(rootLocation) - targetDist) < 0.001);
}

void HTreeBuilder::createClockSubNets()
{
  _logger->report(" Building clock sub nets...");

  DBU centerX = _sinkRegion.computeCenter().getX() * _wireSegmentUnit;
  DBU centerY = _sinkRegion.computeCenter().getY() * _wireSegmentUnit;

  ClockInst& rootBuffer = _clock.addClockBuffer(
      "clkbuf_0", _options->getRootBuffer(), centerX, centerY);
  Clock::SubNet& rootClockSubNet = _clock.addSubNet("clknet_0");
  rootClockSubNet.addInst(rootBuffer);

  // First level...
  LevelTopology& topLevelTopology = _topologyForEachLevel[0];
  topLevelTopology.forEachBranchingPoint([&](unsigned idx,
                                             Point<double> branchPoint) {
    SegmentBuilder builder("clkbuf_1_" + std::to_string(idx) + "_",
                           "clknet_1_" + std::to_string(idx) + "_",
                           _sinkRegion.computeCenter(),
                           branchPoint,
                           topLevelTopology.getWireSegments(),
                           _clock,
                           rootClockSubNet,
                           *_techChar,
                           _wireSegmentUnit);
    if (_options->getTreeBuffer() != "") {
      builder.build(_options->getTreeBuffer());
    } else {
      builder.build();
    }
    if (_topologyForEachLevel.size() == 1) {
      builder.forceBufferInSegment(_options->getRootBuffer());
    }
    topLevelTopology.setBranchDrivingSubNet(idx, *builder.getDrivingSubNet());
  });

  // Others...
  for (int levelIdx = 1; levelIdx < _topologyForEachLevel.size(); ++levelIdx) {
    LevelTopology& topology = _topologyForEachLevel[levelIdx];
    topology.forEachBranchingPoint([&](unsigned idx,
                                       Point<double> branchPoint) {
      unsigned parentIdx = topology.getBranchingPointParentIdx(idx);
      LevelTopology& parentTopology = _topologyForEachLevel[levelIdx - 1];
      Point<double> parentPoint = parentTopology.getBranchingPoint(parentIdx);

      SegmentBuilder builder("clkbuf_" + std::to_string(levelIdx + 1) + "_"
                                 + std::to_string(idx) + "_",
                             "clknet_" + std::to_string(levelIdx + 1) + "_"
                                 + std::to_string(idx) + "_",
                             parentPoint,
                             branchPoint,
                             topology.getWireSegments(),
                             _clock,
                             *parentTopology.getBranchDrivingSubNet(parentIdx),
                             *_techChar,
                             _wireSegmentUnit);
      if (_options->getTreeBuffer() != "") {
        builder.build(_options->getTreeBuffer());
      } else {
        builder.build();
      }
      if (levelIdx == _topologyForEachLevel.size() - 1) {
        builder.forceBufferInSegment(_options->getRootBuffer());
      }
      topology.setBranchDrivingSubNet(idx, *builder.getDrivingSubNet());
    });
  }

  // ---

  LevelTopology& leafTopology = _topologyForEachLevel.back();
  unsigned levelIdx = _topologyForEachLevel.size() - 1;
  unsigned numSinks = 0;
  leafTopology.forEachBranchingPoint(
      [&](unsigned idx, Point<double> branchPoint) {
        Clock::SubNet* subNet = leafTopology.getBranchDrivingSubNet(idx);
        subNet->setLeafLevel(true);

        const std::vector<Point<double>>& sinkLocs
            = leafTopology.getBranchSinksLocations(idx);
        for (const Point<double>& loc : sinkLocs) {
          if (_mapLocationToSink.find(loc) == _mapLocationToSink.end()) {
<<<<<<< HEAD
            getLogger()->error(ord::CTS, 1, "Sink not found.\n");
=======
            _logger->error(CTS, 80, "Sink not found.");
>>>>>>> 6359aa90
          }

          subNet->addInst(*_mapLocationToSink[loc]);
          ++numSinks;
        }
      });

  _logger->info(CTS, 35, " Number of sinks covered: {}", numSinks);
}

void HTreeBuilder::createSingleBufferClockNet()
{
  _logger->report(" Building single-buffer clock net...");

  DBU centerX = _sinkRegion.computeCenter().getX() * _wireSegmentUnit;
  DBU centerY = _sinkRegion.computeCenter().getY() * _wireSegmentUnit;
  ClockInst& rootBuffer = _clock.addClockBuffer(
      "clkbuf_0", _options->getRootBuffer(), centerX, centerY);
  Clock::SubNet& clockSubNet = _clock.addSubNet("clknet_0");
  clockSubNet.addInst(rootBuffer);

  _clock.forEachSink([&](ClockInst& inst) { clockSubNet.addInst(inst); });
}

void HTreeBuilder::plotSolution()
{
  static int cnt = 0;
  auto name = std::string("plot") + std::to_string(cnt++) + ".py";
  std::ofstream file(name);
  file << "import numpy as np\n";
  file << "import matplotlib.pyplot as plt\n";
  file << "import matplotlib.path as mpath\n";
  file << "import matplotlib.lines as mlines\n";
  file << "import matplotlib.patches as mpatches\n";
  file << "from matplotlib.collections import PatchCollection\n\n";

  _clock.forEachSink([&](const ClockInst& sink) {
    file << "plt.scatter(" << (double) sink.getX() / _wireSegmentUnit << ", "
         << (double) sink.getY() / _wireSegmentUnit << ", s=1)\n";
  });

  LevelTopology& topLevelTopology = _topologyForEachLevel.front();
  Point<double> topLevelBufferLoc = _sinkRegion.computeCenter();
  topLevelTopology.forEachBranchingPoint(
      [&](unsigned idx, Point<double> branchPoint) {
        if (topLevelBufferLoc.getX() < branchPoint.getX()) {
          file << "plt.plot([" << topLevelBufferLoc.getX() << ", "
               << branchPoint.getX() << "], [" << topLevelBufferLoc.getY()
               << ", " << branchPoint.getY() << "], c = 'r')\n";
        } else {
          file << "plt.plot([" << branchPoint.getX() << ", "
               << topLevelBufferLoc.getX() << "], [" << branchPoint.getY()
               << ", " << topLevelBufferLoc.getY() << "], c = 'r')\n";
        }
      });

  for (int levelIdx = 1; levelIdx < _topologyForEachLevel.size(); ++levelIdx) {
    const LevelTopology& topology = _topologyForEachLevel[levelIdx];
    topology.forEachBranchingPoint([&](unsigned idx,
                                       Point<double> branchPoint) {
      unsigned parentIdx = topology.getBranchingPointParentIdx(idx);
      Point<double> parentPoint
          = _topologyForEachLevel[levelIdx - 1].getBranchingPoint(parentIdx);
      std::string color = "orange";
      if (levelIdx % 2 == 0) {
        color = "red";
      }

      if (parentPoint.getX() < branchPoint.getX()) {
        file << "plt.plot([" << parentPoint.getX() << ", " << branchPoint.getX()
             << "], [" << parentPoint.getY() << ", " << branchPoint.getY()
             << "], c = '" << color << "')\n";
      } else {
        file << "plt.plot([" << branchPoint.getX() << ", " << parentPoint.getX()
             << "], [" << branchPoint.getY() << ", " << parentPoint.getY()
             << "], c = '" << color << "')\n";
      }
    });
  }

  file << "plt.show()\n";
  file.close();
}

void SegmentBuilder::build(std::string forceBuffer)
{
  double lengthX = std::abs(_root.getX() - _target.getX());
  double lengthY = std::abs(_root.getY() - _target.getY());
  bool isLowToHiX = _root.getX() < _target.getX();
  bool isLowToHiY = _root.getY() < _target.getY();

  double connectionLength = 0.0;
  for (long int wire = 0; wire < _techCharWires.size(); ++wire) {
    unsigned techCharWireIdx = _techCharWires[wire];
    const WireSegment& wireSegment = _techChar->getWireSegment(techCharWireIdx);
    unsigned wireSegLen = wireSegment.getLength();
    for (int buffer = 0; buffer < wireSegment.getNumBuffers(); ++buffer) {
      double location = wireSegment.getBufferLocation(buffer) * wireSegLen;
      connectionLength += location;

      double x = std::numeric_limits<double>::max();
      double y = std::numeric_limits<double>::max();
      if (connectionLength < lengthX) {
        y = _root.getY();
        x = (isLowToHiX) ? (_root.getX() + connectionLength)
                         : (_root.getX() - connectionLength);
      } else {
        x = _target.getX();
        y = (isLowToHiY) ? (_root.getY() + (connectionLength - lengthX))
                         : (_root.getY() - (connectionLength - lengthX));
      }
      
      std::string buffMaster = (forceBuffer != "") ? forceBuffer : wireSegment.getBufferMaster(buffer);
      ClockInst& newBuffer
          = _clock->addClockBuffer(_instPrefix + std::to_string(_numBuffers),
                                   buffMaster,
                                   x * _techCharDistUnit,
                                   y * _techCharDistUnit);
      _drivingSubNet->addInst(newBuffer);
      _drivingSubNet
          = &_clock->addSubNet(_netPrefix + std::to_string(_numBuffers));
      _drivingSubNet->addInst(newBuffer);

      ++_numBuffers;
    }
  }
}

void SegmentBuilder::forceBufferInSegment(std::string master)
{
  if (_numBuffers != 0) {
    return;
  }

  unsigned x = _target.getX();
  unsigned y = _target.getY();
  ClockInst& newBuffer = _clock->addClockBuffer(
      _instPrefix + "_f", master, x * _techCharDistUnit, y * _techCharDistUnit);
  _drivingSubNet->addInst(newBuffer);
  _drivingSubNet = &_clock->addSubNet(_netPrefix + "_leaf");
  _drivingSubNet->addInst(newBuffer);
}

}  // namespace cts<|MERGE_RESOLUTION|>--- conflicted
+++ resolved
@@ -35,10 +35,7 @@
 
 #include "HTreeBuilder.h"
 #include "SinkClustering.h"
-<<<<<<< HEAD
-=======
 #include "openroad/Logger.h"
->>>>>>> 6359aa90
 #include "clustering.h"
 
 #include <fstream>
@@ -48,11 +45,8 @@
 
 namespace cts {
 
-<<<<<<< HEAD
-=======
 using ord::CTS;
 
->>>>>>> 6359aa90
 void HTreeBuilder::preSinkClustering(
     std::vector<std::pair<float, float>>& sinks,
     float maxDiameter,
@@ -99,11 +93,7 @@
         xSum += point.first;
         ySum += point.second;
         if (_mapLocationToSink.find(mapPoint) == _mapLocationToSink.end()) {
-<<<<<<< HEAD
-          getLogger()->error(ord::CTS, 1, "Sink not found.\n");
-=======
           _logger->error(CTS, 79, "Sink not found.");
->>>>>>> 6359aa90
         }
         clusterClockInsts.push_back(_mapLocationToSink[mapPoint]);
         // clock inst needs to be added to the new subnet
@@ -232,7 +222,7 @@
 
   _clock.setMaxLevel(_topologyForEachLevel.size());
 
-  if (_options->getPlotSolution() || getLogger()->debugCheck(ord::CTS, "HTree", 2)) {
+  if (_options->getPlotSolution() || _logger->debugCheck(ord::CTS, "HTree", 2)) {
     plotSolution();
   }
 
@@ -778,11 +768,7 @@
             = leafTopology.getBranchSinksLocations(idx);
         for (const Point<double>& loc : sinkLocs) {
           if (_mapLocationToSink.find(loc) == _mapLocationToSink.end()) {
-<<<<<<< HEAD
-            getLogger()->error(ord::CTS, 1, "Sink not found.\n");
-=======
             _logger->error(CTS, 80, "Sink not found.");
->>>>>>> 6359aa90
           }
 
           subNet->addInst(*_mapLocationToSink[loc]);
