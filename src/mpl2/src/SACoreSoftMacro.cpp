--- conflicted
+++ resolved
@@ -377,13 +377,8 @@
   }
 
   int tot_num_macros = 0;
-<<<<<<< HEAD
   for (const auto& macro_id : pos_seq_) {
     tot_num_macros += macros_[macro_id].getNumMacro();
-=======
-  for (const auto& macro : macros_) {
-    tot_num_macros += macro.getNumMacro();
->>>>>>> fed44ee5
   }
   if (tot_num_macros <= 0) {
     return;
@@ -491,29 +486,15 @@
       const float uy = ly + macros_[macro_id].getHeight();
       // align to left / right boundaries
       if (lx <= adjust_h_th_) {
-<<<<<<< HEAD
         macros_[macro_id].setX(0.0);
-      } else if (outline_.getWidth() - ux <= adjust_h_th_) {
-        macros_[macro_id].setX(outline_.getWidth()
-                               - macros_[macro_id].getWidth());
+      } else if (outline_width_ - ux <= adjust_h_th_) {
+        macros_[macro_id].setX(outline_width_ - macros_[macro_id].getWidth());
       }
       // align to top / bottom boundaries
       if (ly <= adjust_v_th_) {
         macros_[macro_id].setY(0.0);
-      } else if (outline_.getHeight() - uy <= adjust_v_th_) {
-        macros_[macro_id].setY(outline_.getHeight()
-                               - macros_[macro_id].getHeight());
-=======
-        macro.setX(0.0);
-      } else if (outline_width_ - ux <= adjust_h_th_) {
-        macro.setX(outline_width_ - macro.getWidth());
-      }
-      // align to top / bottom boundaries
-      if (ly <= adjust_v_th_) {
-        macro.setY(0.0);
       } else if (outline_height_ - uy <= adjust_v_th_) {
-        macro.setY(outline_height_ - macro.getHeight());
->>>>>>> fed44ee5
+        macros_[macro_id].setY(outline_height_ - macros_[macro_id].getHeight());
       }
     }
   }
