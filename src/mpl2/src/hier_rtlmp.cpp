///////////////////////////////////////////////////////////////////////////
//
// BSD 3-Clause License
//
// Copyright (c) 2020, The Regents of the University of California
// All rights reserved.
//
// Redistribution and use in source and binary forms, with or without
// modification, are permitted provided that the following conditions are met:
//
// * Redistributions of source code must retain the above copyright notice, this
//   list of conditions and the following disclaimer.
//
// * Redistributions in binary form must reproduce the above copyright notice,
//   this list of conditions and the following disclaimer in the documentation
//   and/or other materials provided with the distribution.
//
// * Neither the name of the copyright holder nor the names of its
//   contributors may be used to endorse or promote products derived from
//   this software without specific prior written permission.
//
// THIS SOFTWARE IS PROVIDED BY THE COPYRIGHT HOLDERS AND CONTRIBUTORS "AS IS"
// AND ANY EXPRESS OR IMPLIED WARRANTIES, INCLUDING, BUT NOT LIMITED TO, THE
// IMPLIED WARRANTIES OF MERCHANTABILITY AND FITNESS FOR A PARTICULAR PURPOSE
// ARE DISCLAIMED. IN NO EVENT SHALL THE COPYRIGHT HOLDER OR CONTRIBUTORS BE
// LIABLE FOR ANY DIRECT, INDIRECT, INCIDENTAL, SPECIAL, EXEMPLARY, OR
// CONSEQUENTIAL DAMAGES (INCLUDING, BUT NOT LIMITED TO, PROCUREMENT OF
// SUBSTITUTE GOODS OR SERVICES; LOSS OF USE, DATA, OR PROFITS; OR BUSINESS
// INTERRUPTION) HOWEVER CAUSED AND ON ANY THEORY OF LIABILITY, WHETHER IN
// CONTRACT, STRICT LIABILITY, OR TORT (INCLUDING NEGLIGENCE OR OTHERWISE)
// ARISING IN ANY WAY OUT OF THE USE OF THIS SOFTWARE, EVEN IF ADVISED OF THE
// POSSIBILITY OF SUCH DAMAGE.
//
///////////////////////////////////////////////////////////////////////////////
#include "hier_rtlmp.h"

#include <fstream>
#include <iostream>
#include <queue>
#include <thread>

#include "Mpl2Observer.h"
#include "SACoreHardMacro.h"
#include "SACoreSoftMacro.h"
#include "bus_synthesis.h"
#include "db_sta/dbNetwork.hh"
#include "object.h"
#include "odb/db.h"
#include "par/PartitionMgr.h"
#include "sta/Liberty.hh"
#include "utl/Logger.h"

namespace mpl2 {

using std::string;

///////////////////////////////////////////////////////////
// Class HierRTLMP
using utl::MPL;

HierRTLMP::~HierRTLMP() = default;

// Constructors
HierRTLMP::HierRTLMP(sta::dbNetwork* network,
                     odb::dbDatabase* db,
                     sta::dbSta* sta,
                     utl::Logger* logger,
                     par::PartitionMgr* tritonpart)
{
  network_ = network;
  db_ = db;
  sta_ = sta;
  logger_ = logger;
  tritonpart_ = tritonpart;
}

///////////////////////////////////////////////////////////////////////////
// Interfaces for setting up options
// Options related to macro placement

void HierRTLMP::setAreaWeight(float weight)
{
  area_weight_ = weight;
}

void HierRTLMP::setOutlineWeight(float weight)
{
  outline_weight_ = weight;
}

void HierRTLMP::setWirelengthWeight(float weight)
{
  wirelength_weight_ = weight;
}

void HierRTLMP::setGuidanceWeight(float weight)
{
  guidance_weight_ = weight;
}

void HierRTLMP::setFenceWeight(float weight)
{
  fence_weight_ = weight;
}

void HierRTLMP::setBoundaryWeight(float weight)
{
  boundary_weight_ = weight;
}

void HierRTLMP::setNotchWeight(float weight)
{
  notch_weight_ = weight;
}

void HierRTLMP::setMacroBlockageWeight(float weight)
{
  macro_blockage_weight_ = weight;
}

void HierRTLMP::setGlobalFence(float fence_lx,
                               float fence_ly,
                               float fence_ux,
                               float fence_uy)
{
  global_fence_lx_ = fence_lx;
  global_fence_ly_ = fence_ly;
  global_fence_ux_ = fence_ux;
  global_fence_uy_ = fence_uy;
}

void HierRTLMP::setHaloWidth(float halo_width)
{
  halo_width_ = halo_width;
}

void HierRTLMP::setHaloHeight(float halo_height)
{
  halo_height_ = halo_height;
}

// Options related to clustering
void HierRTLMP::setNumBundledIOsPerBoundary(int num_bundled_ios)
{
  num_bundled_IOs_ = num_bundled_ios;
}

void HierRTLMP::setClusterSize(int max_num_macro,
                               int min_num_macro,
                               int max_num_inst,
                               int min_num_inst)
{
  max_num_macro_base_ = max_num_macro;
  min_num_macro_base_ = min_num_macro;
  max_num_inst_base_ = max_num_inst;
  min_num_inst_base_ = min_num_inst;
}

void HierRTLMP::setClusterSizeTolerance(float tolerance)
{
  tolerance_ = tolerance;
}

void HierRTLMP::setMaxNumLevel(int max_num_level)
{
  max_num_level_ = max_num_level;
}

void HierRTLMP::setClusterSizeRatioPerLevel(float coarsening_ratio)
{
  coarsening_ratio_ = coarsening_ratio;
}

void HierRTLMP::setLargeNetThreshold(int large_net_threshold)
{
  large_net_threshold_ = large_net_threshold;
}

void HierRTLMP::setSignatureNetThreshold(int signature_net_threshold)
{
  signature_net_threshold_ = signature_net_threshold;
}

void HierRTLMP::setPinAccessThreshold(float pin_access_th)
{
  pin_access_th_ = pin_access_th;
  pin_access_th_orig_ = pin_access_th;
}

void HierRTLMP::setTargetUtil(float target_util)
{
  target_util_ = target_util;
}

void HierRTLMP::setTargetDeadSpace(float target_dead_space)
{
  target_dead_space_ = target_dead_space;
}

void HierRTLMP::setMinAR(float min_ar)
{
  min_ar_ = min_ar;
}

void HierRTLMP::setSnapLayer(int snap_layer)
{
  snap_layer_ = snap_layer;
}

void HierRTLMP::setReportDirectory(const char* report_directory)
{
  report_directory_ = report_directory;
}

//
// Set defaults for min/max number of instances and macros if not set by user.
//
void HierRTLMP::setDefaultThresholds()
{
  std::string snap_layer_name;
  // calculate the pitch_x and pitch_y based on the pins of macros
  for (auto& macro : hard_macro_map_) {
    odb::dbMaster* master = macro.first->getMaster();
    for (odb::dbMTerm* mterm : master->getMTerms()) {
      if (mterm->getSigType() == odb::dbSigType::SIGNAL) {
        for (odb::dbMPin* mpin : mterm->getMPins()) {
          for (odb::dbBox* box : mpin->getGeometry()) {
            odb::dbTechLayer* layer = box->getTechLayer();
            snap_layer_name = layer->getName();
            pitch_x_
                = dbuToMicron(static_cast<float>(layer->getPitchX()), dbu_);
            pitch_y_
                = dbuToMicron(static_cast<float>(layer->getPitchY()), dbu_);
          }
        }
      }
    }
    break;  // we just need to calculate pitch_x and pitch_y once
  }

  // update weight
  if (dynamic_congestion_weight_flag_ == true) {
    std::vector<std::string> layers;
    int tot_num_layer = 0;
    for (odb::dbTechLayer* layer : db_->getTech()->getLayers()) {
      if (layer->getType() == odb::dbTechLayerType::ROUTING) {
        layers.push_back(layer->getName());
        tot_num_layer++;
      }
    }
    snap_layer_ = 0;
    for (int i = 0; i < layers.size(); i++) {
      if (layers[i] == snap_layer_name) {
        snap_layer_ = i + 1;
        break;
      }
    }
    if (snap_layer_ <= 0) {
      congestion_weight_ = 0.0;
    } else {
      congestion_weight_ = 1.0 * snap_layer_ / layers.size();
    }
    debugPrint(logger_,
               MPL,
               "multilevel_autoclustering",
               1,
               "snap_layer : {}  congestion_weight : {}",
               snap_layer_,
               congestion_weight_);
  }

  if (max_num_macro_base_ <= 0 || min_num_macro_base_ <= 0
      || max_num_inst_base_ <= 0 || min_num_inst_base_ <= 0) {
    min_num_inst_base_
        = std::floor(metrics_->getNumStdCell()
                     / std::pow(coarsening_ratio_, max_num_level_));
    if (min_num_inst_base_ <= 1000) {
      min_num_inst_base_ = 1000;  // lower bound
    }
    max_num_inst_base_ = min_num_inst_base_ * coarsening_ratio_ / 2.0;
    min_num_macro_base_ = std::floor(
        metrics_->getNumMacro() / std::pow(coarsening_ratio_, max_num_level_));
    if (min_num_macro_base_ <= 0) {
      min_num_macro_base_ = 1;  // lowerbound
    }
    max_num_macro_base_ = min_num_macro_base_ * coarsening_ratio_ / 2.0;
    if (metrics_->getNumMacro() <= 150) {
      // If the number of macros is less than the threshold value, reset to
      // single level.
      max_num_level_ = 1;
      debugPrint(logger_,
                 MPL,
                 "multilevel_autoclustering",
                 1,
                 "Reset number of levels to 1");
    }
  }

  // for num_level = 1, we recommand to increase the macro_blockage_weight to
  // half of the outline_weight
  if (max_num_level_ == 1) {
    macro_blockage_weight_ = outline_weight_ / 2.0;
    debugPrint(logger_,
               MPL,
               "multilevel_autoclustering",
               1,
               "Reset macro_blockage_weight : {}",
               macro_blockage_weight_);
  }

  //
  // Set sizes for root level based on coarsening_factor and the number of
  // physical hierarchy levels
  //
  unsigned coarsening_factor = std::pow(coarsening_ratio_, max_num_level_ - 1);
  max_num_macro_base_ = max_num_macro_base_ * coarsening_factor;
  min_num_macro_base_ = min_num_macro_base_ * coarsening_factor;
  max_num_inst_base_ = max_num_inst_base_ * coarsening_factor;
  min_num_inst_base_ = min_num_inst_base_ * coarsening_factor;

  debugPrint(
      logger_,
      MPL,
      "multilevel_autoclustering",
      1,
      "num level: {}, max_macro: {}, min_macro: {}, max_inst:{}, min_inst:{}",
      max_num_level_,
      max_num_macro_base_,
      min_num_macro_base_,
      max_num_inst_base_,
      min_num_inst_base_);
}

///////////////////////////////////////////////////////////////
// Top Level Interface function
//
void HierRTLMP::hierRTLMacroPlacer()
{
  //
  // Get the database information
  //
  block_ = db_->getChip()->getBlock();
  dbu_ = db_->getTech()->getDbUnitsPerMicron();
  if (db_->getTech()->hasManufacturingGrid()) {
    manufacturing_grid_ = db_->getTech()->getManufacturingGrid();
  } else {
    // No manufacturing grid value in tech lef. set to default
    manufacturing_grid_ = 1;
  }

  //
  // Get the floorplan information
  //
  odb::Rect die_box = block_->getDieArea();
  floorplan_lx_ = dbuToMicron(die_box.xMin(), dbu_);
  floorplan_ly_ = dbuToMicron(die_box.yMin(), dbu_);
  floorplan_ux_ = dbuToMicron(die_box.xMax(), dbu_);
  floorplan_uy_ = dbuToMicron(die_box.yMax(), dbu_);

  odb::Rect core_box = block_->getCoreArea();
  float core_lx = dbuToMicron(core_box.xMin(), dbu_);
  float core_ly = dbuToMicron(core_box.yMin(), dbu_);
  float core_ux = dbuToMicron(core_box.xMax(), dbu_);
  float core_uy = dbuToMicron(core_box.yMax(), dbu_);

  logger_->report(
      "Floorplan Outline: ({}, {}) ({}, {}),  Core Outline: ({}, {}) ({}, {})",
      floorplan_lx_,
      floorplan_ly_,
      floorplan_ux_,
      floorplan_uy_,
      core_lx,
      core_ly,
      core_ux,
      core_uy);

  //
  // Compute metrics for dbModules
  // Associate all the hard macros with their HardMacro objects
  // and report the statistics
  //
  metrics_ = computeMetrics(block_->getTopModule());
  float core_area = (core_ux - core_lx) * (core_uy - core_ly);
  float util
      = (metrics_->getStdCellArea() + metrics_->getMacroArea()) / core_area;
  float core_util
      = metrics_->getStdCellArea() / (core_area - metrics_->getMacroArea());

  // Check if placement is feasible in the core area when considering
  // the macro halos
  float macro_with_halo_area = 0;
  int unfixed_macros = 0;
  for (auto inst : block_->getInsts()) {
    auto master = inst->getMaster();
    if (master->isBlock()) {
      const auto width
          = dbuToMicron(master->getWidth(), dbu_) + 2 * halo_width_;
      const auto height
          = dbuToMicron(master->getHeight(), dbu_) + 2 * halo_width_;
      macro_with_halo_area += width * height;
      unfixed_macros += !inst->getPlacementStatus().isFixed();
    }
  }

  logger_->report(
      "Traversed logical hierarchy\n"
      "\tNumber of std cell instances: {}\n"
      "\tArea of std cell instances: {:.2f}\n"
      "\tNumber of macros: {}\n"
      "\tArea of macros: {:.2f}\n"
      "\tArea of macros with halos: {:.2f}\n"
      "\tArea of std cell instances + Area of macros: {:.2f}\n"
      "\tCore area: {:.2f}\n"
      "\tDesign Utilization: {:.2f}\n"
      "\tCore Utilization: {:.2f}\n"
      "\tManufacturing Grid: {}\n",
      metrics_->getNumStdCell(),
      metrics_->getStdCellArea(),
      metrics_->getNumMacro(),
      metrics_->getMacroArea(),
      macro_with_halo_area,
      metrics_->getStdCellArea() + metrics_->getMacroArea(),
      core_area,
      util,
      core_util,
      manufacturing_grid_);

  if (unfixed_macros == 0) {
    logger_->info(MPL, 17, "No unfixed macros. Skipping placement.");
    return;
  }

  if (macro_with_halo_area + metrics_->getStdCellArea() > core_area) {
    logger_->error(MPL,
                   16,
                   "The instance area with halos {} exceeds the core area {}",
                   macro_with_halo_area + metrics_->getStdCellArea(),
                   core_area);
  }

  debugPrint(logger_,
             MPL,
             "multilevel_autoclustering",
             1,
             "Setting default threholds...");
  setDefaultThresholds();

  if (logger_->debugCheck(MPL, "multilevel_autoclustering", 1)) {
    logger_->report("\nPrint Default Parameters\n");
    logger_->report("area_weight_ = {}", area_weight_);
    logger_->report("outline_weight_ = {}", outline_weight_);
    logger_->report("wirelength_weight_ = {}", wirelength_weight_);
    logger_->report("guidance_weight_ = {}", guidance_weight_);
    logger_->report("fence_weight_ = {}", fence_weight_);
    logger_->report("boundary_weight_ = {}", boundary_weight_);
    logger_->report("notch_weight_ = {}", notch_weight_);
    logger_->report("macro_blockage_weight_ = {}", macro_blockage_weight_);
    logger_->report("halo_width_ = {}", halo_width_);
    logger_->report("halo_height_ = {}", halo_height_);
    logger_->report("bus_planning_flag_ = {}\n", bus_planning_flag_);
  }

  //
  // Initialize the physical hierarchy tree
  // create root cluster
  //
  cluster_id_ = 0;
  // set the level of cluster to be 0
  root_cluster_ = new Cluster(cluster_id_, std::string("root"), logger_);
  // set the design metrics as the metrics for the root cluster
  root_cluster_->addDbModule(block_->getTopModule());
  root_cluster_->setMetrics(*metrics_);
  cluster_map_[cluster_id_++] = root_cluster_;
  // assign cluster_id property of each instance
  for (auto inst : block_->getInsts()) {
    odb::dbIntProperty::create(inst, "cluster_id", cluster_id_);
  }

  // Map IOs to Pads only if the design has pads.
  mapIOPads();

  // Model IO pins as bundled IO clusters under the root node.
  debugPrint(logger_,
             MPL,
             "multilevel_autoclustering",
             1,
             "Creating bundledIO clusters...");
  createBundledIOs();

  // Dataflow is used to improve quality of macro placement.
  debugPrint(
      logger_, MPL, "multilevel_autoclustering", 1, "Creating dataflow...");
  createDataFlow();

  // Create physical hierarchy tree in a post-order DFS manner
  logger_->info(
      MPL, 24, "[Multilevel Autoclustering] Creating clustered netlist.");
  // add two enhancements to handle corner cases
  // (1) the design only has fake macros (for academic fake testcases)
  // (2) the design has on logical hierarchy (for academic fake testcases)
  if (metrics_->getNumStdCell() == 0) {
    logger_->warn(MPL, 25, "This design has no standard cells ..");
    logger_->warn(MPL, 26, "Each macro is treated as a single cluster");
    auto module = block_->getTopModule();
    for (odb::dbInst* inst : module->getInsts()) {
      const sta::LibertyCell* liberty_cell = network_->libertyCell(inst);
      if (liberty_cell == nullptr) {
        continue;
      }
      odb::dbMaster* master = inst->getMaster();
      // check if the instance is a Pad, Cover or empty block (such as marker)
      if (master->isPad() || master->isCover()) {
        continue;
      }
      if (master->isBlock()) {
        std::string cluster_name = inst->getName();
        Cluster* cluster = new Cluster(cluster_id_, cluster_name, logger_);
        cluster->addLeafMacro(inst);
        setInstProperty(cluster);
        setClusterMetrics(cluster);
        cluster_map_[cluster_id_++] = cluster;
        // modify the physical hierarchy tree
        cluster->setParent(root_cluster_);
        cluster->setClusterType(HardMacroCluster);
        root_cluster_->addChild(cluster);
        debugPrint(logger_,
                   MPL,
                   "multilevel_autoclustering",
                   1,
                   "model {} as a cluster.",
                   cluster_name);
      }
    }
    // reset parameters
    pos_swap_prob_ = 0.2;
    neg_swap_prob_ = 0.2;
    double_swap_prob_ = 0.2;
    exchange_swap_prob_ = 0.2;
    flip_prob_ = 0.2;
    resize_prob_ = 0.0;
    guidance_weight_ = 0.0;
    fence_weight_ = 0.0;
    boundary_weight_ = 0.0;
    notch_weight_ = 0.0;
    macro_blockage_weight_ = 0.0;
    // virtual_weight_ = 1.0;
    // max_num_ff_dist_ = 1;
    // dataflow_weight_ = 1.0;
  } else {
    multiLevelCluster(root_cluster_);
    //
    // Break mixed leaf clusters into a standard-cell cluster and hard-macro
    // clusters. Merge macros based on connection signatures and footprints.
    // Based on types of designs, we support two types of breaking up. Suppose
    // current cluster is A -- Type 1:  Replace A by A1, A2, A3 Type 2:  Create
    // a subtree for A
    //          A  ->    A
    //               |  |   |
    //              A1  A2  A3
    //
    debugPrint(logger_,
               MPL,
               "multilevel_autoclustering",
               1,
               "Breaking mixed clusters...");
    leafClusterStdCellHardMacroSep(root_cluster_);
    if (graphics_) {
      graphics_->finishedClustering(root_cluster_);
    }
  }
  if (logger_->debugCheck(MPL, "multilevel_autoclustering", 1)) {
    logger_->report("\nPrint Physical Hierarchy\n");
    printPhysicalHierarchyTree(root_cluster_, 0);
  }

  // Map the macros in each cluster to their HardMacro objects
  for (auto& [cluster_id, cluster] : cluster_map_) {
    mapMacroInCluster2HardMacro(cluster);
  }

  //
  // Place macros in a hierarchical mode based on the physical hierarchical
  // tree
  //
  //  -- Shape Engine --
  // Calculate the shape and area of each cluster in a bottom-up approach.
  // Start by determining the macro tilings within each cluster.
  // When placing clusters at each level, we can adjust the utilization of
  // standard cells dynamically. Step 1: Establish the size of the root cluster.
  //
  SoftMacro* root_soft_macro = new SoftMacro(root_cluster_);

  // TODO: This adjustment should have been done earlier...
  //
  const float root_lx = std::max(
      dbuToMicron(block_->getCoreArea().xMin(), dbu_), global_fence_lx_);
  const float root_ly = std::max(
      dbuToMicron(block_->getCoreArea().yMin(), dbu_), global_fence_ly_);
  const float root_ux = std::min(
      dbuToMicron(block_->getCoreArea().xMax(), dbu_), global_fence_ux_);
  const float root_uy = std::min(
      dbuToMicron(block_->getCoreArea().yMax(), dbu_), global_fence_uy_);

  const float root_area = (root_ux - root_lx) * (root_uy - root_ly);
  const float root_width = root_ux - root_lx;
  const std::vector<std::pair<float, float>> root_width_list
      = {std::pair<float, float>(root_width, root_width)};

  root_soft_macro->setShapes(root_width_list, root_area);
  root_soft_macro->setWidth(root_width);  // This will set height automatically
  root_soft_macro->setX(root_lx);
  root_soft_macro->setY(root_ly);
  root_cluster_->setSoftMacro(root_soft_macro);

  //
  // Step 2: In a bottom-up approach (Post-Order DFS), determine the macro
  // tilings within each cluster.
  //
  // Check if the root cluster has other children clusters
  bool macro_only_flag = true;
  for (auto& cluster : root_cluster_->getChildren()) {
    if (cluster->isIOCluster()) {
      macro_only_flag = false;
      break;
    }
  }

  if (macro_only_flag == true) {
    logger_->info(MPL,
                  27,
                  "[Hierarchical Macro Placement] The design only has macros. "
                  "Starting placement.\n");
    if (graphics_) {
      graphics_->startFine();
    }
    hardMacroClusterMacroPlacement(root_cluster_);
  } else {
    logger_->info(
        MPL, 39, "[Coarse Shaping] Determining shape functions for clusters.");

    if (graphics_) {
      graphics_->startCoarse();
    }

    calClusterMacroTilings(root_cluster_);

    createPinBlockage();

    logger_->info(
        MPL, 28, "[Hierarchical Macro Placement] Placing clusters and macros.");

    if (graphics_) {
      graphics_->startFine();
    }

    if (bus_planning_flag_ == true) {
      multiLevelMacroPlacement(root_cluster_);
    } else {
      multiLevelMacroPlacementWithoutBusPlanning(root_cluster_);
    }
  }

  generateTemporaryStdCellsPlacement(root_cluster_);

  for (auto& [inst, hard_macro] : hard_macro_map_) {
    hard_macro->updateDb(pitch_x_, pitch_y_, block_);
  }

  correctAllMacrosOrientation();

  writeMacroPlacement(macro_placement_file_);

  // Clear the memory to avoid memory leakage
  // release all the pointers
  // metrics map
  for (auto& [module, metrics] : logical_module_map_) {
    delete metrics;
  }
  logical_module_map_.clear();
  // hard macro map
  for (auto& [inst, hard_macro] : hard_macro_map_) {
    delete hard_macro;
  }
  hard_macro_map_.clear();
  // delete all clusters
  for (auto& [cluster_id, cluster] : cluster_map_) {
    delete cluster;
  }
  cluster_map_.clear();

<<<<<<< HEAD
  if (graphics_) {
    graphics_->eraseDrawing();
  }

  logger_->report("number of updated macros : {}", num_updated_macros_);
  logger_->report("number of macros in HardMacroCluster : {}",
                  num_hard_macros_cluster_);
=======
  logger_->info(MPL, 37, "Updated location of {} macros", num_updated_macros_);

  debugPrint(logger_,
             MPL,
             "hierarchical_macro_placement",
             1,
             "number of macros in HardMacroCluster : {}",
             num_hard_macros_cluster_);
>>>>>>> e7af3d09
}

////////////////////////////////////////////////////////////////////////
// Private functions
////////////////////////////////////////////////////////////////////////

/////////////////////////////////////////////////////////////////////////
// Hierarchical clustering related functions

//
// Traverse Logical Hierarchy
// Recursive function to collect the design metrics (number of std cells,
// area of std cells, number of macros and area of macros) in the logical
// hierarchy
//
Metrics* HierRTLMP::computeMetrics(odb::dbModule* module)
{
  unsigned int num_std_cell = 0;
  float std_cell_area = 0.0;
  unsigned int num_macro = 0;
  float macro_area = 0.0;

  for (odb::dbInst* inst : module->getInsts()) {
    const sta::LibertyCell* liberty_cell = network_->libertyCell(inst);
    if (liberty_cell == nullptr) {
      continue;
    }
    odb::dbMaster* master = inst->getMaster();
    // check if the instance is a pad or a cover macro
    if (master->isPad() || master->isCover()) {
      continue;
    }
    float inst_area = dbuToMicron(master->getWidth(), dbu_)
                      * dbuToMicron(master->getHeight(), dbu_);
    if (master->isBlock()) {  // a macro
      num_macro += 1;
      macro_area += inst_area;
      // add hard macro to corresponding map
      HardMacro* macro = new HardMacro(
          inst, dbu_, manufacturing_grid_, halo_width_, halo_height_);
      hard_macro_map_[inst] = macro;
    } else {
      num_std_cell += 1;
      std_cell_area += inst_area;
    }
  }

  // Be careful about the relationship between
  // odb::dbModule and odb::dbInst
  // odb::dbModule and odb::dbModInst
  // recursively traverse the hierarchical module instances
  for (odb::dbModInst* inst : module->getChildren()) {
    Metrics* metrics = computeMetrics(inst->getMaster());
    num_std_cell += metrics->getNumStdCell();
    std_cell_area += metrics->getStdCellArea();
    num_macro += metrics->getNumMacro();
    macro_area += metrics->getMacroArea();
  }

  Metrics* metrics
      = new Metrics(num_std_cell, num_macro, std_cell_area, macro_area);
  logical_module_map_[module] = metrics;
  return metrics;
}

// compute the metrics for a cluster
// Here we do not include any Pads,  Covers or Marker
// number of standard cells
// number of macros
// area of standard cells
// area of macros
void HierRTLMP::setClusterMetrics(Cluster* cluster)
{
  unsigned int num_std_cell = 0;
  unsigned int num_macro = 0;
  float std_cell_area = 0.0;
  float macro_area = 0.0;
  num_std_cell += cluster->getLeafStdCells().size();
  num_macro += cluster->getLeafMacros().size();
  for (odb::dbInst* inst : cluster->getLeafStdCells()) {
    const sta::LibertyCell* liberty_cell = network_->libertyCell(inst);
    std_cell_area += liberty_cell->area();
  }
  for (odb::dbInst* inst : cluster->getLeafMacros()) {
    const sta::LibertyCell* liberty_cell = network_->libertyCell(inst);
    macro_area += liberty_cell->area();
  }
  Metrics metrics(num_std_cell, num_macro, std_cell_area, macro_area);
  for (auto& module : cluster->getDbModules()) {
    metrics.addMetrics(*logical_module_map_[module]);
  }

  debugPrint(logger_,
             MPL,
             "multilevel_autoclustering",
             1,
             "Setting Cluster Metrics for {}: Num Macros: {} Num Std Cells: {}",
             cluster->getName(),
             metrics.getNumMacro(),
             metrics.getNumStdCell());

  // update metrics based on design type
  if (cluster->getClusterType() == HardMacroCluster) {
    cluster->setMetrics(
        Metrics(0, metrics.getNumMacro(), 0.0, metrics.getMacroArea()));
  } else if (cluster->getClusterType() == StdCellCluster) {
    cluster->setMetrics(
        Metrics(metrics.getNumStdCell(), 0, metrics.getStdCellArea(), 0.0));
  } else {
    cluster->setMetrics(metrics);
  }
}

//
// Handle IOs
// Map IOs to Pads for designs with IO pads
// If the design does not have IO pads,
// do nothing
//
void HierRTLMP::mapIOPads()
{
  // Check if this design has IO pads
  bool is_pad_design = false;
  for (auto inst : block_->getInsts()) {
    if (inst->getMaster()->isPad()) {
      is_pad_design = true;
      break;
    }
  }

  if (!is_pad_design) {
    return;
  }

  for (odb::dbNet* net : block_->getNets()) {
    if (net->getBTerms().size() == 0) {
      continue;
    }

    //
    // If the design has IO pads, there is a net
    // connecting the IO pin and IO pad instance
    //
    for (odb::dbBTerm* bterm : net->getBTerms()) {
      for (odb::dbITerm* iterm : net->getITerms()) {
        odb::dbInst* inst = iterm->getInst();
        io_pad_map_[bterm] = inst;
      }
    }
  }
}

//
// Create Bundled IOs in the following the order : L, T, R, B
// We will have num_bundled_IOs_ x 4 clusters for bundled IOs
// Bundled IOs are only created for pins in the region
//
void HierRTLMP::createBundledIOs()
{
  // convert from micron to dbu
  floorplan_lx_ = micronToDbu(floorplan_lx_, dbu_);
  floorplan_ly_ = micronToDbu(floorplan_ly_, dbu_);
  floorplan_ux_ = micronToDbu(floorplan_ux_, dbu_);
  floorplan_uy_ = micronToDbu(floorplan_uy_, dbu_);

  // Get the floorplan information and get the range of bundled IO regions
  odb::Rect die_box = block_->getCoreArea();
  int core_lx = die_box.xMin();
  int core_ly = die_box.yMin();
  int core_ux = die_box.xMax();
  int core_uy = die_box.yMax();
  const int x_base = (floorplan_ux_ - floorplan_lx_) / num_bundled_IOs_;
  const int y_base = (floorplan_uy_ - floorplan_ly_) / num_bundled_IOs_;
  int cluster_id_base = cluster_id_;

  // Map all the BTerms / Pads to Bundled IOs (cluster)
  std::vector<std::string> prefix_vec;
  prefix_vec.emplace_back("L");
  prefix_vec.emplace_back("T");
  prefix_vec.emplace_back("R");
  prefix_vec.emplace_back("B");
  std::map<int, bool> cluster_io_map;
  for (int i = 0; i < 4;
       i++) {  // four boundaries (Left, Top, Right and Bottom in order)
    for (int j = 0; j < num_bundled_IOs_; j++) {
      std::string cluster_name = prefix_vec[i] + std::to_string(j);
      Cluster* cluster = new Cluster(cluster_id_, cluster_name, logger_);
      root_cluster_->addChild(cluster);
      cluster->setParent(root_cluster_);
      cluster_io_map[cluster_id_] = false;
      cluster_map_[cluster_id_++] = cluster;
      int x = 0.0;
      int y = 0.0;
      int width = 0;
      int height = 0;
      if (i == 0) {  // Left boundary
        x = floorplan_lx_;
        y = floorplan_ly_ + y_base * j;
        height = y_base;
      } else if (i == 1) {  // Top boundary
        x = floorplan_lx_ + x_base * j;
        y = floorplan_uy_;
        width = x_base;
      } else if (i == 2) {  // Right boundary
        x = floorplan_ux_;
        y = floorplan_uy_ - y_base * (j + 1);
        height = y_base;
      } else {  // Bottom boundary
        x = floorplan_ux_ - x_base * (j + 1);
        y = floorplan_ly_;
        width = x_base;
      }

      // set the cluster to a IO cluster
      cluster->setAsIOCluster(
          std::pair<float, float>(dbuToMicron(x, dbu_), dbuToMicron(y, dbu_)),
          dbuToMicron(width, dbu_),
          dbuToMicron(height, dbu_));
    }
  }

  // Map all the BTerms to bundled IOs
  for (auto term : block_->getBTerms()) {
    int lx = std::numeric_limits<int>::max();
    int ly = std::numeric_limits<int>::max();
    int ux = 0;
    int uy = 0;
    // If the design has IO pads, these block terms
    // will not have block pins.
    // Otherwise, the design will have IO pins.
    for (const auto pin : term->getBPins()) {
      for (const auto box : pin->getBoxes()) {
        lx = std::min(lx, box->xMin());
        ly = std::min(ly, box->yMin());
        ux = std::max(ux, box->xMax());
        uy = std::max(uy, box->yMax());
      }
    }
    // remove power pins
    if (term->getSigType().isSupply()) {
      continue;
    }

    // If the term has a connected pad, get the bbox from the pad inst
    if (io_pad_map_.find(term) != io_pad_map_.end()) {
      lx = io_pad_map_[term]->getBBox()->xMin();
      ly = io_pad_map_[term]->getBBox()->yMin();
      ux = io_pad_map_[term]->getBBox()->xMax();
      uy = io_pad_map_[term]->getBBox()->yMax();
      if (lx <= core_lx) {
        lx = floorplan_lx_;
      }
      if (ly <= core_ly) {
        ly = floorplan_ly_;
      }
      if (ux >= core_ux) {
        ux = floorplan_ux_;
      }
      if (uy >= core_uy) {
        uy = floorplan_uy_;
      }
    }
    // calculate cluster id based on the location of IO Pins / Pads
    int cluster_id = -1;
    if (lx <= floorplan_lx_) {
      // The IO is on the left boundary
      cluster_id = cluster_id_base
                   + std::floor(((ly + uy) / 2.0 - floorplan_ly_) / y_base);
    } else if (uy >= floorplan_uy_) {
      // The IO is on the top boundary
      cluster_id = cluster_id_base + num_bundled_IOs_
                   + std::floor(((lx + ux) / 2.0 - floorplan_lx_) / x_base);
    } else if (ux >= floorplan_ux_) {
      // The IO is on the right boundary
      cluster_id = cluster_id_base + num_bundled_IOs_ * 2
                   + std::floor((floorplan_uy_ - (ly + uy) / 2.0) / y_base);
    } else if (ly <= floorplan_ly_) {
      // The IO is on the bottom boundary
      cluster_id = cluster_id_base + num_bundled_IOs_ * 3
                   + std::floor((floorplan_ux_ - (lx + ux) / 2.0) / x_base);
    }

    // Check if the IO pins / Pads exist
    if (cluster_id == -1) {
      logger_->error(
          MPL,
          2,
          "Floorplan has not been initialized? Pin location error for {}.",
          term->getName());
    } else {
      odb::dbIntProperty::create(term, "cluster_id", cluster_id);
    }
    cluster_io_map[cluster_id] = true;
  }
  // convert from dbu to micron
  floorplan_lx_ = dbuToMicron(floorplan_lx_, dbu_);
  floorplan_ly_ = dbuToMicron(floorplan_ly_, dbu_);
  floorplan_ux_ = dbuToMicron(floorplan_ux_, dbu_);
  floorplan_uy_ = dbuToMicron(floorplan_uy_, dbu_);

  // delete the IO clusters that do not have any pins assigned to them
  for (auto& [cluster_id, flag] : cluster_io_map) {
    if (!flag) {
      debugPrint(logger_,
                 MPL,
                 "multilevel_autoclustering",
                 1,
                 "Remove IO Cluster with no pins: {}, id: {}",
                 cluster_map_[cluster_id]->getName(),
                 cluster_id);
      cluster_map_[cluster_id]->getParent()->removeChild(
          cluster_map_[cluster_id]);
      delete cluster_map_[cluster_id];
      cluster_map_.erase(cluster_id);
    }
  }
}

// Create physical hierarchy tree in a post-order DFS manner
// Recursive call for creating the physical hierarchy tree
void HierRTLMP::multiLevelCluster(Cluster* parent)
{
  bool force_split = false;
  if (level_ == 0) {
    // check if root cluster is below the max size of a leaf cluster
    // Force create child clusters in this case
    const int leaf_cluster_size
        = max_num_inst_base_ / std::pow(coarsening_ratio_, max_num_level_ - 1)
          * (1 + tolerance_);
    if (parent->getNumStdCell() < leaf_cluster_size) {
      force_split = true;
    }
    debugPrint(logger_,
               MPL,
               "multilevel_autoclustering",
               1,
               "Force Split: root cluster size: {}, leaf cluster size: {}",
               parent->getNumStdCell(),
               leaf_cluster_size);
  }

  if (level_ >= max_num_level_) {
    return;
  }
  level_++;
  debugPrint(logger_,
             MPL,
             "multilevel_autoclustering",
             1,
             "Parent: {}, level: {}, num macros: {}, num std cells: {}",
             parent->getName(),
             level_,
             parent->getNumMacro(),
             parent->getNumStdCell());

  // a large coarsening_ratio_ helps the clustering process converge fast
  max_num_macro_
      = max_num_macro_base_ / std::pow(coarsening_ratio_, level_ - 1);
  min_num_macro_
      = min_num_macro_base_ / std::pow(coarsening_ratio_, level_ - 1);
  max_num_inst_ = max_num_inst_base_ / std::pow(coarsening_ratio_, level_ - 1);
  min_num_inst_ = min_num_inst_base_ / std::pow(coarsening_ratio_, level_ - 1);
  // We define the tolerance to improve the robustness of our hierarchical
  // clustering
  max_num_inst_ = max_num_inst_ * (1 + tolerance_);
  min_num_inst_ = min_num_inst_ * (1 - tolerance_);
  max_num_macro_ = max_num_macro_ * (1 + tolerance_);
  min_num_macro_ = min_num_macro_ * (1 - tolerance_);
  if (min_num_macro_ <= 0) {
    min_num_macro_ = 1;
    max_num_macro_ = min_num_macro_ * coarsening_ratio_ / 2.0;
    // max_num_macro_ = min_num_macro_;
  }

  if (min_num_inst_ <= 0) {
    min_num_inst_ = 100;
    max_num_inst_ = min_num_inst_ * coarsening_ratio_ / 2.0;
  }

  if (force_split || (parent->getNumStdCell() > max_num_inst_)) {
    breakCluster(parent);   // Break the parent cluster into children clusters
    updateSubTree(parent);  // update the subtree to the physical hierarchy tree
    for (auto& child : parent->getChildren()) {
      setInstProperty(child);
    }
    // print the basic information of the children cluster
    for (auto& child : parent->getChildren()) {
      debugPrint(logger_,
                 MPL,
                 "multilevel_autoclustering",
                 1,
                 "\tChild Cluster: {}",
                 child->getName());
      multiLevelCluster(child);
    }
  } else {
    multiLevelCluster(parent);
  }

  setInstProperty(parent);
  level_--;
}

// update the cluster_id property of insts in the cluster
// We have three types of clusters
// Note that HardMacroCluster will not have any logical modules
void HierRTLMP::setInstProperty(Cluster* cluster)
{
  int cluster_id = cluster->getId();
  ClusterType cluster_type = cluster->getClusterType();
  if (cluster_type == HardMacroCluster || cluster_type == MixedCluster) {
    for (auto& inst : cluster->getLeafMacros()) {
      odb::dbIntProperty::find(inst, "cluster_id")->setValue(cluster_id);
    }
  }

  if (cluster_type == StdCellCluster || cluster_type == MixedCluster) {
    for (auto& inst : cluster->getLeafStdCells()) {
      odb::dbIntProperty::find(inst, "cluster_id")->setValue(cluster_id);
    }
  }

  if (cluster_type == StdCellCluster) {
    for (auto& module : cluster->getDbModules()) {
      setInstProperty(module, cluster_id, false);
    }
  } else if (cluster_type == MixedCluster) {
    for (auto& module : cluster->getDbModules()) {
      setInstProperty(module, cluster_id, true);
    }
  }
}

// update the cluster_id property of insts in a logical module
// In any case, we will consider std cells in the logical modules
// If include_macro = true, we will consider the macros also.
// Otherwise, not.
void HierRTLMP::setInstProperty(odb::dbModule* module,
                                int cluster_id,
                                bool include_macro)
{
  if (include_macro) {
    for (odb::dbInst* inst : module->getInsts()) {
      odb::dbIntProperty::find(inst, "cluster_id")->setValue(cluster_id);
    }
  } else {  // only consider standard cells
    for (odb::dbInst* inst : module->getInsts()) {
      odb::dbMaster* master = inst->getMaster();
      // check if the instance is a Pad, Cover or empty block (such as marker)
      // or macro
      if (master->isPad() || master->isCover() || master->isBlock()) {
        continue;
      }
      odb::dbIntProperty::find(inst, "cluster_id")->setValue(cluster_id);
    }
  }
  for (odb::dbModInst* inst : module->getChildren()) {
    setInstProperty(inst->getMaster(), cluster_id, include_macro);
  }
}

// Break the parent cluster into children clusters
// We expand the parent cluster into a subtree based on logical
// hierarchy in a DFS manner.  During the expansion process,
// we merge small clusters in the same logical hierarchy
void HierRTLMP::breakCluster(Cluster* parent)
{
  debugPrint(logger_,
             MPL,
             "multilevel_autoclustering",
             1,
             "Dissolve Cluster: {}",
             parent->getName());
  //
  // Consider three different cases:
  // (a) parent is an empty cluster
  // (b) parent is a cluster corresponding to a logical module
  // (c) parent is a cluster generated by merging small clusters
  if (parent->getLeafStdCells().empty() && parent->getLeafMacros().empty()
      && parent->getDbModules().empty()) {
    // (a) parent is an empty cluster, do nothing
    // In the normal operation, this case should not happen
    return;
  }
  if (parent->getLeafStdCells().empty() && parent->getLeafMacros().empty()
      && (parent->getDbModules().size() == 1)) {
    // (b) parent is a cluster corresponding to a logical module
    // For example, the root cluster_
    odb::dbModule* module = parent->getDbModules()[0];
    // Check the child logical modules
    // (b.1) if the logical module has no child logical module
    // this logical module is a leaf logical module
    // we will use the TritonPart to partition this large flat cluster
    // in the follow-up UpdateSubTree function
    if (module->getChildren().size() == 0) {
      if (parent == root_cluster_) {
        // Check the glue logics
        std::string cluster_name
            = std::string("(") + parent->getName() + ")_glue_logic";
        Cluster* cluster = new Cluster(cluster_id_, cluster_name, logger_);
        for (odb::dbInst* inst : module->getInsts()) {
          const sta::LibertyCell* liberty_cell = network_->libertyCell(inst);
          if (liberty_cell == nullptr) {
            continue;
          }
          odb::dbMaster* master = inst->getMaster();
          // check if the instance is a Pad, Cover or empty block (such as
          // marker)
          if (master->isPad() || master->isCover()) {
            continue;
          }
          if (master->isBlock()) {
            cluster->addLeafMacro(inst);
          } else {
            cluster->addLeafStdCell(inst);
          }
        }
        // if the module has no meaningful glue instances
        if (cluster->getLeafStdCells().empty()
            && cluster->getLeafMacros().empty()) {
          delete cluster;
        } else {
          setInstProperty(cluster);
          setClusterMetrics(cluster);
          cluster_map_[cluster_id_++] = cluster;
          // modify the physical hierarchy tree
          cluster->setParent(parent);
          parent->addChild(cluster);
        }
      } else {
        for (odb::dbInst* inst : module->getInsts()) {
          const sta::LibertyCell* liberty_cell = network_->libertyCell(inst);
          if (liberty_cell == nullptr) {
            continue;
          }
          odb::dbMaster* master = inst->getMaster();
          // check if the instance is a Pad, Cover or empty block (such as
          // marker)
          if (master->isPad() || master->isCover()) {
            continue;
          }
          if (master->isBlock()) {
            parent->addLeafMacro(inst);
          } else {
            parent->addLeafStdCell(inst);
          }
        }
        parent->clearDbModules();  // remove module from the parent cluster
        setInstProperty(parent);
      }
      return;
    }
    // (b.2) if the logical module has child logical modules,
    // we first model each child logical module as a cluster
    for (odb::dbModInst* child : module->getChildren()) {
      std::string cluster_name = child->getMaster()->getHierarchicalName();
      Cluster* cluster = new Cluster(cluster_id_, cluster_name, logger_);
      cluster->addDbModule(child->getMaster());
      setInstProperty(cluster);
      setClusterMetrics(cluster);
      cluster_map_[cluster_id_++] = cluster;
      // modify the physical hierarchy tree
      cluster->setParent(parent);
      parent->addChild(cluster);
    }
    // Check the glue logics
    std::string cluster_name
        = std::string("(") + parent->getName() + ")_glue_logic";
    Cluster* cluster = new Cluster(cluster_id_, cluster_name, logger_);
    for (odb::dbInst* inst : module->getInsts()) {
      const sta::LibertyCell* liberty_cell = network_->libertyCell(inst);
      if (liberty_cell == nullptr) {
        continue;
      }
      odb::dbMaster* master = inst->getMaster();
      // check if the instance is a Pad, Cover or empty block (such as marker)
      if (master->isPad() || master->isCover()) {
        continue;
      }
      if (master->isBlock()) {
        cluster->addLeafMacro(inst);
      } else {
        cluster->addLeafStdCell(inst);
      }
    }
    // if the module has no meaningful glue instances
    if (cluster->getLeafStdCells().empty()
        && cluster->getLeafMacros().empty()) {
      delete cluster;
    } else {
      setInstProperty(cluster);
      setClusterMetrics(cluster);
      cluster_map_[cluster_id_++] = cluster;
      // modify the physical hierarchy tree
      cluster->setParent(parent);
      parent->addChild(cluster);
    }
  } else {
    // (c) parent is a cluster generated by merging small clusters
    // parent cluster has few logical modules or many glue insts
    for (auto& module : parent->getDbModules()) {
      std::string cluster_name = module->getHierarchicalName();
      Cluster* cluster = new Cluster(cluster_id_, cluster_name, logger_);
      cluster->addDbModule(module);
      setInstProperty(cluster);
      setClusterMetrics(cluster);
      cluster_map_[cluster_id_++] = cluster;
      // modify the physical hierachy tree
      cluster->setParent(parent);
      parent->addChild(cluster);
    }
    // Check glue logics
    if (!parent->getLeafStdCells().empty()
        || !parent->getLeafMacros().empty()) {
      std::string cluster_name
          = std::string("(") + parent->getName() + ")_glue_logic";
      Cluster* cluster = new Cluster(cluster_id_, cluster_name, logger_);
      for (auto& inst : parent->getLeafStdCells()) {
        cluster->addLeafStdCell(inst);
      }
      for (auto& inst : parent->getLeafMacros()) {
        cluster->addLeafMacro(inst);
      }
      setInstProperty(cluster);
      setClusterMetrics(cluster);
      cluster_map_[cluster_id_++] = cluster;
      // modify the physical hierachy tree
      cluster->setParent(parent);
      parent->addChild(cluster);
    }
  }

  // Recursively break down large clusters with logical modules
  // For large flat cluster, we will break it in the UpdateSubTree function
  for (auto& child : parent->getChildren()) {
    if (!child->getDbModules().empty()) {
      if (child->getNumStdCell() > max_num_inst_
          || child->getNumMacro() > max_num_macro_) {
        breakCluster(child);
      }
    }
  }

  //
  // Merge small clusters
  std::vector<Cluster*> candidate_clusters;
  for (auto& cluster : parent->getChildren()) {
    if (!cluster->isIOCluster() && cluster->getNumStdCell() < min_num_inst_
        && cluster->getNumMacro() < min_num_macro_) {
      candidate_clusters.push_back(cluster);
    }
  }

  mergeClusters(candidate_clusters);

  // Update the cluster_id
  // This is important to maintain the clustering results
  setInstProperty(parent);
}

// Merge small clusters with the same parent cluster
// Recursively merge clusters
// Here is an example process based on connection signature
// Iter1 :  A, B, C, D, E, F
// Iter2 :  A + C,  B + D,  E, F
// Iter3 :  A + C + F, B + D, E
// End if there is no same connection signature
// During the merging process, we support two types of merging
// Type 1: merging small clusters to their closely connected clusters
//         For example, if a small cluster A is closely connected to a
//         well-formed cluster B, (there are also other well-formed clusters
//         C, D), A is only connected to B and A has no connection with C, D
// Type 2: merging small clusters with the same connection signature
//         For example, if we merge small clusters A and B,  A and B will have
//         exactly the same connections relative to all other clusters (both
//         small clusters and well-formed clusters). In this case, if A and B
//         have the same connection signature, A and C have the same connection
//         signature, then B and C also have the same connection signature.
// Note in both types, we only merge clusters with the same parent cluster
void HierRTLMP::mergeClusters(std::vector<Cluster*>& candidate_clusters)
{
  if (candidate_clusters.empty()) {
    return;
  }

  int merge_iter = 0;
  debugPrint(logger_,
             MPL,
             "multilevel_autoclustering",
             1,
             "Merge Cluster Iter: {}",
             merge_iter++);
  for (auto& cluster : candidate_clusters) {
    debugPrint(logger_,
               MPL,
               "multilevel_autoclustering",
               1,
               "Cluster: {}, num std cell: {}, num macros: {}",
               cluster->getName(),
               cluster->getNumStdCell(),
               cluster->getNumMacro());
  }

  int num_candidate_clusters = candidate_clusters.size();
  while (true) {
    calculateConnection();  // update the connections between clusters

    std::vector<int> cluster_class(num_candidate_clusters, -1);  // merge flag
    std::vector<int> candidate_clusters_id;  // store cluster id
    candidate_clusters_id.reserve(candidate_clusters.size());
    for (auto& cluster : candidate_clusters) {
      candidate_clusters_id.push_back(cluster->getId());
    }
    // Firstly we perform Type 1 merge
    for (int i = 0; i < num_candidate_clusters; i++) {
      const int cluster_id = candidate_clusters[i]->getCloseCluster(
          candidate_clusters_id, signature_net_threshold_);
      debugPrint(
          logger_,
          MPL,
          "multilevel_autoclustering",
          1,
          "Candidate cluster: {} - {}",
          candidate_clusters[i]->getName(),
          (cluster_id != -1 ? cluster_map_[cluster_id]->getName() : "   "));
      if (cluster_id != -1 && !cluster_map_[cluster_id]->isIOCluster()) {
        Cluster*& cluster = cluster_map_[cluster_id];
        bool delete_flag = false;
        if (cluster->mergeCluster(*candidate_clusters[i], delete_flag)) {
          if (delete_flag) {
            cluster_map_.erase(candidate_clusters[i]->getId());
            delete candidate_clusters[i];
          }
          setInstProperty(cluster);
          setClusterMetrics(cluster);
          cluster_class[i] = cluster->getId();
        }
      }
    }

    // Then we perform Type 2 merge
    std::vector<Cluster*> new_candidate_clusters;
    for (int i = 0; i < num_candidate_clusters; i++) {
      if (cluster_class[i] == -1) {  // the cluster has not been merged
        // new_candidate_clusters.push_back(candidate_clusters[i]);
        for (int j = i + 1; j < num_candidate_clusters; j++) {
          if (cluster_class[j] != -1) {
            continue;
          }
          bool flag = candidate_clusters[i]->isSameConnSignature(
              *candidate_clusters[j], signature_net_threshold_);
          if (flag) {
            cluster_class[j] = i;
            bool delete_flag = false;
            if (candidate_clusters[i]->mergeCluster(*candidate_clusters[j],
                                                    delete_flag)) {
              if (delete_flag) {
                cluster_map_.erase(candidate_clusters[j]->getId());
                delete candidate_clusters[j];
              }
              setInstProperty(candidate_clusters[i]);
              setClusterMetrics(candidate_clusters[i]);
            }
          }
        }
      }
    }

    // Then we perform Type 3 merge:  merge all dust cluster
    const int dust_cluster_std_cell = 10;
    for (int i = 0; i < num_candidate_clusters; i++) {
      if (cluster_class[i] == -1) {  // the cluster has not been merged
        new_candidate_clusters.push_back(candidate_clusters[i]);
        if (candidate_clusters[i]->getNumStdCell() <= dust_cluster_std_cell
            && candidate_clusters[i]->getNumMacro() == 0) {
          for (int j = i + 1; j < num_candidate_clusters; j++) {
            if (cluster_class[j] != -1
                || candidate_clusters[j]->getNumMacro() > 0
                || candidate_clusters[j]->getNumStdCell()
                       > dust_cluster_std_cell) {
              continue;
            }
            cluster_class[j] = i;
            bool delete_flag = false;
            if (candidate_clusters[i]->mergeCluster(*candidate_clusters[j],
                                                    delete_flag)) {
              if (delete_flag) {
                cluster_map_.erase(candidate_clusters[j]->getId());
                delete candidate_clusters[j];
              }
              setInstProperty(candidate_clusters[i]);
              setClusterMetrics(candidate_clusters[i]);
            }
          }
        }
      }
    }

    // Update the candidate clusters
    // Some clusters have become well-formed clusters
    candidate_clusters.clear();
    for (auto& cluster : new_candidate_clusters) {
      if (cluster->getNumStdCell() < min_num_inst_
          && cluster->getNumMacro() < min_num_macro_) {
        candidate_clusters.push_back(cluster);
      }
    }

    // If no more clusters have been merged, exit the merging loop
    if (num_candidate_clusters == new_candidate_clusters.size()) {
      break;
    }

    num_candidate_clusters = candidate_clusters.size();

    debugPrint(logger_,
               MPL,
               "multilevel_autoclustering",
               1,
               "Merge Cluster Iter: {}",
               merge_iter++);
    for (auto& cluster : candidate_clusters) {
      debugPrint(logger_,
                 MPL,
                 "multilevel_autoclustering",
                 1,
                 "Cluster: {}",
                 cluster->getName());
    }
    // merge small clusters
    if (candidate_clusters.empty()) {
      break;
    }
  }
  debugPrint(logger_,
             MPL,
             "multilevel_autoclustering",
             1,
             "Finished merging clusters");
}

// Calculate Connections between clusters
void HierRTLMP::calculateConnection()
{
  // Initialize the connections of all clusters
  for (auto& [cluster_id, cluster] : cluster_map_) {
    cluster->initConnection();
  }

  // Traverse all nets through OpenDB
  for (odb::dbNet* net : block_->getNets()) {
    // ignore all the power net
    if (net->getSigType().isSupply()) {
      continue;
    }
    int driver_id = -1;         // cluster id of the driver instance
    std::vector<int> loads_id;  // cluster id of sink instances
    bool pad_flag = false;
    // check the connected instances
    for (odb::dbITerm* iterm : net->getITerms()) {
      odb::dbInst* inst = iterm->getInst();
      const sta::LibertyCell* liberty_cell = network_->libertyCell(inst);
      if (liberty_cell == nullptr) {
        continue;
      }
      odb::dbMaster* master = inst->getMaster();
      // check if the instance is a Pad, Cover or empty block (such as marker)
      // We ignore nets connecting Pads, Covers, or markers
      if (master->isPad() || master->isCover()) {
        pad_flag = true;
        break;
      }
      const int cluster_id
          = odb::dbIntProperty::find(inst, "cluster_id")->getValue();
      if (iterm->getIoType() == odb::dbIoType::OUTPUT) {
        driver_id = cluster_id;
      } else {
        loads_id.push_back(cluster_id);
      }
    }
    if (pad_flag) {
      continue;  // the nets with Pads should be ignored
    }
    bool io_flag = false;
    // check the connected IO pins
    for (odb::dbBTerm* bterm : net->getBTerms()) {
      const int cluster_id
          = odb::dbIntProperty::find(bterm, "cluster_id")->getValue();
      io_flag = true;
      if (bterm->getIoType() == odb::dbIoType::INPUT) {
        driver_id = cluster_id;
      } else {
        loads_id.push_back(cluster_id);
      }
    }
    // add the net to connections between clusters
    if (driver_id != -1 && !loads_id.empty()
        && loads_id.size() < large_net_threshold_) {
      const float weight = io_flag == true ? virtual_weight_ : 1.0;
      for (const int load_id : loads_id) {
        // we model the connections as undirected edges
        if (load_id != driver_id) {
          cluster_map_[driver_id]->addConnection(load_id, weight);
          cluster_map_[load_id]->addConnection(driver_id, weight);
        }
      }  // end sinks
    }    // end adding current net
  }      // end net traversal
}

// Create Dataflow Information
// model each std cell instance, IO pin and macro pin as vertices
void HierRTLMP::createDataFlow()
{
  if (max_num_ff_dist_ <= 0) {
    return;
  }
  // create vertex id property for std cell, IO pin and macro pin
  std::map<int, odb::dbBTerm*> io_pin_vertex;
  std::map<int, odb::dbInst*> std_cell_vertex;
  std::map<int, odb::dbITerm*> macro_pin_vertex;

  std::vector<bool> stop_flag_vec;
  // assign vertex_id property of each Bterm
  // All boundary terms are marked as sequential stopping pts
  for (odb::dbBTerm* term : block_->getBTerms()) {
    odb::dbIntProperty::create(term, "vertex_id", stop_flag_vec.size());
    io_pin_vertex[stop_flag_vec.size()] = term;
    stop_flag_vec.push_back(true);
  }
  // assign vertex_id property of each instance
  for (auto inst : block_->getInsts()) {
    const sta::LibertyCell* liberty_cell = network_->libertyCell(inst);
    if (liberty_cell == nullptr) {
      continue;
    }
    odb::dbMaster* master = inst->getMaster();
    // check if the instance is a Pad, Cover or a block
    // We ignore nets connecting Pads, Covers
    // for blocks, we iterate over the block pins
    if (master->isPad() || master->isCover() || master->isBlock()) {
      continue;
    }

    // mark sequential instances
    odb::dbIntProperty::create(inst, "vertex_id", stop_flag_vec.size());
    std_cell_vertex[stop_flag_vec.size()] = inst;
    if (liberty_cell->hasSequentials()) {
      stop_flag_vec.push_back(true);
    } else {
      stop_flag_vec.push_back(false);
    }
  }
  // assign vertex_id property of each macro pin
  // all macro pins are flagged as sequential stopping pt
  for (auto& [macro, hard_macro] : hard_macro_map_) {
    for (odb::dbITerm* pin : macro->getITerms()) {
      if (pin->getSigType() != odb::dbSigType::SIGNAL) {
        continue;
      }
      odb::dbIntProperty::create(pin, "vertex_id", stop_flag_vec.size());
      macro_pin_vertex[stop_flag_vec.size()] = pin;
      stop_flag_vec.push_back(true);
    }
  }

  //
  // Num of vertices will be # of boundary pins + number of logical std cells +
  // number of macro pins)
  //
  debugPrint(logger_,
             MPL,
             "multilevel_autoclustering",
             1,
             "Number of vertices: {}",
             stop_flag_vec.size());

  // create hypergraphs
  std::vector<std::vector<int>> vertices(stop_flag_vec.size());
  std::vector<std::vector<int>> backward_vertices(stop_flag_vec.size());
  std::vector<std::vector<int>> hyperedges;  // dircted hypergraph
  // traverse the netlist
  for (odb::dbNet* net : block_->getNets()) {
    // ignore all the power net
    if (net->getSigType().isSupply()) {
      continue;
    }
    int driver_id = -1;      // driver vertex id
    std::set<int> loads_id;  // load vertex id
    bool pad_flag = false;
    // check the connected instances
    for (odb::dbITerm* iterm : net->getITerms()) {
      odb::dbInst* inst = iterm->getInst();
      const sta::LibertyCell* liberty_cell = network_->libertyCell(inst);
      if (liberty_cell == nullptr) {
        continue;
      }
      odb::dbMaster* master = inst->getMaster();
      // check if the instance is a Pad, Cover or empty block (such as marker)
      // We ignore nets connecting Pads, Covers, or markers
      if (master->isPad() || master->isCover()) {
        pad_flag = true;
        break;
      }
      int vertex_id = -1;
      if (master->isBlock()) {
        vertex_id = odb::dbIntProperty::find(iterm, "vertex_id")->getValue();
      } else {
        vertex_id = odb::dbIntProperty::find(inst, "vertex_id")->getValue();
      }
      if (iterm->getIoType() == odb::dbIoType::OUTPUT) {
        driver_id = vertex_id;
      } else {
        loads_id.insert(vertex_id);
      }
    }
    if (pad_flag) {
      continue;  // the nets with Pads should be ignored
    }

    // check the connected IO pins  of the net
    for (odb::dbBTerm* bterm : net->getBTerms()) {
      const int vertex_id
          = odb::dbIntProperty::find(bterm, "vertex_id")->getValue();
      if (bterm->getIoType() == odb::dbIoType::INPUT) {
        driver_id = vertex_id;
      } else {
        loads_id.insert(vertex_id);
      }
    }

    //
    // Skip high fanout nets or nets that do not have valid driver or loads
    //
    if (driver_id < 0 || loads_id.empty()
        || loads_id.size() > large_net_threshold_) {
      continue;
    }

    // Create the hyperedge
    std::vector<int> hyperedge{driver_id};
    for (auto& load : loads_id) {
      if (load != driver_id) {
        hyperedge.push_back(load);
      }
    }
    vertices[driver_id].push_back(hyperedges.size());
    for (int i = 1; i < hyperedge.size(); i++) {
      backward_vertices[hyperedge[i]].push_back(hyperedges.size());
    }
    hyperedges.push_back(hyperedge);
  }  // end net traversal

  debugPrint(
      logger_, MPL, "multilevel_autoclustering", 1, "Created hypergraph");

  // traverse hypergraph to build dataflow
  for (auto [src, src_pin] : io_pin_vertex) {
    int idx = 0;
    std::vector<bool> visited(vertices.size(), false);
    std::vector<std::set<odb::dbInst*>> insts(max_num_ff_dist_);
    dataFlowDFSIOPin(src,
                     idx,
                     insts,
                     io_pin_vertex,
                     std_cell_vertex,
                     macro_pin_vertex,
                     stop_flag_vec,
                     visited,
                     vertices,
                     hyperedges,
                     false);
    dataFlowDFSIOPin(src,
                     idx,
                     insts,
                     io_pin_vertex,
                     std_cell_vertex,
                     macro_pin_vertex,
                     stop_flag_vec,
                     visited,
                     backward_vertices,
                     hyperedges,
                     true);
    io_ffs_conn_map_.emplace_back(src_pin, insts);
  }

  for (auto [src, src_pin] : macro_pin_vertex) {
    int idx = 0;
    std::vector<bool> visited(vertices.size(), false);
    std::vector<std::set<odb::dbInst*>> std_cells(max_num_ff_dist_);
    std::vector<std::set<odb::dbInst*>> macros(max_num_ff_dist_);
    dataFlowDFSMacroPin(src,
                        idx,
                        std_cells,
                        macros,
                        io_pin_vertex,
                        std_cell_vertex,
                        macro_pin_vertex,
                        stop_flag_vec,
                        visited,
                        vertices,
                        hyperedges,
                        false);
    dataFlowDFSMacroPin(src,
                        idx,
                        std_cells,
                        macros,
                        io_pin_vertex,
                        std_cell_vertex,
                        macro_pin_vertex,
                        stop_flag_vec,
                        visited,
                        backward_vertices,
                        hyperedges,
                        true);
    macro_ffs_conn_map_.emplace_back(src_pin, std_cells);
    macro_macro_conn_map_.emplace_back(src_pin, macros);
  }
}

//
// Forward or Backward DFS search to find sequential paths from/to IO pins based
// on hop count to macro pins
//
void HierRTLMP::dataFlowDFSIOPin(int parent,
                                 int idx,
                                 std::vector<std::set<odb::dbInst*>>& insts,
                                 std::map<int, odb::dbBTerm*>& io_pin_vertex,
                                 std::map<int, odb::dbInst*>& std_cell_vertex,
                                 std::map<int, odb::dbITerm*>& macro_pin_vertex,
                                 std::vector<bool>& stop_flag_vec,
                                 std::vector<bool>& visited,
                                 std::vector<std::vector<int>>& vertices,
                                 std::vector<std::vector<int>>& hyperedges,
                                 bool backward_flag)
{
  visited[parent] = true;
  if (stop_flag_vec[parent]) {
    if (parent < io_pin_vertex.size()) {
      ;  // currently we do not consider IO pin to IO pin connnection
    } else if (parent < io_pin_vertex.size() + std_cell_vertex.size()) {
      insts[idx].insert(std_cell_vertex[parent]);
    } else {
      insts[idx].insert(macro_pin_vertex[parent]->getInst());
    }
    idx++;
  }

  if (idx >= max_num_ff_dist_) {
    return;
  }

  if (!backward_flag) {
    for (auto& hyperedge : vertices[parent]) {
      for (auto& vertex : hyperedges[hyperedge]) {
        // we do not consider pin to pin
        if (visited[vertex] || vertex < io_pin_vertex.size()) {
          continue;
        }
        dataFlowDFSIOPin(vertex,
                         idx,
                         insts,
                         io_pin_vertex,
                         std_cell_vertex,
                         macro_pin_vertex,
                         stop_flag_vec,
                         visited,
                         vertices,
                         hyperedges,
                         backward_flag);
      }
    }  // finish hyperedges
  } else {
    for (auto& hyperedge : vertices[parent]) {
      const int vertex = hyperedges[hyperedge][0];  // driver vertex
      // we do not consider pin to pin
      if (visited[vertex] || vertex < io_pin_vertex.size()) {
        continue;
      }
      dataFlowDFSIOPin(vertex,
                       idx,
                       insts,
                       io_pin_vertex,
                       std_cell_vertex,
                       macro_pin_vertex,
                       stop_flag_vec,
                       visited,
                       vertices,
                       hyperedges,
                       backward_flag);
    }  // finish hyperedges
  }    // finish current vertex
}

//
// Forward or Backward DFS search to find sequential paths between Macros based
// on hop count
//
void HierRTLMP::dataFlowDFSMacroPin(
    int parent,
    int idx,
    std::vector<std::set<odb::dbInst*>>& std_cells,
    std::vector<std::set<odb::dbInst*>>& macros,
    std::map<int, odb::dbBTerm*>& io_pin_vertex,
    std::map<int, odb::dbInst*>& std_cell_vertex,
    std::map<int, odb::dbITerm*>& macro_pin_vertex,
    std::vector<bool>& stop_flag_vec,
    std::vector<bool>& visited,
    std::vector<std::vector<int>>& vertices,
    std::vector<std::vector<int>>& hyperedges,
    bool backward_flag)
{
  visited[parent] = true;
  if (stop_flag_vec[parent]) {
    if (parent < io_pin_vertex.size()) {
      ;  // the connection between IO and macro pins have been considers
    } else if (parent < io_pin_vertex.size() + std_cell_vertex.size()) {
      std_cells[idx].insert(std_cell_vertex[parent]);
    } else {
      macros[idx].insert(macro_pin_vertex[parent]->getInst());
    }
    idx++;
  }

  if (idx >= max_num_ff_dist_) {
    return;
  }

  if (!backward_flag) {
    for (auto& hyperedge : vertices[parent]) {
      for (auto& vertex : hyperedges[hyperedge]) {
        // we do not consider pin to pin
        if (visited[vertex] || vertex < io_pin_vertex.size()) {
          continue;
        }
        dataFlowDFSMacroPin(vertex,
                            idx,
                            std_cells,
                            macros,
                            io_pin_vertex,
                            std_cell_vertex,
                            macro_pin_vertex,
                            stop_flag_vec,
                            visited,
                            vertices,
                            hyperedges,
                            backward_flag);
      }
    }  // finish hyperedges
  } else {
    for (auto& hyperedge : vertices[parent]) {
      const int vertex = hyperedges[hyperedge][0];
      // we do not consider pin to pin
      if (visited[vertex] || vertex < io_pin_vertex.size()) {
        continue;
      }
      dataFlowDFSMacroPin(vertex,
                          idx,
                          std_cells,
                          macros,
                          io_pin_vertex,
                          std_cell_vertex,
                          macro_pin_vertex,
                          stop_flag_vec,
                          visited,
                          vertices,
                          hyperedges,
                          backward_flag);
    }  // finish hyperedges
  }
}

void HierRTLMP::updateDataFlow()
{
  // bterm, macros or ffs

  for (const auto& [bterm, insts] : io_ffs_conn_map_) {
    if (!odb::dbIntProperty::find(bterm, "cluster_id")) {
      continue;
    }
    const int driver_id
        = odb::dbIntProperty::find(bterm, "cluster_id")->getValue();
    for (int i = 0; i < max_num_ff_dist_; i++) {
      const float weight = dataflow_weight_ / std::pow(dataflow_factor_, i);
      std::set<int> sink_clusters;
      for (auto& inst : insts[i]) {
        const int cluster_id
            = odb::dbIntProperty::find(inst, "cluster_id")->getValue();
        sink_clusters.insert(cluster_id);
      }
      for (auto& sink : sink_clusters) {
        cluster_map_[driver_id]->addConnection(sink, weight);
        cluster_map_[sink]->addConnection(driver_id, weight);
      }  // add weight
    }    // number of ffs
  }

  // macros to ffs
  for (const auto& [iterm, insts] : macro_ffs_conn_map_) {
    const int driver_id
        = odb::dbIntProperty::find(iterm->getInst(), "cluster_id")->getValue();
    for (int i = 0; i < max_num_ff_dist_; i++) {
      const float weight = dataflow_weight_ / std::pow(dataflow_factor_, i);
      std::set<int> sink_clusters;
      for (auto& inst : insts[i]) {
        const int cluster_id
            = odb::dbIntProperty::find(inst, "cluster_id")->getValue();
        sink_clusters.insert(cluster_id);
      }
      for (auto& sink : sink_clusters) {
        cluster_map_[driver_id]->addConnection(sink, weight);
        cluster_map_[sink]->addConnection(driver_id, weight);
      }  // add weight
    }    // number of ffs
  }

  // macros to macros
  for (const auto& [iterm, insts] : macro_macro_conn_map_) {
    const int driver_id
        = odb::dbIntProperty::find(iterm->getInst(), "cluster_id")->getValue();
    for (int i = 0; i < max_num_ff_dist_; i++) {
      const float weight = dataflow_weight_ / std::pow(dataflow_factor_, i);
      std::set<int> sink_clusters;
      for (auto& inst : insts[i]) {
        const int cluster_id
            = odb::dbIntProperty::find(inst, "cluster_id")->getValue();
        sink_clusters.insert(cluster_id);
      }
      for (auto& sink : sink_clusters) {
        cluster_map_[driver_id]->addConnection(sink, weight);
      }  // add weight
    }    // number of ffs
  }
}

// Print Connnection For all the clusters
void HierRTLMP::printConnection()
{
  std::string line;
  line += "NUM_CLUSTERS  :   " + std::to_string(cluster_map_.size()) + "\n";
  for (auto& [cluster_id, cluster] : cluster_map_) {
    const std::map<int, float> connections = cluster->getConnection();
    if (connections.empty()) {
      continue;
    }
    line += "cluster " + cluster->getName() + " : \n";
    for (auto [target, num_nets] : connections) {
      line += "\t\t" + cluster_map_[target]->getName() + "  ";
      line += std::to_string(static_cast<int>(num_nets)) + "\n";
    }
  }
  logger_->report(line);
}

// Print All the clusters and their statics
void HierRTLMP::printClusters()
{
  std::string line;
  line += "NUM_CLUSTERS  :   " + std::to_string(cluster_map_.size()) + "\n";
  for (auto& [cluster_id, cluster] : cluster_map_) {
    line += cluster->getName() + "  ";
    line += std::to_string(cluster->getId()) + "\n";
  }
  logger_->report(line);
}

// This function has two purposes:
// 1) remove all the internal clusters between parent and leaf clusters in its
// subtree 2) Call TritonPart to partition large flat clusters (a cluster with
// no logical modules)
void HierRTLMP::updateSubTree(Cluster* parent)
{
  std::vector<Cluster*> children_clusters;
  std::vector<Cluster*> internal_clusters;
  std::queue<Cluster*> wavefront;
  for (auto child : parent->getChildren()) {
    wavefront.push(child);
  }

  while (!wavefront.empty()) {
    Cluster* cluster = wavefront.front();
    wavefront.pop();
    if (cluster->getChildren().empty()) {
      children_clusters.push_back(cluster);
    } else {
      internal_clusters.push_back(cluster);
      for (auto child : cluster->getChildren()) {
        wavefront.push(child);
      }
    }
  }

  // delete all the internal clusters
  for (auto& cluster : internal_clusters) {
    cluster_map_.erase(cluster->getId());
    delete cluster;
  }

  parent->removeChildren();
  parent->addChildren(children_clusters);
  for (auto& cluster : children_clusters) {
    cluster->setParent(parent);
    if (cluster->getNumStdCell() > max_num_inst_) {
      breakLargeFlatCluster(cluster);
    }
  }
}

// Break large flat clusters with TritonPart
// A flat cluster does not have a logical module
void HierRTLMP::breakLargeFlatCluster(Cluster* parent)
{
  // Check if the cluster is a large flat cluster
  if (!parent->getDbModules().empty()
      || parent->getLeafStdCells().size() < max_num_inst_) {
    return;
  }
  // set the instance property
  setInstProperty(parent);
  std::map<int, int> cluster_vertex_id_map;
  std::map<odb::dbInst*, int> inst_vertex_id_map;
  const int parent_cluster_id = parent->getId();
  std::vector<odb::dbInst*> std_cells = parent->getLeafStdCells();
  std::vector<std::vector<int>> hyperedges;
  std::vector<float> vertex_weight;
  // vertices
  // other clusters behaves like fixed vertices
  // We do not consider vertices only between fixed vertices
  int vertex_id = 0;
  for (auto& [cluster_id, cluster] : cluster_map_) {
    cluster_vertex_id_map[cluster_id] = vertex_id++;
    vertex_weight.push_back(0.0f);
  }
  for (auto& macro : parent->getLeafMacros()) {
    inst_vertex_id_map[macro] = vertex_id++;
    const sta::LibertyCell* liberty_cell = network_->libertyCell(macro);
    vertex_weight.push_back(liberty_cell->area());
  }
  int num_fixed_vertices
      = vertex_id;  // we do not consider these vertices in later process
                    // They behaves like ''fixed vertices''
  for (auto& std_cell : std_cells) {
    inst_vertex_id_map[std_cell] = vertex_id++;
    const sta::LibertyCell* liberty_cell = network_->libertyCell(std_cell);
    vertex_weight.push_back(liberty_cell->area());
  }
  // Traverse nets to create hyperedges
  for (odb::dbNet* net : block_->getNets()) {
    // ignore all the power net
    if (net->getSigType().isSupply()) {
      continue;
    }
    int driver_id = -1;      // vertex id of the driver instance
    std::set<int> loads_id;  // vertex id of the sink instances
    bool pad_flag = false;
    // check the connected instances
    for (odb::dbITerm* iterm : net->getITerms()) {
      odb::dbInst* inst = iterm->getInst();
      const sta::LibertyCell* liberty_cell = network_->libertyCell(inst);
      if (liberty_cell == nullptr) {
        continue;
      }
      odb::dbMaster* master = inst->getMaster();
      // check if the instance is a Pad, Cover or empty block (such as marker)
      // if the nets connects to such pad, cover or empty block,
      // we should ignore such net
      if (master->isPad() || master->isCover()) {
        pad_flag = true;
        break;  // here CAN NOT be continue
      }
      const int cluster_id
          = odb::dbIntProperty::find(inst, "cluster_id")->getValue();
      int vertex_id = (cluster_id != parent_cluster_id)
                          ? cluster_vertex_id_map[cluster_id]
                          : inst_vertex_id_map[inst];
      if (iterm->getIoType() == odb::dbIoType::OUTPUT) {
        driver_id = vertex_id;
      } else {
        loads_id.insert(vertex_id);
      }
    }
    // ignore the nets with IO pads
    if (pad_flag) {
      continue;
    }
    // check the connected IO pins
    for (odb::dbBTerm* bterm : net->getBTerms()) {
      const int cluster_id
          = odb::dbIntProperty::find(bterm, "cluster_id")->getValue();
      if (bterm->getIoType() == odb::dbIoType::INPUT) {
        driver_id = cluster_vertex_id_map[cluster_id];
      } else {
        loads_id.insert(cluster_vertex_id_map[cluster_id]);
      }
    }
    loads_id.insert(driver_id);
    // add the net as a hyperedge
    if (driver_id != -1 && loads_id.size() > 1
        && loads_id.size() < large_net_threshold_) {
      std::vector<int> hyperedge;
      hyperedge.insert(hyperedge.end(), loads_id.begin(), loads_id.end());
      hyperedges.push_back(hyperedge);
    }
  }

  const int seed = 0;
  const float balance_constraint = 1.0;
  const int num_parts = 2;  // We use two-way partitioning here
  const int num_vertices = static_cast<int>(vertex_weight.size());
  std::vector<float> hyperedge_weights(hyperedges.size(), 1.0f);
  std::vector<int> part
      = tritonpart_->PartitionKWaySimpleMode(num_parts,
                                             balance_constraint,
                                             seed,
                                             hyperedges,
                                             vertex_weight,
                                             hyperedge_weights);

  // create cluster based on partitioning solutions
  // Note that all the std cells are stored in the leaf_std_cells_ for a flat
  // cluster
  parent->clearLeafStdCells();
  // we follow binary coding method to differentiate different parts
  // of the cluster
  // cluster_name_0, cluster_name_1
  // cluster_name_0_0, cluster_name_0_1, cluster_name_1_0, cluster_name_1_1
  const std::string cluster_name = parent->getName();
  // set the parent cluster for part 0
  // update the name of parent cluster
  parent->setName(cluster_name + std::string("_0"));
  // create a new cluster for part 1
  Cluster* cluster_part_1
      = new Cluster(cluster_id_, cluster_name + std::string("_1"), logger_);
  // we do not need to touch the fixed vertices (they have been assigned before)
  for (int i = num_fixed_vertices; i < num_vertices; i++) {
    if (part[i] == 0) {
      parent->addLeafStdCell(std_cells[i - num_fixed_vertices]);
    } else {
      cluster_part_1->addLeafStdCell(std_cells[i - num_fixed_vertices]);
    }
  }
  // update the property of parent cluster
  setInstProperty(parent);
  setClusterMetrics(parent);
  // update the property of cluster_part_1
  setInstProperty(cluster_part_1);
  setClusterMetrics(cluster_part_1);
  cluster_map_[cluster_id_++] = cluster_part_1;
  cluster_part_1->setParent(parent->getParent());
  parent->getParent()->addChild(cluster_part_1);
  // Recursive break the cluster
  // until the size of the cluster is less than max_num_inst_
  breakLargeFlatCluster(parent);
  breakLargeFlatCluster(cluster_part_1);
}

// Traverse the physical hierarchy tree in a DFS manner
// Split macros and std cells in the leaf clusters
// In the normal operation, we call this function after
// creating the physical hierarchy tree
void HierRTLMP::leafClusterStdCellHardMacroSep(Cluster* root_cluster)
{
  if (root_cluster->getChildren().empty() || root_cluster->getNumMacro() == 0) {
    return;
  }

  // Traverse the physical hierarchy tree in a DFS manner (post-order)
  std::vector<Cluster*> leaf_clusters;
  for (auto& child : root_cluster->getChildren()) {
    setInstProperty(child);
    if (child->getNumMacro() > 0) {
      if (child->getChildren().empty()) {
        leaf_clusters.push_back(child);
      } else {
        leafClusterStdCellHardMacroSep(child);
      }
    } else {
      child->setClusterType(StdCellCluster);
    }
  }

  // after this step, the std cells and macros for leaf cluster has been
  // seperated. We need to update the metrics of the design if necessary
  // for each leaf clusters with macros, first group macros based on
  // connection signatures and macro sizes
  for (auto& cluster : leaf_clusters) {
    // based on the type of current cluster,
    Cluster* parent_cluster = cluster;  // std cell dominated cluster
    // add a subtree if the cluster is macro dominated cluster
    // based macro_dominated_cluster_threshold_ (defualt = 0.01)
    if (cluster->getNumStdCell() * macro_dominated_cluster_threshold_
        < cluster->getNumMacro()) {
      parent_cluster = cluster->getParent();  // replacement
    }

    // Map macros into the HardMacro objects
    // and get all the HardMacros
    mapMacroInCluster2HardMacro(cluster);
    std::vector<HardMacro*> hard_macros = cluster->getHardMacros();

    // create a cluster for each macro
    std::vector<Cluster*> macro_clusters;
    for (auto& hard_macro : hard_macros) {
      std::string cluster_name = hard_macro->getName();
      Cluster* macro_cluster = new Cluster(cluster_id_, cluster_name, logger_);
      macro_cluster->addLeafMacro(hard_macro->getInst());
      setInstProperty(macro_cluster);
      setClusterMetrics(macro_cluster);
      cluster_map_[cluster_id_++] = macro_cluster;
      // modify the physical hierachy tree
      macro_cluster->setParent(parent_cluster);
      parent_cluster->addChild(macro_cluster);
      macro_clusters.push_back(macro_cluster);
    }

    // classify macros based on size
    std::vector<int> macro_size_class(hard_macros.size(), -1);
    for (int i = 0; i < hard_macros.size(); i++) {
      if (macro_size_class[i] == -1) {
        for (int j = i + 1; j < hard_macros.size(); j++) {
          if ((macro_size_class[j] == -1)
              && ((*hard_macros[i]) == (*hard_macros[j]))) {
            macro_size_class[j] = i;
          }
        }
      }
    }

    for (int i = 0; i < hard_macros.size(); i++) {
      macro_size_class[i]
          = (macro_size_class[i] == -1) ? i : macro_size_class[i];
    }

    // classify macros based on connection signature
    calculateConnection();
    std::vector<int> macro_signature_class(hard_macros.size(), -1);
    for (int i = 0; i < hard_macros.size(); i++) {
      if (macro_signature_class[i] == -1) {
        macro_signature_class[i] = i;
        for (int j = i + 1; j < hard_macros.size(); j++) {
          if (macro_signature_class[j] != -1) {
            continue;
          }
          bool flag = macro_clusters[i]->isSameConnSignature(
              *macro_clusters[j], signature_net_threshold_);
          if (flag) {
            macro_signature_class[j] = i;
          }
        }
      }
    }

    // print the connnection signature
    if (logger_->debugCheck(MPL, "multilevel_autoclustering", 2)) {
      logger_->report("\nPrint Connection Signature\n");
      for (auto& cluster : macro_clusters) {
        logger_->report("Macro Signature: {}", cluster->getName());
        for (auto& [cluster_id, weight] : cluster->getConnection()) {
          logger_->report(
              " {} {} ", cluster_map_[cluster_id]->getName(), weight);
        }
      }
    }

    // macros with the same size and the same connection signature
    // belong to the same class
    std::vector<int> macro_class(hard_macros.size(), -1);
    for (int i = 0; i < hard_macros.size(); i++) {
      if (macro_class[i] == -1) {
        macro_class[i] = i;
        for (int j = i + 1; j < hard_macros.size(); j++) {
          if (macro_class[j] == -1 && macro_size_class[i] == macro_size_class[j]
              && macro_signature_class[i] == macro_signature_class[j]) {
            macro_class[j] = i;
            debugPrint(logger_,
                       MPL,
                       "multilevel_autoclustering",
                       1,
                       "merge {} with {}",
                       macro_clusters[i]->getName(),
                       macro_clusters[j]->getName());
            bool delete_flag = false;
            macro_clusters[i]->mergeCluster(*macro_clusters[j], delete_flag);
            if (delete_flag) {
              // remove the merged macro cluster
              cluster_map_.erase(macro_clusters[j]->getId());
              delete macro_clusters[j];
            }
          }
        }
      }
    }

    // clear the hard macros in current leaf cluster
    cluster->clearHardMacros();
    // Restore the structure of physical hierarchical tree
    // Thus the order of leaf clusters will not change the final
    // macro grouping results (This is very important !!!
    // Don't touch the next line SetInstProperty command!!!)
    setInstProperty(cluster);

    std::vector<int> virtual_conn_clusters;
    // Never use SetInstProperty Command in following lines
    // for above reason!!!
    // based on different types of designs, we handle differently
    // whether a replacement or a subtree
    // Deal with the standard cell cluster
    if (parent_cluster == cluster) {
      // If we need a subtree , add standard cell cluster
      std::string std_cell_cluster_name = cluster->getName();
      Cluster* std_cell_cluster
          = new Cluster(cluster_id_, std_cell_cluster_name, logger_);
      std_cell_cluster->copyInstances(*cluster);
      std_cell_cluster->clearLeafMacros();
      std_cell_cluster->setClusterType(StdCellCluster);
      setClusterMetrics(std_cell_cluster);
      cluster_map_[cluster_id_++] = std_cell_cluster;
      // modify the physical hierachy tree
      std_cell_cluster->setParent(parent_cluster);
      parent_cluster->addChild(std_cell_cluster);
      virtual_conn_clusters.push_back(std_cell_cluster->getId());
    } else {
      // If we need add a replacement
      cluster->clearLeafMacros();
      cluster->setClusterType(StdCellCluster);
      setClusterMetrics(cluster);
      virtual_conn_clusters.push_back(cluster->getId());
      // In this case, we do not to modify the physical hierarchy tree
    }
    // Deal with macro clusters
    for (int i = 0; i < macro_class.size(); i++) {
      if (macro_class[i] != i) {
        continue;  // this macro cluster has been merged
      }
      macro_clusters[i]->setClusterType(HardMacroCluster);
      setClusterMetrics(macro_clusters[i]);
      virtual_conn_clusters.push_back(cluster->getId());
    }

    // add virtual connections
    for (int i = 0; i < virtual_conn_clusters.size(); i++) {
      for (int j = i + 1; j < virtual_conn_clusters.size(); j++) {
        parent_cluster->addVirtualConnection(virtual_conn_clusters[i],
                                             virtual_conn_clusters[j]);
      }
    }
  }
  // Set the inst property back
  setInstProperty(root_cluster);
}

// Map all the macros into their HardMacro objects for all the clusters
void HierRTLMP::mapMacroInCluster2HardMacro(Cluster* cluster)
{
  if (cluster->getClusterType() == StdCellCluster) {
    return;
  }

  std::vector<HardMacro*> hard_macros;
  for (const auto& macro : cluster->getLeafMacros()) {
    hard_macros.push_back(hard_macro_map_[macro]);
  }
  for (const auto& module : cluster->getDbModules()) {
    getHardMacros(module, hard_macros);
  }
  cluster->specifyHardMacros(hard_macros);
}

// Get all the hard macros in a logical module
void HierRTLMP::getHardMacros(odb::dbModule* module,
                              std::vector<HardMacro*>& hard_macros)
{
  for (odb::dbInst* inst : module->getInsts()) {
    const sta::LibertyCell* liberty_cell = network_->libertyCell(inst);
    if (liberty_cell == nullptr) {
      continue;
    }
    odb::dbMaster* master = inst->getMaster();
    // check if the instance is a pad or empty block (such as marker)
    if (master->isPad() || master->isCover()) {
      continue;
    }
    if (master->isBlock()) {
      hard_macros.push_back(hard_macro_map_[inst]);
    }
  }

  for (odb::dbModInst* inst : module->getChildren()) {
    getHardMacros(inst->getMaster(), hard_macros);
  }
}

//
// Print Physical Hierarchy tree
//
void HierRTLMP::printPhysicalHierarchyTree(Cluster* parent, int level)
{
  std::string line;
  for (int i = 0; i < level; i++) {
    line += "+---";
  }
  line += fmt::format(
      "{}  ({})  num_macro :  {}   num_std_cell :  {}"
      "  macro_area :  {}  std_cell_area : {}  cluster type: {} {}",
      parent->getName(),
      parent->getId(),
      parent->getNumMacro(),
      parent->getNumStdCell(),
      parent->getMacroArea(),
      parent->getStdCellArea(),
      parent->getIsLeafString(),
      parent->getClusterTypeString());
  logger_->report("{}", line);

  for (auto& cluster : parent->getChildren()) {
    printPhysicalHierarchyTree(cluster, level + 1);
  }
}

// Compare two intervals according to the product
static bool comparePairProduct(const std::pair<float, float>& p1,
                               const std::pair<float, float>& p2)
{
  return p1.first * p1.second < p2.first * p2.second;
}

/////////////////////////////////////////////////////////////////////////////
// Macro Placement related functions
// Determine the macro tilings within each cluster in a bottom-up manner.
// (Post-Order DFS manner)
// Coarse coarsening:  In this step, we only consider the size of macros
// Ignore all the standard-cell clusters.
// At this stage, we assume the standard cell placer will automatically
// place standard cells in the empty space between macros.
//
void HierRTLMP::calClusterMacroTilings(Cluster* parent)
{
  // base case, no macros in current cluster
  if (parent->getNumMacro() == 0) {
    return;
  }

  debugPrint(logger_,
             MPL,
             "coarse_shaping",
             1,
             "Determine shapes for {}",
             parent->getName());

  // Current cluster is a hard macro cluster
  if (parent->getClusterType() == HardMacroCluster) {
    debugPrint(logger_,
               MPL,
               "coarse_shaping",
               1,
               "{} is a Macro cluster",
               parent->getName());
    calHardMacroClusterShape(parent);
    return;
  }

  if (!parent->getChildren().empty()) {
    debugPrint(logger_,
               MPL,
               "coarse_shaping",
               1,
               "Started visiting children of {}",
               parent->getName());

    // Recursively visit the children of Mixed Cluster
    for (auto& cluster : parent->getChildren()) {
      if (cluster->getNumMacro() > 0) {
        calClusterMacroTilings(cluster);
      }
    }

    debugPrint(logger_,
               MPL,
               "coarse_shaping",
               1,
               "Done visiting children of {}",
               parent->getName());
  }
  // if the current cluster is the root cluster,
  // the shape is fixed, i.e., the fixed die.
  // Thus, we do not need to determine the shapes for it
  // if (parent->getParent() == nullptr)
  //  return;
  // calculate macro tiling for parent cluster based on
  // the macro tilings of its children
  std::vector<SoftMacro> macros;
  for (auto& cluster : parent->getChildren()) {
    if (cluster->getNumMacro() > 0) {
      SoftMacro macro = SoftMacro(cluster);
      macro.setShapes(cluster->getMacroTilings(), true);  // force_flag = true
      macros.push_back(macro);
    }
  }
  // if there is only one soft macro
  // the parent cluster has the shape of the its child macro cluster
  if (macros.size() == 1) {
    for (auto& cluster : parent->getChildren()) {
      if (cluster->getNumMacro() > 0) {
        parent->setMacroTilings(cluster->getMacroTilings());
        return;
      }
    }
  }

  debugPrint(
      logger_, MPL, "coarse_shaping", 1, "Running SA to calculate tiling...");

  // call simulated annealing to determine tilings
  std::set<std::pair<float, float>> macro_tilings;  // <width, height>
  // the probability of all actions should be summed to 1.0.
  const float action_sum = pos_swap_prob_ + neg_swap_prob_ + double_swap_prob_
                           + exchange_swap_prob_ + resize_prob_;
  // get outline constraint
  // Here we use the floorplan size as the outline constraint
  const float outline_width = root_cluster_->getWidth();
  const float outline_height = root_cluster_->getHeight();
  const int num_perturb_per_step = (macros.size() > num_perturb_per_step_ / 10)
                                       ? macros.size()
                                       : num_perturb_per_step_ / 10;
  std::vector<SACoreSoftMacro*> sa_containers;
  // we vary the outline of parent cluster to generate different tilings
  // we first vary the outline width while keeping outline height fixed
  // Then we vary the outline height while keeping outline width fixed
  // Vary the outline width
  std::vector<float> vary_factor_list{1.0};
  float vary_step = 1.0 / num_runs_;  // change the outline by based on num_runs
  for (int i = 1; i < num_runs_; i++) {
    vary_factor_list.push_back(1.0 - i * vary_step);
  }
  int remaining_runs = num_runs_;
  int run_id = 0;
  while (remaining_runs > 0) {
    std::vector<SACoreSoftMacro*> sa_vector;
    const int run_thread
        = graphics_ ? 1 : std::min(remaining_runs, num_threads_);
    for (int i = 0; i < run_thread; i++) {
      const float width = outline_width * vary_factor_list[run_id++];
      const float height = outline_height;
      SACoreSoftMacro* sa = new SACoreSoftMacro(
          width,
          height,
          macros,
          1.0,     // area weight
          1000.0,  // outline weight
          0.0,     // wirelength weight
          0.0,     // guidance weight
          0.0,     // fence weight
          0.0,     // boundary weight
          0.0,     // macro blockage
          0.0,     // notch weight
          0.0,     // no notch size
          0.0,     // no notch size
          pos_swap_prob_ / action_sum,
          neg_swap_prob_ / action_sum,
          double_swap_prob_ / action_sum,
          exchange_swap_prob_ / action_sum,
          resize_prob_ / action_sum,
          init_prob_,
          max_num_step_,
          num_perturb_per_step,
          k_,  // This will be replaced by min_temperature later
          c_,
          random_seed_,
          graphics_.get(),
          logger_);
      sa_vector.push_back(sa);
    }
    if (sa_vector.size() == 1) {
      runSA<SACoreSoftMacro>(sa_vector[0]);
    } else {
      // multi threads
      std::vector<std::thread> threads;
      threads.reserve(sa_vector.size());
      for (auto& sa : sa_vector) {
        threads.emplace_back(runSA<SACoreSoftMacro>, sa);
      }
      for (auto& th : threads) {
        th.join();
      }
    }
    // add macro tilings
    for (auto& sa : sa_vector) {
      sa_containers.push_back(sa);
      if (sa->isValid(outline_width, outline_height) == true) {
        macro_tilings.insert(
            std::pair<float, float>(sa->getWidth(), sa->getHeight()));
      }
    }
    sa_vector.clear();
    remaining_runs -= run_thread;
  }
  // vary the outline height while keeping outline width fixed
  remaining_runs = num_runs_;
  run_id = 0;
  while (remaining_runs > 0) {
    std::vector<SACoreSoftMacro*> sa_vector;
    const int run_thread
        = graphics_ ? 1 : std::min(remaining_runs, num_threads_);
    for (int i = 0; i < run_thread; i++) {
      const float width = outline_width;
      const float height = outline_height * vary_factor_list[run_id++];
      SACoreSoftMacro* sa = new SACoreSoftMacro(
          width,
          height,
          macros,
          1.0,     // area weight
          1000.0,  // outline weight
          0.0,     // wirelength weight
          0.0,     // guidance weight
          0.0,     // fence weight
          0.0,     // boundary weight
          0.0,     // macro blockage
          0.0,     // notch weight
          0.0,     // no notch size
          0.0,     // no notch size
          pos_swap_prob_ / action_sum,
          neg_swap_prob_ / action_sum,
          double_swap_prob_ / action_sum,
          exchange_swap_prob_ / action_sum,
          resize_prob_ / action_sum,
          init_prob_,
          max_num_step_,
          num_perturb_per_step,
          k_,  // later this will be replaced by min_temperature
          c_,
          random_seed_,
          graphics_.get(),
          logger_);
      sa_vector.push_back(sa);
    }
    if (sa_vector.size() == 1) {
      runSA<SACoreSoftMacro>(sa_vector[0]);
    } else {
      // multi threads
      std::vector<std::thread> threads;
      threads.reserve(sa_vector.size());
      for (auto& sa : sa_vector) {
        threads.emplace_back(runSA<SACoreSoftMacro>, sa);
      }
      for (auto& th : threads) {
        th.join();
      }
    }
    // add macro tilings
    for (auto& sa : sa_vector) {
      sa_containers.push_back(sa);
      if (sa->isValid(outline_width, outline_height) == true) {
        macro_tilings.insert(
            std::pair<float, float>(sa->getWidth(), sa->getHeight()));
      }
    }
    sa_vector.clear();
    remaining_runs -= run_thread;
  }
  // clean all the SA to avoid memory leakage
  sa_containers.clear();
  std::vector<std::pair<float, float>> tilings(macro_tilings.begin(),
                                               macro_tilings.end());
  std::sort(tilings.begin(), tilings.end(), comparePairProduct);
  for (auto& shape : tilings) {
    debugPrint(logger_,
               MPL,
               "coarse_shaping",
               2,
               "width: {}, height: {}, aspect_ratio: {}, min_ar: {}",
               shape.first,
               shape.second,
               shape.second / shape.first,
               min_ar_);
  }
  // we do not want very strange tilings if we have choices
  std::vector<std::pair<float, float>> new_tilings;
  for (auto& tiling : tilings) {
    if (tiling.second / tiling.first >= min_ar_
        && tiling.second / tiling.first <= 1.0 / min_ar_) {
      new_tilings.push_back(tiling);
    }
  }
  // if there are valid tilings
  if (!new_tilings.empty()) {
    tilings = new_tilings;
  }
  // update parent
  parent->setMacroTilings(tilings);
  if (tilings.empty()) {
    logger_->error(MPL,
                   3,
                   "There are no valid tilings for mixed cluster: {}",
                   parent->getName());
  } else {
    std::string line
        = "The macro tiling for mixed cluster " + parent->getName() + "  ";
    for (auto& shape : tilings) {
      line += " < " + std::to_string(shape.first) + " , ";
      line += std::to_string(shape.second) + " >  ";
    }
    line += "\n";
    debugPrint(logger_, MPL, "coarse_shaping", 2, "{}", line);
  }
}

//
// Determine the macro tilings for each HardMacroCluster
// multi thread enabled
// random seed deterministic enabled
void HierRTLMP::calHardMacroClusterShape(Cluster* cluster)
{
  // Check if the cluster is a HardMacroCluster
  if (cluster->getClusterType() != HardMacroCluster) {
    return;
  }

  std::vector<HardMacro*> hard_macros = cluster->getHardMacros();
  // macro tilings
  std::set<std::pair<float, float>> macro_tilings;  // <width, height>

  if (hard_macros.size() == 1) {
    float width = hard_macros[0]->getWidth();
    float height = hard_macros[0]->getHeight();

    std::vector<std::pair<float, float>> tilings;

    tilings.emplace_back(width, height);
    cluster->setMacroTilings(tilings);

    debugPrint(logger_,
               MPL,
               "coarse_shaping",
               1,
               "{} has only one macro, set tiling according to macro with halo",
               cluster->getName());
    return;
  }
  // otherwise call simulated annealing to determine tilings
  // set the action probabilities
  const float action_sum = pos_swap_prob_ + neg_swap_prob_ + double_swap_prob_
                           + exchange_swap_prob_;
  // get outline constraint
  // In this stage, we use the floorplan size as the outline
  const float outline_width = root_cluster_->getWidth();
  const float outline_height = root_cluster_->getHeight();
  // update macros
  std::vector<HardMacro> macros;
  macros.reserve(hard_macros.size());
  for (auto& macro : hard_macros) {
    macros.push_back(*macro);
  }
  int num_perturb_per_step = (macros.size() > num_perturb_per_step_ / 10)
                                 ? macros.size()
                                 : num_perturb_per_step_ / 10;
  if (cluster->getParent() == nullptr) {
    num_perturb_per_step = (macros.size() > num_perturb_per_step_ / 5)
                               ? macros.size()
                               : num_perturb_per_step_ / 5;
  }

  std::vector<SACoreHardMacro*> sa_containers;
  // To generate different macro tilings, we vary the outline constraints
  // we first vary the outline width while keeping outline_height fixed
  // Then we vary the outline height while keeping outline_width fixed
  // We vary the outline of cluster to generate different tilings
  std::vector<float> vary_factor_list{1.0};
  float vary_step = 1.0 / num_runs_;  // change the outline by at most halfly
  for (int i = 1; i < num_runs_; i++) {
    vary_factor_list.push_back(1.0 - i * vary_step);
  }
  int remaining_runs = num_runs_;
  int run_id = 0;
  while (remaining_runs > 0) {
    std::vector<SACoreHardMacro*> sa_vector;
    const int run_thread
        = graphics_ ? 1 : std::min(remaining_runs, num_threads_);
    for (int i = 0; i < run_thread; i++) {
      const float width = outline_width * vary_factor_list[run_id++];
      const float height = outline_height;
      SACoreHardMacro* sa = new SACoreHardMacro(
          width,
          height,
          macros,
          1.0,     // area_weight
          1000.0,  // outline weight
          0.0,     // wirelength weight
          0.0,     // guidance
          0.0,     // fence weight
          pos_swap_prob_ / action_sum,
          neg_swap_prob_ / action_sum,
          double_swap_prob_ / action_sum,
          exchange_swap_prob_ / action_sum,
          0.0,  // no flip
          init_prob_,
          max_num_step_,
          num_perturb_per_step,
          k_,  // later this will be replaced by min_temperature
          c_,
          random_seed_ + run_id,
          graphics_.get(),
          logger_);
      sa_vector.push_back(sa);
    }
    if (sa_vector.size() == 1) {
      runSA<SACoreHardMacro>(sa_vector[0]);
    } else {
      // multi threads
      std::vector<std::thread> threads;
      threads.reserve(sa_vector.size());
      for (auto& sa : sa_vector) {
        threads.emplace_back(runSA<SACoreHardMacro>, sa);
      }
      for (auto& th : threads) {
        th.join();
      }
    }
    // add macro tilings
    for (auto& sa : sa_vector) {
      sa_containers.push_back(sa);
      if (sa->isValid(outline_width, outline_height) == true) {
        macro_tilings.insert(
            std::pair<float, float>(sa->getWidth(), sa->getHeight()));
      }
    }
    sa_vector.clear();
    remaining_runs -= run_thread;
  }
  // change the outline height while keeping outline width fixed
  remaining_runs = num_runs_;
  run_id = 0;
  while (remaining_runs > 0) {
    std::vector<SACoreHardMacro*> sa_vector;
    const int run_thread
        = graphics_ ? 1 : std::min(remaining_runs, num_threads_);
    for (int i = 0; i < run_thread; i++) {
      const float width = outline_width;
      const float height = outline_height * vary_factor_list[run_id++];
      SACoreHardMacro* sa
          = new SACoreHardMacro(width,
                                height,
                                macros,
                                1.0,     // area_weight
                                1000.0,  // outline weight
                                0.0,     // wirelength weight
                                0.0,     // guidance
                                0.0,     // fence weight
                                pos_swap_prob_ / action_sum,
                                neg_swap_prob_ / action_sum,
                                double_swap_prob_ / action_sum,
                                exchange_swap_prob_ / action_sum,
                                0.0,
                                init_prob_,
                                max_num_step_,
                                num_perturb_per_step,
                                k_,
                                c_,
                                random_seed_ + run_id,
                                graphics_.get(),
                                logger_);
      sa_vector.push_back(sa);
    }
    if (sa_vector.size() == 1) {
      runSA<SACoreHardMacro>(sa_vector[0]);
    } else {
      // multi threads
      std::vector<std::thread> threads;
      threads.reserve(sa_vector.size());
      for (auto& sa : sa_vector) {
        threads.emplace_back(runSA<SACoreHardMacro>, sa);
      }
      for (auto& th : threads) {
        th.join();
      }
    }
    // add macro tilings
    for (auto& sa : sa_vector) {
      sa_containers.push_back(sa);
      if (sa->isValid(outline_width, outline_height) == true) {
        macro_tilings.insert(
            std::pair<float, float>(sa->getWidth(), sa->getHeight()));
      }
    }
    sa_vector.clear();
    remaining_runs -= run_thread;
  }
  // clean the sa_container to avoid memory leakage
  sa_containers.clear();
  // sort the tilings based on area
  std::vector<std::pair<float, float>> tilings(macro_tilings.begin(),
                                               macro_tilings.end());
  std::sort(tilings.begin(), tilings.end(), comparePairProduct);
  for (auto& shape : tilings) {
    debugPrint(logger_,
               MPL,
               "coarse_shaping",
               2,
               "width: {}, height: {}",
               shape.first,
               shape.second);
  }
  // we only keep the minimum area tiling since all the macros has the same size
  // later this can be relaxed.  But this may cause problems because the
  // minimizing the wirelength may leave holes near the boundary
  std::vector<std::pair<float, float>> new_tilings;
  for (auto& tiling : tilings) {
    if (tiling.first * tiling.second <= tilings[0].first * tilings[0].second) {
      new_tilings.push_back(tiling);
    }
  }
  tilings = new_tilings;
  // update parent
  cluster->setMacroTilings(tilings);
  if (tilings.empty()) {
    logger_->error(MPL,
                   4,
                   "No valid tilings for hard macro cluster: {}",
                   cluster->getName());
  }

  std::string line = "Tiling for hard cluster " + cluster->getName() + "  ";
  for (auto& shape : tilings) {
    line += " < " + std::to_string(shape.first) + " , ";
    line += std::to_string(shape.second) + " >  ";
  }
  line += "\n";
  debugPrint(logger_, MPL, "coarse_shaping", 2, "{}", line);
}

//
// Create pin blockage for Bundled IOs
// Each pin blockage is a macro only blockage
//
void HierRTLMP::createPinBlockage()
{
  debugPrint(logger_,
             MPL,
             "hierarchical_macro_placement",
             1,
             "Creating the pin blockage for root cluster");
  floorplan_lx_ = root_cluster_->getX();
  floorplan_ly_ = root_cluster_->getY();
  floorplan_ux_ = floorplan_lx_ + root_cluster_->getWidth();
  floorplan_uy_ = floorplan_ly_ + root_cluster_->getHeight();
  // if the design has IO pads, we do not create pin blockage
  if (!io_pad_map_.empty()) {
    return;
  }
  // Get the initial tilings
  const std::vector<std::pair<float, float>> tilings
      = root_cluster_->getMacroTilings();
  // When the program enter stage, the tilings cannot be empty
  const float ar = root_cluster_->getHeight() / root_cluster_->getWidth();
  float max_height = std::sqrt(tilings[0].first * tilings[0].second * ar);
  float max_width = max_height / ar;
  // convert to the limit to the depth of pin access
  max_width = ((floorplan_ux_ - floorplan_lx_) - max_width);
  max_height = ((floorplan_uy_ - floorplan_ly_) - max_height);
  // the area of standard-cell clusters
  float std_cell_area = 0.0;
  for (auto& cluster : root_cluster_->getChildren()) {
    if (cluster->getClusterType() == StdCellCluster) {
      std_cell_area += cluster->getArea();
    }
  }
  // Then we check the range of IO spans
  std::map<PinAccess, std::pair<float, float>> pin_ranges;
  pin_ranges[L] = std::pair<float, float>(floorplan_uy_, floorplan_ly_);
  pin_ranges[T] = std::pair<float, float>(floorplan_ux_, floorplan_lx_);
  pin_ranges[R] = std::pair<float, float>(floorplan_uy_, floorplan_ly_);
  pin_ranges[B] = std::pair<float, float>(floorplan_ux_, floorplan_lx_);
  int floorplan_lx = micronToDbu(floorplan_lx_, dbu_);
  // int floorplan_ly = micronToDbu(floorplan_ly_, dbu_);
  int floorplan_ux = micronToDbu(floorplan_ux_, dbu_);
  int floorplan_uy = micronToDbu(floorplan_uy_, dbu_);
  for (auto term : block_->getBTerms()) {
    int lx = std::numeric_limits<int>::max();
    int ly = std::numeric_limits<int>::max();
    int ux = 0;
    int uy = 0;
    // If the design with IO pads, these block terms
    // will not have block pins.
    // Otherwise, the design will have IO pins.
    for (const auto pin : term->getBPins()) {
      for (const auto box : pin->getBoxes()) {
        lx = std::min(lx, box->xMin());
        ly = std::min(ly, box->yMin());
        ux = std::max(ux, box->xMax());
        uy = std::max(uy, box->yMax());
      }
    }
    // remove power pins
    if (term->getSigType().isSupply()) {
      continue;
    }

    // modify the pin ranges
    if (lx <= floorplan_lx) {
      pin_ranges[L].first
          = std::min(pin_ranges[L].first, dbuToMicron(ly, dbu_));
      pin_ranges[L].second
          = std::max(pin_ranges[L].second, dbuToMicron(uy, dbu_));
    } else if (uy >= floorplan_uy) {
      pin_ranges[T].first
          = std::min(pin_ranges[T].first, dbuToMicron(lx, dbu_));
      pin_ranges[T].second
          = std::max(pin_ranges[T].second, dbuToMicron(ux, dbu_));
    } else if (ux >= floorplan_ux) {
      pin_ranges[R].first
          = std::min(pin_ranges[R].first, dbuToMicron(ly, dbu_));
      pin_ranges[R].second
          = std::max(pin_ranges[R].second, dbuToMicron(uy, dbu_));
    } else {
      pin_ranges[B].first
          = std::min(pin_ranges[B].first, dbuToMicron(lx, dbu_));
      pin_ranges[B].second
          = std::max(pin_ranges[B].second, dbuToMicron(ux, dbu_));
    }
  }
  // calculate the depth based on area
  float sum_length = 0.0;
  int num_hor_access = 0;
  int num_ver_access = 0;
  for (auto& [pin_access, length] : pin_ranges) {
    if (length.second > length.first) {
      sum_length += std::abs(length.second - length.first);
      if (pin_access == R || pin_access == L) {
        num_hor_access++;
      } else {
        num_ver_access++;
      }
    }
  }
  max_width = num_hor_access > 0 ? max_width / num_hor_access : max_width;
  max_height = num_ver_access > 0 ? max_height / num_ver_access : max_height;
  const float depth = std_cell_area / sum_length;
  debugPrint(logger_,
             MPL,
             "hierarchical_macro_placement",
             1,
             "Pin access for root cluster");
  // add the blockages into the macro_blockages_
  if (pin_ranges[L].second > pin_ranges[L].first) {
    macro_blockages_.emplace_back(floorplan_lx_,
                                  pin_ranges[L].first,
                                  floorplan_lx_ + std::min(max_width, depth),
                                  pin_ranges[L].second);
    debugPrint(logger_,
               MPL,
               "hierarchical_macro_placement",
               1,
               "Pin access for L : length : {}, depth :  {}",
               pin_ranges[L].second - pin_ranges[L].first,
               std::min(max_width, depth));
  }
  if (pin_ranges[T].second > pin_ranges[T].first) {
    macro_blockages_.emplace_back(pin_ranges[T].first,
                                  floorplan_uy_ - std::min(max_height, depth),
                                  pin_ranges[T].second,
                                  floorplan_uy_);
    debugPrint(logger_,
               MPL,
               "hierarchical_macro_placement",
               1,
               "Pin access for T : length : {}, depth : {}",
               pin_ranges[T].second - pin_ranges[T].first,
               std::min(max_height, depth));
  }
  if (pin_ranges[R].second > pin_ranges[R].first) {
    macro_blockages_.emplace_back(floorplan_ux_ - std::min(max_width, depth),
                                  pin_ranges[R].first,
                                  floorplan_ux_,
                                  pin_ranges[R].second);
    debugPrint(logger_,
               MPL,
               "hierarchical_macro_placement",
               1,
               "Pin access for R : length : {}, depth : {}",
               pin_ranges[R].second - pin_ranges[R].first,
               std::min(max_width, depth));
  }
  if (pin_ranges[B].second > pin_ranges[B].first) {
    macro_blockages_.emplace_back(pin_ranges[B].first,
                                  floorplan_ly_,
                                  pin_ranges[B].second,
                                  floorplan_ly_ + std::min(max_height, depth));
    debugPrint(logger_,
               MPL,
               "hierarchical_macro_placement",
               1,
               "Pin access for B : length : {}, depth : {}",
               pin_ranges[B].second - pin_ranges[B].first,
               std::min(max_height, depth));
  }
}

//
// Cluster Placement Engine Starts ...........................................
// The cluster placement is done in a top-down manner
// (Preorder DFS)
// The magic happens at how we determine the size of pin access
// If the size of pin access is too large, SA cannot generate the valid macro
// placement If the size of pin access is too small, the effect of bus synthesis
// can be ignored. Here our trick is to determine the size of pin access and
// standard-cell clusters together. We assume the region occupied by pin access
// will be filled by standard cells. More specifically, we first determine the
// width of pin access based on number of connections passing the pin access,
// then we calculate the height of the pin access based on the available area,
// standard-cell area and macro area. Note that, here we allow the utilization
// of standard-cell clusters larger than 1.0.  If there is no standard cells,
// the area of pin access is 0. Another important trick is that we call SA two
// times. The first time is to determine the location of pin access. The second
// time is to determine the location of children clusters. We assume the
// summation of pin access size is equal to the area of standard-cell clusters
//
void HierRTLMP::multiLevelMacroPlacement(Cluster* parent)
{
  // base case
  // If the parent cluster has no macros (parent cluster is a StdCellCluster or
  // IOCluster) We do not need to determine the positions and shapes of its
  // children clusters
  if (parent->getNumMacro() == 0) {
    return;
  }
  // If the parent is a HardMacroCluster
  if (parent->getClusterType() == HardMacroCluster) {
    hardMacroClusterMacroPlacement(parent);
    return;
  }

  // set the instance property
  for (auto& cluster : parent->getChildren()) {
    setInstProperty(cluster);
  }
  // Place children clusters
  // map children cluster to soft macro
  for (auto& cluster : parent->getChildren()) {
    if (cluster->isIOCluster()) {  // ignore all the io clusters
      continue;
    }
    SoftMacro* macro = new SoftMacro(cluster);
    // no memory leakage, beacuse we set the soft macro, the old one
    // will be deleted
    cluster->setSoftMacro(macro);
  }
  // detemine the settings for simulated annealing engine
  // Set outline information
  const float lx = parent->getX();
  const float ly = parent->getY();
  const float outline_width = parent->getWidth();
  const float outline_height = parent->getHeight();
  const float ux = lx + outline_width;
  const float uy = ly + outline_height;

  debugPrint(logger_,
             MPL,
             "hierarchical_macro_placement",
             1,
             "Working on children of cluster: {}, Outline "
             "{}, {}  {}, {}",
             parent->getName(),
             lx,
             ly,
             outline_width,
             outline_height);

  // Suppose the region, fence, guide has been mapped to cooresponding macros
  // This step is done when we enter the Hier-RTLMP program
  std::map<std::string, int> soft_macro_id_map;  // cluster_name, macro_id
  std::map<int, Rect> fences;
  std::map<int, Rect> guides;
  std::vector<SoftMacro> macros;
  std::vector<BundledNet> nets;
  std::vector<Rect> blockages;        // general placement blockage
  std::vector<Rect> macro_blockages;  // placement blockage for macros
  //
  // Calculate the parts of blockages that have overlapped with current parent
  // cluster.  All the blockages are converted to hard macros with fences. Here
  // the blockage is the placement blockage. The placement blockage prevents
  // both macros and standard-cells to overlap the placement blockage
  //
  for (auto& blockage : blockages_) {
    // calculate the overlap between blockage and parent cluster
    const float b_lx = std::max(lx, blockage.xMin());
    const float b_ly = std::max(ly, blockage.yMin());
    const float b_ux = std::min(ux, blockage.xMax());
    const float b_uy = std::min(uy, blockage.yMax());
    if ((b_ux - b_lx > 0.0) && (b_uy - b_ly > 0.0)) {  // blockage exists
      blockages.emplace_back(b_lx - lx, b_ly - ly, b_ux - lx, b_uy - ly);
    }
  }
  // macro blockage
  for (auto& blockage : macro_blockages_) {
    // calculate the overlap between blockage and parent cluster
    const float b_lx = std::max(lx, blockage.xMin());
    const float b_ly = std::max(ly, blockage.yMin());
    const float b_ux = std::min(ux, blockage.xMax());
    const float b_uy = std::min(uy, blockage.yMax());
    if ((b_ux - b_lx > 0.0) && (b_uy - b_ly > 0.0)) {  // blockage exists
      macro_blockages.emplace_back(b_lx - lx, b_ly - ly, b_ux - lx, b_uy - ly);
    }
  }

  if (graphics_) {
    odb::Rect outline(dbu_ * lx, dbu_ * ly, dbu_ * ux, dbu_ * uy);

    graphics_->setOutline(outline);
    graphics_->setMacroBlockages(macro_blockages);
  }

  // Each cluster is modeled as Soft Macro
  // The fences or guides for each cluster is created by merging
  // the fences and guides for hard macros in each cluster
  for (auto& cluster : parent->getChildren()) {
    // for IO cluster
    if (cluster->isIOCluster()) {
      soft_macro_id_map[cluster->getName()] = macros.size();
      macros.emplace_back(
          std::pair<float, float>(cluster->getX() - lx, cluster->getY() - ly),
          cluster->getName(),
          cluster->getWidth(),
          cluster->getHeight(),
          cluster);
      continue;
    }
    // for other clusters
    soft_macro_id_map[cluster->getName()] = macros.size();
    SoftMacro* soft_macro = new SoftMacro(cluster);
    setInstProperty(cluster);  // we need this step to calculate nets
    macros.push_back(*soft_macro);
    cluster->setSoftMacro(soft_macro);
    // merge fences and guides for hard macros within cluster
    if (cluster->getClusterType() == StdCellCluster) {
      continue;
    }
    Rect fence(-1.0, -1.0, -1.0, -1.0);
    Rect guide(-1.0, -1.0, -1.0, -1.0);
    const std::vector<HardMacro*> hard_macros = cluster->getHardMacros();
    for (auto& hard_macro : hard_macros) {
      if (fences_.find(hard_macro->getName()) != fences_.end()) {
        fence.merge(fences_[hard_macro->getName()]);
      }
      if (guides_.find(hard_macro->getName()) != guides_.end()) {
        guide.merge(guides_[hard_macro->getName()]);
      }
    }
    fence.relocate(lx, ly, ux, uy);  // calculate the overlap with outline
    guide.relocate(lx, ly, ux, uy);  // calculate the overlap with outline
    if (fence.isValid()) {
      // current macro id is macros.size() - 1
      fences[macros.size() - 1] = fence;
    }
    if (guide.isValid()) {
      // current macro id is macros.size() - 1
      guides[macros.size() - 1] = guide;
    }
  }

  // update the connnection

  calculateConnection();
  debugPrint(logger_,
             MPL,
             "hierarchical_macro_placement",
             1,
             "Finished calculating connection");
  debugPrint(logger_,
             MPL,
             "hierarchical_macro_placement",
             1,
             "Finished updating dataflow");
  // Handle the pin access
  // Get the connections between pin accesses
  if (parent->getParent() != nullptr) {
    // the parent cluster is not the root cluster
    // First step model each pin access as the a dummy softmacro (width = 0.0,
    // height = 0.0) In our simulated annealing engine, the dummary softmacro
    // will no effect on SA We have four dummy SoftMacros based on our
    // definition
    std::vector<PinAccess> pins = {L, T, R, B};
    for (auto& pin : pins) {
      soft_macro_id_map[toString(pin)] = macros.size();
      macros.emplace_back(0.0, 0.0, toString(pin));
    }
    // add the connections between pin accesses, for example, L to R
    for (auto& [src_pin, pin_map] : parent->getBoundaryConnection()) {
      for (auto& [target_pin, weight] : pin_map) {
        nets.emplace_back(soft_macro_id_map[toString(src_pin)],
                          soft_macro_id_map[toString(target_pin)],
                          weight);
      }
    }
  }
  // add the virtual connections (the weight related to IOs and macros belong to
  // the same cluster)
  for (const auto& [cluster1, cluster2] : parent->getVirtualConnections()) {
    BundledNet net(soft_macro_id_map[cluster_map_[cluster1]->getName()],
                   soft_macro_id_map[cluster_map_[cluster2]->getName()],
                   virtual_weight_);
    net.src_cluster_id = cluster1;
    net.target_cluster_id = cluster2;
    nets.push_back(net);
  }

  // convert the connections between clusters to SoftMacros
  for (auto& cluster : parent->getChildren()) {
    const int src_id = cluster->getId();
    const std::string src_name = cluster->getName();
    for (auto& [cluster_id, weight] : cluster->getConnection()) {
      debugPrint(logger_,
                 MPL,
                 "hierarchical_macro_placement",
                 2,
                 " Cluster connection: {} {} {} ",
                 cluster->getName(),
                 cluster_map_[cluster_id]->getName(),
                 weight);
      const std::string name = cluster_map_[cluster_id]->getName();
      if (soft_macro_id_map.find(name) == soft_macro_id_map.end()) {
        float new_weight = weight;
        if (macros[soft_macro_id_map[src_name]].isStdCellCluster()) {
          new_weight *= virtual_weight_;
        }
        // if the cluster_id is out of the parent cluster
        BundledNet net(
            soft_macro_id_map[src_name],
            soft_macro_id_map[toString(parent->getPinAccess(cluster_id).first)],
            new_weight);
        net.src_cluster_id = src_id;
        net.target_cluster_id = cluster_id;
        nets.push_back(net);
      } else if (src_id > cluster_id) {
        BundledNet net(
            soft_macro_id_map[src_name], soft_macro_id_map[name], weight);
        net.src_cluster_id = src_id;
        net.target_cluster_id = cluster_id;
        nets.push_back(net);
      }
    }
  }
  // merge nets to reduce runtime
  mergeNets(nets);

  if (parent->getParent() != nullptr) {
    // update the size of each pin access macro
    // each pin access macro with have their fences
    // check the net connection, i.e., how many nets crossing the boundaries
    std::map<int, float> net_map;
    net_map[soft_macro_id_map[toString(L)]] = 0.0;
    net_map[soft_macro_id_map[toString(T)]] = 0.0;
    net_map[soft_macro_id_map[toString(R)]] = 0.0;
    net_map[soft_macro_id_map[toString(B)]] = 0.0;
    for (auto& net : nets) {
      if (net_map.find(net.terminals.first) != net_map.end()) {
        net_map[net.terminals.first] += net.weight;
      }
      if (net_map.find(net.terminals.second) != net_map.end()) {
        net_map[net.terminals.second] += net.weight;
      }
    }

    debugPrint(logger_,
               MPL,
               "hierarchical_macro_placement",
               1,
               "Total tracks per micron:  {}",
               1.0 / pin_access_net_width_ratio_);

    // determine the width of each pin access
    float l_size
        = net_map[soft_macro_id_map[toString(L)]] * pin_access_net_width_ratio_;
    float r_size
        = net_map[soft_macro_id_map[toString(R)]] * pin_access_net_width_ratio_;
    float b_size
        = net_map[soft_macro_id_map[toString(B)]] * pin_access_net_width_ratio_;
    float t_size
        = net_map[soft_macro_id_map[toString(T)]] * pin_access_net_width_ratio_;
    const std::vector<std::pair<float, float>> tilings
        = parent->getMacroTilings();
    // When the program enter stage, the tilings cannot be empty
    // const float ar = outline_height / outline_width;
    // float max_height = std::sqrt(tilings[0].first * tilings[0].second * ar);
    // float max_width = max_height / ar;
    // max_height = std::max(max_height, tilings[0].first);
    // max_width = std::max(max_width, tilings[0].second);
    float max_height = 0.0;
    float max_width = 0.0;
    for (auto& tiling : tilings) {
      if (tiling.first <= outline_width && tiling.second <= outline_height) {
        max_width = std::max(max_width, tiling.first);
        max_height = std::max(max_height, tiling.second);
      }
    }
    max_width = std::min(max_width, outline_width);
    max_height = std::min(max_height, outline_height);
    debugPrint(logger_,
               MPL,
               "hierarchical_macro_placement",
               1,
               "Pin access calculation "
               "max_width: {}, max_height : {}",
               max_width,
               max_height);
    l_size = std::min(l_size, max_height);
    r_size = std::min(r_size, max_height);
    t_size = std::min(t_size, max_width);
    b_size = std::min(b_size, max_width);
    // determine the height of each pin access
    max_width = outline_width - max_width;
    max_height = outline_height - max_height;
    // the area of standard-cell clusters
    float std_cell_area = 0.0;
    for (auto& cluster : parent->getChildren()) {
      if (cluster->getClusterType() == StdCellCluster) {
        std_cell_area += cluster->getArea();
      }
    }
    // calculate the depth based on area
    float sum_length = 0.0;
    int num_hor_access = 0;
    int num_ver_access = 0;
    if (l_size > 0.0) {
      num_hor_access += 1;
      sum_length += l_size;
    }
    if (r_size > 0.0) {
      num_hor_access += 1;
      sum_length += r_size;
    }
    if (t_size > 0.0) {
      num_ver_access += 1;
      sum_length += t_size;
    }
    if (b_size > 0.0) {
      num_ver_access += 1;
      sum_length += b_size;
    }
    max_width = num_hor_access > 0 ? max_width / num_hor_access : max_width;
    max_height = num_ver_access > 0 ? max_height / num_ver_access : max_height;
    const float depth = std_cell_area / sum_length;
    // update the size of pin access macro
    if (l_size > 0) {
      const float temp_width = std::min(max_width, depth);
      macros[soft_macro_id_map[toString(L)]]
          = SoftMacro(temp_width, l_size, toString(L));
      fences[soft_macro_id_map[toString(L)]]
          = Rect(0.0, 0.0, temp_width, outline_height);

      debugPrint(logger_,
                 MPL,
                 "hierarchical_macro_placement",
                 1,
                 "Left - width : {}, height : {}",
                 l_size,
                 temp_width);
    }
    if (r_size > 0) {
      const float temp_width = std::min(max_width, depth);
      macros[soft_macro_id_map[toString(R)]]
          = SoftMacro(temp_width, r_size, toString(R));
      fences[soft_macro_id_map[toString(R)]] = Rect(
          outline_width - temp_width, 0.0, outline_width, outline_height);

      debugPrint(logger_,
                 MPL,
                 "hierarchical_macro_placement",
                 1,
                 "Right - width : {}, height : {}",
                 r_size,
                 temp_width);
    }
    if (t_size > 0) {
      const float temp_height = std::min(max_height, depth);
      macros[soft_macro_id_map[toString(T)]]
          = SoftMacro(t_size, temp_height, toString(T));
      fences[soft_macro_id_map[toString(T)]] = Rect(
          0.0, outline_height - temp_height, outline_width, outline_height);

      debugPrint(logger_,
                 MPL,
                 "hierarchical_macro_placement",
                 1,
                 "Top - width : {}, height : {}",
                 t_size,
                 temp_height);
    }
    if (b_size > 0) {
      const float temp_height = std::min(max_height, depth);
      macros[soft_macro_id_map[toString(B)]]
          = SoftMacro(b_size, temp_height, toString(B));
      fences[soft_macro_id_map[toString(B)]]
          = Rect(0.0, 0.0, outline_width, temp_height);

      debugPrint(logger_,
                 MPL,
                 "hierarchical_macro_placement",
                 1,
                 "Bottom - width : {}, height : {}",
                 b_size,
                 temp_height);
    }
  }

  // Write the connections between macros
  std::ofstream file;
  std::string file_name = parent->getName();
  for (auto& c : file_name) {
    if (c == '/') {
      c = '*';
    }
  }
  file_name = report_directory_ + "/" + file_name;
  file.open(file_name + "net.txt");
  for (auto& net : nets) {
    file << macros[net.terminals.first].getName() << "   "
         << macros[net.terminals.second].getName() << "   " << net.weight
         << std::endl;
  }
  file.close();

  // Call Simulated Annealing Engine to place children
  // set the action probabilities
  // the summation of probabilities should be one.
  const float action_sum = pos_swap_prob_ + neg_swap_prob_ + double_swap_prob_
                           + exchange_swap_prob_ + resize_prob_;
  // In our implementation, target_util and target_dead_space are different
  // target_util is used to determine the utilization for MixedCluster
  // target_dead_space is used to determine the utilization for
  // StandardCellCluster We vary the target utilization to generate different
  // tilings
  std::vector<float> target_utils{target_util_};
  std::vector<float> target_dead_spaces{target_dead_space_};
  // In our implementation, the utilization can be larger than 1.
  for (int i = 1; i < num_target_util_; i++) {
    target_utils.push_back(target_util_ + i * target_util_step_);
  }
  // In our implementation, the target_dead_space should be less than 1.0.
  // The larger the target dead space, the higher the utilization.
  for (int i = 1; i < num_target_dead_space_; i++) {
    if (target_dead_space_ + i * target_dead_space_step_ < 1.0) {
      target_dead_spaces.push_back(target_dead_space_
                                   + i * target_dead_space_step_);
    }
  }
  // Since target_util and target_dead_space are independent variables
  // the combination should be (target_util, target_dead_space_list)
  // target util has higher priority than target_dead_space
  std::vector<float> target_util_list;
  std::vector<float> target_dead_space_list;
  for (auto& target_util : target_utils) {
    for (auto& target_dead_space : target_dead_spaces) {
      target_util_list.push_back(target_util);
      target_dead_space_list.push_back(target_dead_space);
    }
  }
  // The number of perturbations in each step should be larger than the
  // number of macros
  const int num_perturb_per_step = (macros.size() > num_perturb_per_step_)
                                       ? macros.size()
                                       : num_perturb_per_step_;
  int remaining_runs = target_util_list.size();
  int run_id = 0;
  SACoreSoftMacro* best_sa = nullptr;
  std::vector<SACoreSoftMacro*>
      sa_containers;  // store all the SA runs to avoid memory leakage
  float best_cost = std::numeric_limits<float>::max();
  debugPrint(logger_,
             MPL,
             "hierarchical_macro_placement",
             1,
             "Start Simulated Annealing Core");
  while (remaining_runs > 0) {
    std::vector<SACoreSoftMacro*> sa_vector;
    int run_thread
        = (remaining_runs > num_threads_) ? num_threads_ : remaining_runs;
    if (graphics_) {
      run_thread = 1;
    }
    for (int i = 0; i < run_thread; i++) {
      debugPrint(logger_,
                 MPL,
                 "hierarchical_macro_placement",
                 1,
                 "Start Simulated Annealing (run_id = {})",
                 run_id);

      std::vector<SoftMacro> shaped_macros = macros;  // copy for multithread

      const float target_util = target_util_list[run_id];
      const float target_dead_space = target_dead_space_list[run_id++];

      debugPrint(logger_,
                 MPL,
                 "fine_shaping",
                 1,
                 "Starting adjusting shapes for children of {}. target_util = "
                 "{}, target_dead_space = {}",
                 parent->getName(),
                 target_util,
                 target_dead_space);

      if (!shapeChildrenCluster(parent,
                                shaped_macros,
                                soft_macro_id_map,
                                target_util,
                                target_dead_space)) {
        debugPrint(logger_,
                   MPL,
                   "fine_shaping",
                   1,
                   "Cannot generate feasible shapes for children of {}, sa_id: "
                   "{}, target_util: {}, target_dead_space: {}",
                   parent->getName(),
                   run_id,
                   target_util,
                   target_dead_space);
        continue;
      }
      debugPrint(logger_,
                 MPL,
                 "fine_shaping",
                 1,
                 "Finished adjusting shapes for children of cluster {}",
                 parent->getName());
      // Note that all the probabilities are normalized to the summation of 1.0.
      // Note that the weight are not necessaries summarized to 1.0, i.e., not
      // normalized.
      SACoreSoftMacro* sa = new SACoreSoftMacro(
          outline_width,
          outline_height,
          shaped_macros,
          area_weight_,
          outline_weight_,
          wirelength_weight_,
          guidance_weight_,
          fence_weight_,
          boundary_weight_,
          macro_blockage_weight_,
          notch_weight_,
          notch_h_th_,
          notch_v_th_,
          pos_swap_prob_ / action_sum,
          neg_swap_prob_ / action_sum,
          double_swap_prob_ / action_sum,
          exchange_swap_prob_ / action_sum,
          resize_prob_ / action_sum,
          init_prob_,
          max_num_step_,
          num_perturb_per_step,
          k_,  // we will not use FastSA (k_, c_ will be replaced by
               // min_temperature later) [20221219]
          c_,
          random_seed_,
          graphics_.get(),
          logger_);
      sa->setFences(fences);
      sa->setGuides(guides);
      sa->setNets(nets);
      sa->setBlockages(blockages);
      sa->setBlockages(macro_blockages);
      sa_vector.push_back(sa);
    }
    if (sa_vector.size() == 1) {
      runSA<SACoreSoftMacro>(sa_vector[0]);
    } else {
      // multi threads
      std::vector<std::thread> threads;
      threads.reserve(sa_vector.size());
      for (auto& sa : sa_vector) {
        threads.emplace_back(runSA<SACoreSoftMacro>, sa);
      }
      for (auto& th : threads) {
        th.join();
      }
    }
    // add macro tilings
    for (auto& sa : sa_vector) {
      sa_containers.push_back(sa);  // add SA to containers
      if (sa->isValid() && sa->getNormCost() < best_cost) {
        best_cost = sa->getNormCost();
        best_sa = sa;
      }
    }
    sa_vector.clear();
    // add early stop mechanism
    if (best_sa != nullptr) {
      break;
    }
    remaining_runs -= run_thread;
  }
  debugPrint(logger_,
             MPL,
             "hierarchical_macro_placement",
             1,
             "Finished Simulated Annealing Core");

  if (best_sa == nullptr) {
    debugPrint(logger_,
               MPL,
               "hierarchical_macro_placement",
               1,
               "SA Summary for cluster {}",
               parent->getName());

    for (auto i = 0; i < sa_containers.size(); i++) {
      debugPrint(logger_,
                 MPL,
                 "hierarchical_macro_placement",
                 1,
                 "sa_id: {}, target_util: {}, target_dead_space: {}",
                 i,
                 target_util_list[i],
                 target_dead_space_list[i]);

      sa_containers[i]->printResults();
    }

    logger_->error(MPL, 5, "Failed on cluster {}", parent->getName());
  }
  best_sa->alignMacroClusters();
  best_sa->fillDeadSpace();
  // update the clusters and do bus planning
  std::vector<SoftMacro> shaped_macros;
  best_sa->getMacros(shaped_macros);
  file.open(file_name + ".fp.txt.temp");
  for (auto& macro : shaped_macros) {
    file << macro.getName() << "   " << macro.getX() << "   " << macro.getY()
         << "   " << macro.getWidth() << "   " << macro.getHeight()
         << std::endl;
  }
  file.close();

  if (parent->getParent() != nullptr) {
    // ***********************************************************************
    // Now convert the area occupied by pin access macros to hard macro
    // blockages. Note at this stage, the size of each pin access macro is 0.0.
    // But you cannot remove the pin access macros. You still need these pin
    // access macros to maintain the connections
    // ***********************************************************************
    if (shaped_macros[soft_macro_id_map[toString(L)]].getWidth() > 0.0) {
      const float l_ly = shaped_macros[soft_macro_id_map[toString(L)]].getY();
      const float l_width
          = shaped_macros[soft_macro_id_map[toString(L)]].getWidth();
      const float l_height
          = shaped_macros[soft_macro_id_map[toString(L)]].getHeight();
      macro_blockages.emplace_back(0.0, l_ly, l_width, l_ly + l_height);
      shaped_macros[soft_macro_id_map[toString(L)]]
          = SoftMacro(std::pair<float, float>(0.0, l_ly),
                      toString(L),
                      0.0,
                      l_height,
                      nullptr);
    }
    if (shaped_macros[soft_macro_id_map[toString(R)]].getWidth() > 0.0) {
      const float r_ly = shaped_macros[soft_macro_id_map[toString(R)]].getY();
      const float r_width
          = shaped_macros[soft_macro_id_map[toString(R)]].getWidth();
      const float r_height
          = shaped_macros[soft_macro_id_map[toString(R)]].getHeight();
      macro_blockages.emplace_back(
          outline_width - r_width, r_ly, outline_width, r_ly + r_height);
      shaped_macros[soft_macro_id_map[toString(R)]]
          = SoftMacro(std::pair<float, float>(outline_width, r_ly),
                      toString(R),
                      0.0,
                      r_height,
                      nullptr);
    }
    if (shaped_macros[soft_macro_id_map[toString(T)]].getWidth() > 0.0) {
      const float t_lx = shaped_macros[soft_macro_id_map[toString(T)]].getX();
      const float t_width
          = shaped_macros[soft_macro_id_map[toString(T)]].getWidth();
      const float t_height
          = shaped_macros[soft_macro_id_map[toString(T)]].getHeight();
      macro_blockages.emplace_back(
          t_lx, outline_height - t_height, t_lx + t_width, outline_height);
      shaped_macros[soft_macro_id_map[toString(T)]]
          = SoftMacro(std::pair<float, float>(t_lx, outline_height),
                      toString(T),
                      t_width,
                      0.0,
                      nullptr);
    }
    if (shaped_macros[soft_macro_id_map[toString(B)]].getWidth() > 0.0) {
      const float b_lx = shaped_macros[soft_macro_id_map[toString(B)]].getX();
      const float b_width
          = shaped_macros[soft_macro_id_map[toString(B)]].getWidth();
      const float b_height
          = shaped_macros[soft_macro_id_map[toString(B)]].getHeight();
      macro_blockages.emplace_back(b_lx, 0.0, b_lx + b_width, b_height);
      shaped_macros[soft_macro_id_map[toString(B)]]
          = SoftMacro(std::pair<float, float>(b_lx, 0.0),
                      toString(B),
                      b_width,
                      0.0,
                      nullptr);
    }
    macros = shaped_macros;
    remaining_runs = target_util_list.size();
    run_id = 0;
    best_sa = nullptr;
    sa_containers.clear();
    best_cost = std::numeric_limits<float>::max();
    debugPrint(logger_,
               MPL,
               "hierarchical_macro_placement",
               1,
               "Start Simulated Annealing Core");
    while (remaining_runs > 0) {
      std::vector<SACoreSoftMacro*> sa_vector;
      int run_thread
          = (remaining_runs > num_threads_) ? num_threads_ : remaining_runs;
      if (graphics_) {
        run_thread = 1;
      }
      for (int i = 0; i < run_thread; i++) {
        debugPrint(logger_,
                   MPL,
                   "hierarchical_macro_placement",
                   1,
                   "Start Simulated Annealing (run_id = {})",
                   run_id);

        std::vector<SoftMacro> shaped_macros = macros;  // copy for multithread

        const float target_util = target_util_list[run_id];
        const float target_dead_space = target_dead_space_list[run_id++];

        debugPrint(logger_,
                   MPL,
                   "fine_shaping",
                   1,
                   "Starting adjusting shapes for children of {}. target_util "
                   "= {}, target_dead_space = {}",
                   parent->getName(),
                   target_util,
                   target_dead_space);

        if (!shapeChildrenCluster(parent,
                                  shaped_macros,
                                  soft_macro_id_map,
                                  target_util,
                                  target_dead_space)) {
          debugPrint(
              logger_,
              MPL,
              "fine_shaping",
              1,
              "Cannot generate feasible shapes for children of {}, sa_id: "
              "{}, target_util: {}, target_dead_space: {}",
              parent->getName(),
              run_id,
              target_util,
              target_dead_space);
          continue;
        }
        debugPrint(logger_,
                   MPL,
                   "fine_shaping",
                   1,
                   "Finished adjusting shapes for children of cluster {}",
                   parent->getName());
        // Note that all the probabilities are normalized to the summation
        // of 1.0. Note that the weight are not necessaries summarized to 1.0,
        // i.e., not normalized.
        SACoreSoftMacro* sa = new SACoreSoftMacro(
            outline_width,
            outline_height,
            shaped_macros,
            area_weight_,
            outline_weight_,
            wirelength_weight_,
            guidance_weight_,
            fence_weight_,
            boundary_weight_,
            macro_blockage_weight_,
            notch_weight_,
            notch_h_th_,
            notch_v_th_,
            pos_swap_prob_ / action_sum,
            neg_swap_prob_ / action_sum,
            double_swap_prob_ / action_sum,
            exchange_swap_prob_ / action_sum,
            resize_prob_ / action_sum,
            init_prob_,
            max_num_step_,
            num_perturb_per_step,
            k_,  // we will not use FastSA (k_, c_ will be replaced by
                 // min_temperature later) [20221219]
            c_,
            random_seed_,
            graphics_.get(),
            logger_);
        sa->setFences(fences);
        sa->setGuides(guides);
        sa->setNets(nets);
        sa->setBlockages(blockages);
        sa->setBlockages(macro_blockages);
        sa_vector.push_back(sa);
      }
      if (sa_vector.size() == 1) {
        runSA<SACoreSoftMacro>(sa_vector[0]);
      } else {
        // multi threads
        std::vector<std::thread> threads;
        threads.reserve(sa_vector.size());
        for (auto& sa : sa_vector) {
          threads.emplace_back(runSA<SACoreSoftMacro>, sa);
        }
        for (auto& th : threads) {
          th.join();
        }
      }
      // add macro tilings
      for (auto& sa : sa_vector) {
        sa_containers.push_back(sa);  // add SA to containers
        if (sa->isValid() && sa->getNormCost() < best_cost) {
          best_cost = sa->getNormCost();
          best_sa = sa;
        }
      }
      sa_vector.clear();
      // add early stop mechanism
      if (best_sa != nullptr) {
        break;
      }
      remaining_runs -= run_thread;
    }
    debugPrint(logger_,
               MPL,
               "hierarchical_macro_placement",
               1,
               "Finished Simulated Annealing Core");
    if (best_sa == nullptr) {
      debugPrint(logger_,
                 MPL,
                 "hierarchical_macro_placement",
                 1,
                 "SA Summary for cluster {}",
                 parent->getName());

      for (auto i = 0; i < sa_containers.size(); i++) {
        debugPrint(logger_,
                   MPL,
                   "hierarchical_macro_placement",
                   1,
                   "sa_id: {}, target_util: {}, target_dead_space: {}",
                   i,
                   target_util_list[i],
                   target_dead_space_list[i]);

        sa_containers[i]->printResults();
      }

      logger_->error(MPL, 6, "Failed on cluster {}", parent->getName());
    }
    best_sa->alignMacroClusters();
    best_sa->fillDeadSpace();
    // update the clusters and do bus planning
    best_sa->getMacros(shaped_macros);
  }

  debugPrint(logger_,
             MPL,
             "hierarchical_macro_placement",
             1,
             "Finished Simulated Annealing for cluster: {}\n",
             parent->getName());
  best_sa->printResults();
  // write the cost function. This can be used to tune the temperature schedule
  // and cost weight
  best_sa->writeCostFile(file_name + ".cost.txt");
  // write the floorplan information
  file.open(file_name + ".fp.txt");
  for (auto& macro : shaped_macros) {
    file << macro.getName() << "   " << macro.getX() << "   " << macro.getY()
         << "   " << macro.getWidth() << "   " << macro.getHeight()
         << std::endl;
  }
  file.close();

  // update the shapes and locations for children clusters based on simulated
  // annealing results
  for (auto& cluster : parent->getChildren()) {
    *(cluster->getSoftMacro())
        = shaped_macros[soft_macro_id_map[cluster->getName()]];
  }
  // check if the parent cluster still need bus planning
  for (auto& child : parent->getChildren()) {
    if (child->getClusterType() == MixedCluster) {
      debugPrint(logger_,
                 MPL,
                 "bus_planning",
                 1,
                 "Calling bus planning for cluster {}",
                 parent->getName());
      callBusPlanning(shaped_macros, nets);
      break;
    }
  }
  // update the location of children cluster to their real location
  for (auto& cluster : parent->getChildren()) {
    cluster->setX(cluster->getX() + lx);
    cluster->setY(cluster->getY() + ly);
  }

  // Traverse the physical hierarchy tree in a DFS manner
  for (auto& cluster : parent->getChildren()) {
    if (cluster->getClusterType() == MixedCluster
        || cluster->getClusterType() == HardMacroCluster) {
      multiLevelMacroPlacement(cluster);
    }
  }

  // align macros
  alignHardMacroGlobal(parent);
  // delete SA containers to avoid memory leakage
  sa_containers.clear();
  // done this branch and update the cluster_id property back
  setInstProperty(parent);
}

// Merge nets to reduce runtime
void HierRTLMP::mergeNets(std::vector<BundledNet>& nets)
{
  std::vector<int> net_class(nets.size(), -1);
  for (int i = 0; i < nets.size(); i++) {
    if (net_class[i] == -1) {
      for (int j = i + 1; j < nets.size(); j++) {
        if (nets[i] == nets[j]) {
          net_class[j] = i;
        }
      }
    }
  }

  for (int i = 0; i < net_class.size(); i++) {
    if (net_class[i] > -1) {
      nets[net_class[i]].weight += nets[i].weight;
    }
  }

  std::vector<BundledNet> merged_nets;
  for (int i = 0; i < net_class.size(); i++) {
    if (net_class[i] == -1) {
      merged_nets.push_back(nets[i]);
    }
  }
  nets.clear();
  nets = merged_nets;
}

// Multilevel macro placement without bus planning
void HierRTLMP::multiLevelMacroPlacementWithoutBusPlanning(Cluster* parent)
{
  // base case
  // If the parent cluster has no macros (parent cluster is a StdCellCluster or
  // IOCluster) We do not need to determine the positions and shapes of its
  // children clusters
  if (parent->getNumMacro() == 0) {
    return;
  }
  // If the parent is a HardMacroCluster
  if (parent->getClusterType() == HardMacroCluster) {
    hardMacroClusterMacroPlacement(parent);
    return;
  }

  // set the instance property
  for (auto& cluster : parent->getChildren()) {
    setInstProperty(cluster);
  }
  // Place children clusters
  // map children cluster to soft macro
  for (auto& cluster : parent->getChildren()) {
    if (cluster->isIOCluster()) {  // ignore all the io clusters
      continue;
    }
    SoftMacro* macro = new SoftMacro(cluster);
    // no memory leakage, beacuse we set the soft macro, the old one
    // will be deleted
    cluster->setSoftMacro(macro);
  }
  // detemine the settings for simulated annealing engine
  // Set outline information
  const float lx = parent->getX();
  const float ly = parent->getY();
  const float outline_width = parent->getWidth();
  const float outline_height = parent->getHeight();
  const float ux = lx + outline_width;
  const float uy = ly + outline_height;

  debugPrint(logger_,
             MPL,
             "hierarchical_macro_placement",
             1,
             "Working on children of cluster: {}, Outline "
             "{}, {}  {}, {}",
             parent->getName(),
             lx,
             ly,
             outline_width,
             outline_height);

  // Suppose the region, fence, guide has been mapped to cooresponding macros
  // This step is done when we enter the Hier-RTLMP program
  std::map<std::string, int> soft_macro_id_map;  // cluster_name, macro_id
  std::map<int, Rect> fences;
  std::map<int, Rect> guides;
  std::vector<SoftMacro> macros;
  std::vector<BundledNet> nets;
  std::vector<Rect> blockages;        // general placement blockage
  std::vector<Rect> macro_blockages;  // placement blockage for macros
  //
  // Calculate the parts of blockages that have overlapped with current parent
  // cluster.  All the blockages are converted to hard macros with fences. Here
  // the blockage is the placement blockage. The placement blockage prevents
  // both macros and standard-cells to overlap the placement blockage
  //
  for (auto& blockage : blockages_) {
    // calculate the overlap between blockage and parent cluster
    const float b_lx = std::max(lx, blockage.xMin());
    const float b_ly = std::max(ly, blockage.yMin());
    const float b_ux = std::min(ux, blockage.xMax());
    const float b_uy = std::min(uy, blockage.yMax());
    if ((b_ux - b_lx > 0.0) && (b_uy - b_ly > 0.0)) {  // blockage exists
      blockages.emplace_back(b_lx - lx, b_ly - ly, b_ux - lx, b_uy - ly);
    }
  }
  // macro blockage
  for (auto& blockage : macro_blockages_) {
    // calculate the overlap between blockage and parent cluster
    const float b_lx = std::max(lx, blockage.xMin());
    const float b_ly = std::max(ly, blockage.yMin());
    const float b_ux = std::min(ux, blockage.xMax());
    const float b_uy = std::min(uy, blockage.yMax());
    if ((b_ux - b_lx > 0.0) && (b_uy - b_ly > 0.0)) {  // blockage exists
      macro_blockages.emplace_back(b_lx - lx, b_ly - ly, b_ux - lx, b_uy - ly);
    }
  }

  if (graphics_) {
    odb::Rect outline(dbu_ * lx, dbu_ * ly, dbu_ * ux, dbu_ * uy);

    graphics_->setOutline(outline);
    graphics_->setMacroBlockages(macro_blockages);
  }

  // Each cluster is modeled as Soft Macro
  // The fences or guides for each cluster is created by merging
  // the fences and guides for hard macros in each cluster
  for (auto& cluster : parent->getChildren()) {
    // for IO cluster
    if (cluster->isIOCluster()) {
      soft_macro_id_map[cluster->getName()] = macros.size();
      macros.emplace_back(
          std::pair<float, float>(cluster->getX() - lx, cluster->getY() - ly),
          cluster->getName(),
          cluster->getWidth(),
          cluster->getHeight(),
          cluster);
      continue;
    }
    // for other clusters
    soft_macro_id_map[cluster->getName()] = macros.size();
    SoftMacro* soft_macro = new SoftMacro(cluster);
    setInstProperty(cluster);  // we need this step to calculate nets
    macros.push_back(*soft_macro);
    cluster->setSoftMacro(soft_macro);
    // merge fences and guides for hard macros within cluster
    if (cluster->getClusterType() == StdCellCluster) {
      continue;
    }
    Rect fence(-1.0, -1.0, -1.0, -1.0);
    Rect guide(-1.0, -1.0, -1.0, -1.0);
    const std::vector<HardMacro*> hard_macros = cluster->getHardMacros();
    for (auto& hard_macro : hard_macros) {
      if (fences_.find(hard_macro->getName()) != fences_.end()) {
        fence.merge(fences_[hard_macro->getName()]);
      }
      if (guides_.find(hard_macro->getName()) != guides_.end()) {
        guide.merge(guides_[hard_macro->getName()]);
      }
    }
    fence.relocate(lx, ly, ux, uy);  // calculate the overlap with outline
    guide.relocate(lx, ly, ux, uy);  // calculate the overlap with outline
    if (fence.isValid()) {
      // current macro id is macros.size() - 1
      fences[macros.size() - 1] = fence;
    }
    if (guide.isValid()) {
      // current macro id is macros.size() - 1
      guides[macros.size() - 1] = guide;
    }
  }

  // model other clusters as fixed terminals
  if (parent->getParent() != nullptr) {
    std::queue<Cluster*> parents;
    parents.push(parent);
    while (parents.empty() == false) {
      auto frontwave = parents.front();
      parents.pop();
      for (auto cluster : frontwave->getParent()->getChildren()) {
        if (cluster->getId() != frontwave->getId()) {
          // model this as a fixed softmacro
          soft_macro_id_map[cluster->getName()] = macros.size();
          macros.emplace_back(
              std::pair<float, float>(
                  cluster->getX() + cluster->getWidth() / 2.0 - lx,
                  cluster->getY() + cluster->getHeight() / 2.0 - ly),
              cluster->getName(),
              0.0,
              0.0,
              nullptr);
          debugPrint(
              logger_,
              MPL,
              "hierarchical_macro_placement",
              1,
              "fixed cluster : {}, lx = {}, ly = {}, width = {}, height = {}",
              cluster->getName(),
              cluster->getX(),
              cluster->getY(),
              cluster->getWidth(),
              cluster->getHeight());
        }
      }
      if (frontwave->getParent()->getParent() != nullptr) {
        parents.push(frontwave->getParent());
      }
    }
  }

  // update the connnection
  calculateConnection();
  debugPrint(logger_,
             MPL,
             "hierarchical_macro_placement",
             1,
             "Finished calculating connection");
  updateDataFlow();
  debugPrint(logger_,
             MPL,
             "hierarchical_macro_placement",
             1,
             "Finished updating dataflow");

  // add the virtual connections (the weight related to IOs and macros belong to
  // the same cluster)
  for (const auto& [cluster1, cluster2] : parent->getVirtualConnections()) {
    BundledNet net(soft_macro_id_map[cluster_map_[cluster1]->getName()],
                   soft_macro_id_map[cluster_map_[cluster2]->getName()],
                   virtual_weight_);
    net.src_cluster_id = cluster1;
    net.target_cluster_id = cluster2;
    nets.push_back(net);
  }

  // convert the connections between clusters to SoftMacros
  for (auto& cluster : parent->getChildren()) {
    const int src_id = cluster->getId();
    const std::string src_name = cluster->getName();
    for (auto& [cluster_id, weight] : cluster->getConnection()) {
      debugPrint(logger_,
                 MPL,
                 "hierarchical_macro_placement",
                 2,
                 " Cluster connection: {} {} {} ",
                 cluster->getName(),
                 cluster_map_[cluster_id]->getName(),
                 weight);
      const std::string name = cluster_map_[cluster_id]->getName();
      if (src_id > cluster_id) {
        BundledNet net(
            soft_macro_id_map[src_name], soft_macro_id_map[name], weight);
        net.src_cluster_id = src_id;
        net.target_cluster_id = cluster_id;
        nets.push_back(net);
      }
    }
  }
  debugPrint(logger_,
             MPL,
             "hierarchical_macro_placement",
             1,
             "Finished creating bundled connections");
  // merge nets to reduce runtime
  mergeNets(nets);

  // Write the connections between macros
  std::ofstream file;
  std::string file_name = parent->getName();
  for (auto& c : file_name) {
    if (c == '/') {
      c = '*';
    }
  }
  file_name = report_directory_ + "/" + file_name;
  file.open(file_name + ".net.txt");
  for (auto& net : nets) {
    file << macros[net.terminals.first].getName() << "   "
         << macros[net.terminals.second].getName() << "   " << net.weight
         << std::endl;
  }
  file.close();

  // Call Simulated Annealing Engine to place children
  // set the action probabilities
  // the summation of probabilities should be one.
  const float action_sum = pos_swap_prob_ + neg_swap_prob_ + double_swap_prob_
                           + exchange_swap_prob_ + resize_prob_;
  // In our implementation, target_util and target_dead_space are different
  // target_util is used to determine the utilization for MixedCluster
  // target_dead_space is used to determine the utilization for
  // StandardCellCluster We vary the target utilization to generate different
  // tilings
  std::vector<float> target_utils{target_util_};
  std::vector<float> target_dead_spaces{target_dead_space_};
  // In our implementation, the utilization can be larger than 1.
  for (int i = 1; i < num_target_util_; i++) {
    target_utils.push_back(target_util_ + i * target_util_step_);
  }
  // In our implementation, the target_dead_space should be less than 1.0.
  // The larger the target dead space, the higher the utilization.
  for (int i = 1; i < num_target_dead_space_; i++) {
    if (target_dead_space_ + i * target_dead_space_step_ < 1.0) {
      target_dead_spaces.push_back(target_dead_space_
                                   + i * target_dead_space_step_);
    }
  }
  // Since target_util and target_dead_space are independent variables
  // the combination should be (target_util, target_dead_space_list)
  // target util has higher priority than target_dead_space
  std::vector<float> target_util_list;
  std::vector<float> target_dead_space_list;
  for (auto& target_util : target_utils) {
    for (auto& target_dead_space : target_dead_spaces) {
      target_util_list.push_back(target_util);
      target_dead_space_list.push_back(target_dead_space);
    }
  }
  // The number of perturbations in each step should be larger than the
  // number of macros
  const int num_perturb_per_step = (macros.size() > num_perturb_per_step_)
                                       ? macros.size()
                                       : num_perturb_per_step_;
  int remaining_runs = target_util_list.size();
  int run_id = 0;
  SACoreSoftMacro* best_sa = nullptr;
  std::vector<SACoreSoftMacro*>
      sa_containers;  // store all the SA runs to avoid memory leakage
  float best_cost = std::numeric_limits<float>::max();
  debugPrint(logger_,
             MPL,
             "hierarchical_macro_placement",
             1,
             "Start Simulated Annealing Core");
  while (remaining_runs > 0) {
    std::vector<SACoreSoftMacro*> sa_vector;
    int run_thread
        = (remaining_runs > num_threads_) ? num_threads_ : remaining_runs;
    if (graphics_) {
      run_thread = 1;
    }
    for (int i = 0; i < run_thread; i++) {
      debugPrint(logger_,
                 MPL,
                 "hierarchical_macro_placement",
                 1,
                 "Start Simulated Annealing (run_id = {})",
                 run_id);

      std::vector<SoftMacro> shaped_macros = macros;  // copy for multithread

      const float target_util = target_util_list[run_id];
      const float target_dead_space = target_dead_space_list[run_id++];

      debugPrint(logger_,
                 MPL,
                 "fine_shaping",
                 1,
                 "Starting adjusting shapes for children of {}. target_util = "
                 "{}, target_dead_space = {}",
                 parent->getName(),
                 target_util,
                 target_dead_space);

      if (!shapeChildrenCluster(parent,
                                shaped_macros,
                                soft_macro_id_map,
                                target_util,
                                target_dead_space)) {
        debugPrint(logger_,
                   MPL,
                   "fine_shaping",
                   1,
                   "Cannot generate feasible shapes for children of {}, sa_id: "
                   "{}, target_util: {}, target_dead_space: {}",
                   parent->getName(),
                   run_id,
                   target_util,
                   target_dead_space);
        continue;
      }
      debugPrint(logger_,
                 MPL,
                 "fine_shaping",
                 1,
                 "Finished generating shapes for children of cluster {}",
                 parent->getName());
      // Note that all the probabilities are normalized to the summation of 1.0.
      // Note that the weight are not necessaries summarized to 1.0, i.e., not
      // normalized.
      SACoreSoftMacro* sa = new SACoreSoftMacro(
          outline_width,
          outline_height,
          shaped_macros,
          area_weight_,
          outline_weight_,
          wirelength_weight_,
          guidance_weight_,
          fence_weight_,
          boundary_weight_,
          macro_blockage_weight_,
          notch_weight_,
          notch_h_th_,
          notch_v_th_,
          pos_swap_prob_ / action_sum,
          neg_swap_prob_ / action_sum,
          double_swap_prob_ / action_sum,
          exchange_swap_prob_ / action_sum,
          resize_prob_ / action_sum,
          init_prob_,
          max_num_step_,
          num_perturb_per_step,
          k_,  // we will not use FastSA (k_, c_ will be replaced by
               // min_temperature later) [20221219]
          c_,
          random_seed_,
          graphics_.get(),
          logger_);
      sa->setFences(fences);
      sa->setGuides(guides);
      sa->setNets(nets);
      sa->setBlockages(blockages);
      sa->setBlockages(macro_blockages);
      sa_vector.push_back(sa);
    }
    if (sa_vector.size() == 1) {
      runSA<SACoreSoftMacro>(sa_vector[0]);
    } else {
      // multi threads
      std::vector<std::thread> threads;
      threads.reserve(sa_vector.size());
      for (auto& sa : sa_vector) {
        threads.emplace_back(runSA<SACoreSoftMacro>, sa);
      }
      for (auto& th : threads) {
        th.join();
      }
    }
    // add macro tilings
    for (auto& sa : sa_vector) {
      sa_containers.push_back(sa);  // add SA to containers
      if (sa->isValid() && sa->getNormCost() < best_cost) {
        best_cost = sa->getNormCost();
        best_sa = sa;
      }
    }
    sa_vector.clear();
    // add early stop mechanism
    if (best_sa != nullptr) {
      break;
    }
    remaining_runs -= run_thread;
  }
  debugPrint(logger_,
             MPL,
             "hierarchical_macro_placement",
             1,
             "Finished Simulated Annealing Core");
  if (best_sa == nullptr) {
    debugPrint(logger_,
               MPL,
               "hierarchical_macro_placement",
               1,
               "SA Summary for cluster {}",
               parent->getName());

    for (auto i = 0; i < sa_containers.size(); i++) {
      debugPrint(logger_,
                 MPL,
                 "hierarchical_macro_placement",
                 1,
                 "sa_id: {}, target_util: {}, target_dead_space: {}",
                 i,
                 target_util_list[i],
                 target_dead_space_list[i]);

      sa_containers[i]->printResults();
    }

    enhancedMacroPlacement(parent);
  } else {
    best_sa->alignMacroClusters();
    best_sa->fillDeadSpace();
    // update the clusters and do bus planning
    std::vector<SoftMacro> shaped_macros;
    best_sa->getMacros(shaped_macros);
    file.open(file_name + ".fp.txt.temp");
    for (auto& macro : shaped_macros) {
      file << macro.getName() << "   " << macro.getX() << "   " << macro.getY()
           << "   " << macro.getWidth() << "   " << macro.getHeight()
           << std::endl;
    }
    file.close();
    debugPrint(logger_,
               MPL,
               "hierarchical_macro_placement",
               1,
               "Finished Simulated Annealing for cluster {}",
               parent->getName());
    best_sa->printResults();
    // write the cost function. This can be used to tune the temperature
    // schedule and cost weight
    best_sa->writeCostFile(file_name + ".cost.txt");
    // write the floorplan information
    file.open(file_name + ".fp.txt");
    for (auto& macro : shaped_macros) {
      file << macro.getName() << "   " << macro.getX() << "   " << macro.getY()
           << "   " << macro.getWidth() << "   " << macro.getHeight()
           << std::endl;
    }
    file.close();

    // update the shapes and locations for children clusters based on simulated
    // annealing results
    for (auto& cluster : parent->getChildren()) {
      *(cluster->getSoftMacro())
          = shaped_macros[soft_macro_id_map[cluster->getName()]];
    }

    // update the location of children cluster to their real location
    for (auto& cluster : parent->getChildren()) {
      cluster->setX(cluster->getX() + lx);
      cluster->setY(cluster->getY() + ly);
    }
  }
  // Traverse the physical hierarchy tree in a DFS manner
  for (auto& cluster : parent->getChildren()) {
    if (cluster->getClusterType() == MixedCluster
        || cluster->getClusterType() == HardMacroCluster) {
      multiLevelMacroPlacementWithoutBusPlanning(cluster);
    }
  }

  // align macros
  alignHardMacroGlobal(parent);
  // delete SA containers to avoid memory leakage
  sa_containers.clear();
  // done this branch and update the cluster_id property back
  setInstProperty(parent);
}

// This only applied to mixed cluster only with leaf standard-cell cluster
// leaf hard macro cluster
void HierRTLMP::enhancedMacroPlacement(Cluster* parent)
{
  // base case
  // If the parent cluster has no macros (parent cluster is a StdCellCluster or
  // IOCluster) We do not need to determine the positions and shapes of its
  // children clusters
  if (parent->getNumMacro() == 0) {
    return;
  }
  // If the parent is the not the mixed cluster
  if (parent->getClusterType() != MixedCluster) {
    return;
  }
  // If the parent has children of mixed cluster
  for (auto& cluster : parent->getChildren()) {
    if (cluster->getClusterType() == MixedCluster) {
      return;
    }
  }
  // Place children clusters
  // map children cluster to soft macro
  for (auto& cluster : parent->getChildren()) {
    if (cluster->isIOCluster()) {  // ignore all the io clusters
      continue;
    }
    SoftMacro* macro = new SoftMacro(cluster);
    // no memory leakage, beacuse we set the soft macro, the old one
    // will be deleted
    cluster->setSoftMacro(macro);
  }
  // detemine the settings for simulated annealing engine
  // Set outline information
  const float lx = parent->getX();
  const float ly = parent->getY();
  const float outline_width = parent->getWidth();
  const float outline_height = parent->getHeight();
  const float ux = lx + outline_width;
  const float uy = ly + outline_height;

  debugPrint(logger_,
             MPL,
             "hierarchical_macro_placement",
             1,
             "Working on children of cluster: {}, Outline "
             "{}, {}  {}, {}",
             parent->getName(),
             lx,
             ly,
             outline_width,
             outline_height);

  // Suppose the region, fence, guide has been mapped to cooresponding macros
  // This step is done when we enter the Hier-RTLMP program
  std::map<std::string, int> soft_macro_id_map;  // cluster_name, macro_id
  std::map<int, Rect> fences;
  std::map<int, Rect> guides;
  std::vector<SoftMacro> macros;
  std::vector<BundledNet> nets;
  std::vector<Rect> blockages;        // general placement blockage
  std::vector<Rect> macro_blockages;  // placement blockage for macros
  //
  // Calculate the parts of blockages that have overlapped with current parent
  // cluster.  All the blockages are converted to hard macros with fences. Here
  // the blockage is the placement blockage. The placement blockage prevents
  // both macros and standard-cells to overlap the placement blockage
  //
  for (auto& blockage : blockages_) {
    // calculate the overlap between blockage and parent cluster
    const float b_lx = std::max(lx, blockage.xMin());
    const float b_ly = std::max(ly, blockage.yMin());
    const float b_ux = std::min(ux, blockage.xMax());
    const float b_uy = std::min(uy, blockage.yMax());
    if ((b_ux - b_lx > 0.0) && (b_uy - b_ly > 0.0)) {  // blockage exists
      blockages.emplace_back(b_lx - lx, b_ly - ly, b_ux - lx, b_uy - ly);
    }
  }
  // macro blockage
  for (auto& blockage : macro_blockages_) {
    // calculate the overlap between blockage and parent cluster
    const float b_lx = std::max(lx, blockage.xMin());
    const float b_ly = std::max(ly, blockage.yMin());
    const float b_ux = std::min(ux, blockage.xMax());
    const float b_uy = std::min(uy, blockage.yMax());
    if ((b_ux - b_lx > 0.0) && (b_uy - b_ly > 0.0)) {  // blockage exists
      macro_blockages.emplace_back(b_lx - lx, b_ly - ly, b_ux - lx, b_uy - ly);
    }
  }

  if (graphics_) {
    odb::Rect outline(dbu_ * lx, dbu_ * ly, dbu_ * ux, dbu_ * uy);

    graphics_->setOutline(outline);
    graphics_->setMacroBlockages(macro_blockages);
  }

  // Each cluster is modeled as Soft Macro
  // The fences or guides for each cluster is created by merging
  // the fences and guides for hard macros in each cluster
  for (auto& cluster : parent->getChildren()) {
    // for IO cluster
    if (cluster->isIOCluster()) {
      soft_macro_id_map[cluster->getName()] = macros.size();
      macros.emplace_back(
          std::pair<float, float>(cluster->getX() - lx, cluster->getY() - ly),
          cluster->getName(),
          cluster->getWidth(),
          cluster->getHeight(),
          cluster);
      continue;
    }
    // for other clusters
    soft_macro_id_map[cluster->getName()] = macros.size();
    SoftMacro* soft_macro = new SoftMacro(cluster);
    setInstProperty(cluster);  // we need this step to calculate nets
    macros.push_back(*soft_macro);
    cluster->setSoftMacro(soft_macro);
    // merge fences and guides for hard macros within cluster
    if (cluster->getClusterType() == StdCellCluster) {
      continue;
    }
    Rect fence(-1.0, -1.0, -1.0, -1.0);
    Rect guide(-1.0, -1.0, -1.0, -1.0);
    const std::vector<HardMacro*> hard_macros = cluster->getHardMacros();
    for (auto& hard_macro : hard_macros) {
      if (fences_.find(hard_macro->getName()) != fences_.end()) {
        fence.merge(fences_[hard_macro->getName()]);
      }
      if (guides_.find(hard_macro->getName()) != guides_.end()) {
        guide.merge(guides_[hard_macro->getName()]);
      }
    }
    fence.relocate(lx, ly, ux, uy);  // calculate the overlap with outline
    guide.relocate(lx, ly, ux, uy);  // calculate the overlap with outline
    if (fence.isValid()) {
      // current macro id is macros.size() - 1
      fences[macros.size() - 1] = fence;
    }
    if (guide.isValid()) {
      // current macro id is macros.size() - 1
      guides[macros.size() - 1] = guide;
    }
  }

  // model other clusters as fixed terminals
  if (parent->getParent() != nullptr) {
    std::queue<Cluster*> parents;
    parents.push(parent);
    while (parents.empty() == false) {
      auto frontwave = parents.front();
      parents.pop();
      for (auto cluster : frontwave->getParent()->getChildren()) {
        if (cluster->getId() != frontwave->getId()) {
          // model this as a fixed softmacro
          soft_macro_id_map[cluster->getName()] = macros.size();
          macros.emplace_back(
              std::pair<float, float>(
                  cluster->getX() + cluster->getWidth() / 2.0 - lx,
                  cluster->getY() + cluster->getHeight() / 2.0 - ly),
              cluster->getName(),
              0.0,
              0.0,
              nullptr);
          debugPrint(
              logger_,
              MPL,
              "hierarchical_macro_placement",
              1,
              "fixed cluster : {}, lx = {}, ly = {}, width = {}, height = {}",
              cluster->getName(),
              cluster->getX(),
              cluster->getY(),
              cluster->getWidth(),
              cluster->getHeight());
        }
      }
      if (frontwave->getParent()->getParent() != nullptr) {
        parents.push(frontwave->getParent());
      }
    }
  }

  // update the connnection
  calculateConnection();
  debugPrint(logger_,
             MPL,
             "hierarchical_macro_placement",
             1,
             "Finished calculating connection");
  updateDataFlow();
  debugPrint(logger_,
             MPL,
             "hierarchical_macro_placement",
             1,
             "Finished updating dataflow");

  // add the virtual connections (the weight related to IOs and macros belong to
  // the same cluster)
  for (const auto& [cluster1, cluster2] : parent->getVirtualConnections()) {
    BundledNet net(soft_macro_id_map[cluster_map_[cluster1]->getName()],
                   soft_macro_id_map[cluster_map_[cluster2]->getName()],
                   virtual_weight_);
    net.src_cluster_id = cluster1;
    net.target_cluster_id = cluster2;
    nets.push_back(net);
  }

  // convert the connections between clusters to SoftMacros
  for (auto& cluster : parent->getChildren()) {
    const int src_id = cluster->getId();
    const std::string src_name = cluster->getName();
    for (auto& [cluster_id, weight] : cluster->getConnection()) {
      debugPrint(logger_,
                 MPL,
                 "hierarchical_macro_placement",
                 2,
                 " Cluster connection: {} {} {} ",
                 cluster->getName(),
                 cluster_map_[cluster_id]->getName(),
                 weight);
      const std::string name = cluster_map_[cluster_id]->getName();
      if (src_id > cluster_id) {
        BundledNet net(
            soft_macro_id_map[src_name], soft_macro_id_map[name], weight);
        net.src_cluster_id = src_id;
        net.target_cluster_id = cluster_id;
        nets.push_back(net);
      }
    }
  }
  debugPrint(logger_,
             MPL,
             "hierarchical_macro_placement",
             1,
             "Finished creating bundled connections");
  // merge nets to reduce runtime
  mergeNets(nets);

  // Write the connections between macros
  std::ofstream file;
  std::string file_name = parent->getName();
  for (auto& c : file_name) {
    if (c == '/') {
      c = '*';
    }
  }
  file_name = report_directory_ + "/" + file_name;
  file.open(file_name + ".net.txt");
  for (auto& net : nets) {
    file << macros[net.terminals.first].getName() << "   "
         << macros[net.terminals.second].getName() << "   " << net.weight
         << std::endl;
  }
  file.close();

  // Call Simulated Annealing Engine to place children
  // set the action probabilities
  // the summation of probabilities should be one.
  const float action_sum = pos_swap_prob_ + neg_swap_prob_ + double_swap_prob_
                           + exchange_swap_prob_ + resize_prob_;
  // In our implementation, target_util and target_dead_space are different
  // target_util is used to determine the utilization for MixedCluster
  // target_dead_space is used to determine the utilization for
  // StandardCellCluster We vary the target utilization to generate different
  // tilings
  std::vector<float> target_utils{1e6};
  std::vector<float> target_dead_spaces{0.99999};
  // Since target_util and target_dead_space are independent variables
  // the combination should be (target_util, target_dead_space_list)
  // target util has higher priority than target_dead_space
  std::vector<float> target_util_list;
  std::vector<float> target_dead_space_list;
  for (auto& target_util : target_utils) {
    for (auto& target_dead_space : target_dead_spaces) {
      target_util_list.push_back(target_util);
      target_dead_space_list.push_back(target_dead_space);
    }
  }
  // The number of perturbations in each step should be larger than the
  // number of macros
  const int num_perturb_per_step = (macros.size() > num_perturb_per_step_)
                                       ? macros.size()
                                       : num_perturb_per_step_;
  int remaining_runs = target_util_list.size();
  int run_id = 0;
  SACoreSoftMacro* best_sa = nullptr;
  std::vector<SACoreSoftMacro*>
      sa_containers;  // store all the SA runs to avoid memory leakage
  float best_cost = std::numeric_limits<float>::max();
  debugPrint(logger_,
             MPL,
             "hierarchical_macro_placement",
             1,
             "Start Simulated Annealing Core");
  while (remaining_runs > 0) {
    std::vector<SACoreSoftMacro*> sa_vector;
    int run_thread
        = (remaining_runs > num_threads_) ? num_threads_ : remaining_runs;
    if (graphics_) {
      run_thread = 1;
    }
    for (int i = 0; i < run_thread; i++) {
      std::vector<SoftMacro> shaped_macros = macros;  // copy for multithread
      // determine the shape for each macro
      debugPrint(logger_,
                 MPL,
                 "hierarchical_macro_placement",
                 1,
                 "Start Simulated Annealing (run_id = {})",
                 run_id);
      const float target_util = target_util_list[run_id];
      const float target_dead_space = target_dead_space_list[run_id++];
      debugPrint(logger_,
                 MPL,
                 "fine_shaping",
                 1,
                 "Starting adjusting shapes for children of {}. target_util = "
                 "{}, target_dead_space = {}",
                 parent->getName(),
                 target_util,
                 target_dead_space);
      if (!shapeChildrenCluster(parent,
                                shaped_macros,
                                soft_macro_id_map,
                                target_util,
                                target_dead_space)) {
        debugPrint(logger_,
                   MPL,
                   "fine_shaping",
                   1,
                   "Cannot generate feasible shapes for children of {}, sa_id: "
                   "{}, target_util: {}, target_dead_space: {}",
                   parent->getName(),
                   run_id,
                   target_util,
                   target_dead_space);
        continue;
      }
      debugPrint(logger_,
                 MPL,
                 "fine_shaping",
                 1,
                 "Finished generating shapes for children of cluster {}",
                 parent->getName());
      // Note that all the probabilities are normalized to the summation of 1.0.
      // Note that the weight are not necessaries summarized to 1.0, i.e., not
      // normalized.
      SACoreSoftMacro* sa = new SACoreSoftMacro(
          outline_width,
          outline_height,
          shaped_macros,
          area_weight_,
          outline_weight_,
          wirelength_weight_,
          guidance_weight_,
          fence_weight_,
          boundary_weight_,
          macro_blockage_weight_,
          notch_weight_,
          notch_h_th_,
          notch_v_th_,
          pos_swap_prob_ / action_sum,
          neg_swap_prob_ / action_sum,
          double_swap_prob_ / action_sum,
          exchange_swap_prob_ / action_sum,
          resize_prob_ / action_sum,
          init_prob_,
          max_num_step_,
          num_perturb_per_step,
          k_,  // we will not use FastSA (k_, c_ will be replaced by
               // min_temperature later) [20221219]
          c_,
          random_seed_,
          graphics_.get(),
          logger_);
      sa->setFences(fences);
      sa->setGuides(guides);
      sa->setNets(nets);
      sa->setBlockages(blockages);
      sa->setBlockages(macro_blockages);
      sa_vector.push_back(sa);
    }
    if (sa_vector.size() == 1) {
      runSA<SACoreSoftMacro>(sa_vector[0]);
    } else {
      // multi threads
      std::vector<std::thread> threads;
      threads.reserve(sa_vector.size());
      for (auto& sa : sa_vector) {
        threads.emplace_back(runSA<SACoreSoftMacro>, sa);
      }
      for (auto& th : threads) {
        th.join();
      }
    }
    // add macro tilings
    for (auto& sa : sa_vector) {
      sa_containers.push_back(sa);  // add SA to containers
      if (sa->isValid() && sa->getNormCost() < best_cost) {
        best_cost = sa->getNormCost();
        best_sa = sa;
      }
    }
    sa_vector.clear();
    // add early stop mechanism
    if (best_sa != nullptr) {
      break;
    }
    remaining_runs -= run_thread;
  }
  debugPrint(logger_,
             MPL,
             "hierarchical_macro_placement",
             1,
             "Finished Simulated Annealing Core");
  if (best_sa == nullptr) {
    debugPrint(logger_,
               MPL,
               "hierarchical_macro_placement",
               1,
               "SA Summary for cluster {}",
               parent->getName());

    for (auto i = 0; i < sa_containers.size(); i++) {
      debugPrint(logger_,
                 MPL,
                 "hierarchical_macro_placement",
                 1,
                 "sa_id: {}, target_util: {}, target_dead_space: {}",
                 i,
                 target_util_list[i],
                 target_dead_space_list[i]);

      sa_containers[i]->printResults();
    }
    logger_->error(MPL, 40, "Failed on cluster {}", parent->getName());
  }
  best_sa->alignMacroClusters();
  best_sa->fillDeadSpace();
  // update the clusters and do bus planning
  std::vector<SoftMacro> shaped_macros;
  best_sa->getMacros(shaped_macros);
  file.open(file_name + ".fp.txt.temp");
  for (auto& macro : shaped_macros) {
    file << macro.getName() << "   " << macro.getX() << "   " << macro.getY()
         << "   " << macro.getWidth() << "   " << macro.getHeight()
         << std::endl;
  }
  file.close();

  debugPrint(logger_,
             MPL,
             "hierarchical_macro_placement",
             1,
             "Finish Simulated Annealing for cluster {}",
             parent->getName());

  best_sa->printResults();
  // write the cost function. This can be used to tune the temperature schedule
  // and cost weight
  best_sa->writeCostFile(file_name + ".cost.txt");
  // write the floorplan information
  file.open(file_name + ".fp.txt");
  for (auto& macro : shaped_macros) {
    file << macro.getName() << "   " << macro.getX() << "   " << macro.getY()
         << "   " << macro.getWidth() << "   " << macro.getHeight()
         << std::endl;
  }
  file.close();

  // update the shapes and locations for children clusters based on simulated
  // annealing results
  for (auto& cluster : parent->getChildren()) {
    *(cluster->getSoftMacro())
        = shaped_macros[soft_macro_id_map[cluster->getName()]];
  }

  // update the location of children cluster to their real location
  for (auto& cluster : parent->getChildren()) {
    cluster->setX(cluster->getX() + lx);
    cluster->setY(cluster->getY() + ly);
  }

  // delete SA containers to avoid memory leakage
  sa_containers.clear();
}

// Determine the shape of each cluster based on target utilization
// and target dead space.  In constrast to all previous works, we
// use two parameters: target utilization, target_dead_space.
// This is the trick part.  During our experiements, we found that keeping
// the same utilization of standard-cell clusters and mixed cluster will make
// SA very difficult to find a feasible solution.  With different utilization,
// SA can more easily find the solution. In our method, the target_utilization
// is used to determine the bloating ratio for mixed cluster, the
// target_dead_space is used to determine the bloating ratio for standard-cell
// cluster. The target utilization is based on tiling results we calculated
// before. The tiling results (which only consider the contribution of hard
// macros) will give us very close starting point.
bool HierRTLMP::shapeChildrenCluster(
    Cluster* parent,
    std::vector<SoftMacro>& macros,
    std::map<std::string, int>& soft_macro_id_map,
    float target_util,
    float target_dead_space)
{
  const float outline_width = parent->getWidth();
  const float outline_height = parent->getHeight();
  float pin_access_area = 0.0;
  float std_cell_cluster_area = 0.0;
  float std_cell_mixed_cluster_area = 0.0;
  float macro_cluster_area = 0.0;
  float macro_mixed_cluster_area = 0.0;
  // add the macro area for blockages, pin access and so on
  for (auto& macro : macros) {
    if (macro.getCluster() == nullptr) {
      pin_access_area += macro.getArea();  // get the physical-only area
    }
  }

  for (auto& cluster : parent->getChildren()) {
    if (cluster->isIOCluster()) {
      continue;  // IO clusters have no area
    }
    if (cluster->getClusterType() == StdCellCluster) {
      std_cell_cluster_area += cluster->getStdCellArea();
    } else if (cluster->getClusterType() == HardMacroCluster) {
      std::vector<std::pair<float, float>> shapes;
      for (auto& shape : cluster->getMacroTilings()) {
        if (shape.first < outline_width * (1 + conversion_tolerance_)
            && shape.second < outline_height * (1 + conversion_tolerance_)) {
          shapes.push_back(shape);
        }
      }
      if (shapes.empty()) {
        logger_->error(MPL,
                       7,
                       "[Fine Shaping] Not enough space in cluster: {} for "
                       "child hard macro cluster: {}",
                       parent->getName(),
                       cluster->getName());
      }
      macro_cluster_area += shapes[0].first * shapes[0].second;
      cluster->setMacroTilings(shapes);
    } else {  // mixed cluster
      std_cell_mixed_cluster_area += cluster->getStdCellArea();
      std::vector<std::pair<float, float>> shapes;
      for (auto& shape : cluster->getMacroTilings()) {
        if (shape.first < outline_width * (1 + conversion_tolerance_)
            && shape.second < outline_height * (1 + conversion_tolerance_)) {
          shapes.push_back(shape);
        }
      }
      if (shapes.empty()) {
        logger_->error(MPL,
                       8,
                       "[Fine Shaping] Not enough space in cluster: {} for "
                       "child mixed cluster: {}",
                       parent->getName(),
                       cluster->getName());
      }
      macro_mixed_cluster_area += shapes[0].first * shapes[0].second;
      cluster->setMacroTilings(shapes);
    }  // end for cluster type
  }

  // check how much available space to inflate for mixed cluster
  const float min_target_util
      = std_cell_mixed_cluster_area
        / (outline_width * outline_height - pin_access_area - macro_cluster_area
           - macro_mixed_cluster_area);
  if (target_util <= min_target_util) {
    target_util = min_target_util;  // target utilization for standard cells in
                                    // mixed cluster
  }
  // calculate the std_cell_util
  const float avail_space
      = outline_width * outline_height
        - (pin_access_area + macro_cluster_area + macro_mixed_cluster_area
           + std_cell_mixed_cluster_area / target_util);
  const float std_cell_util
      = std_cell_cluster_area / (avail_space * (1 - target_dead_space));
  // shape clusters
  if ((std_cell_cluster_area > 0.0 && avail_space < 0.0)
      || (std_cell_mixed_cluster_area > 0.0 && min_target_util <= 0.0)) {
    debugPrint(logger_,
               MPL,
               "fine_shaping",
               1,
               "No valid solution for children of {}"
               "avail_space = {}, min_target_util = {}",
               parent->getName(),
               avail_space,
               min_target_util);

    return false;
  }

  // set the shape for each macro
  for (auto& cluster : parent->getChildren()) {
    if (cluster->isIOCluster()) {
      continue;  // the area of IO cluster is 0.0
    }
    if (cluster->getClusterType() == StdCellCluster) {
      float area = cluster->getArea();
      float width = std::sqrt(area);
      float height = width;
      const float dust_threshold
          = 1.0 / macros.size();  // check if the cluster is the dust cluster
      const int dust_std_cell = 100;
      if ((width / outline_width <= dust_threshold
           && height / outline_height <= dust_threshold)
          || cluster->getNumStdCell() <= dust_std_cell) {
        width = 1e-3;
        height = 1e-3;
        area = width * height;
      } else {
        area = cluster->getArea() / std_cell_util;
        width = std::sqrt(area / min_ar_);
      }
      std::vector<std::pair<float, float>> width_list;
      width_list.emplace_back(width, area / width);
      macros[soft_macro_id_map[cluster->getName()]].setShapes(width_list, area);
    } else if (cluster->getClusterType() == HardMacroCluster) {
      macros[soft_macro_id_map[cluster->getName()]].setShapes(
          cluster->getMacroTilings());
      debugPrint(logger_,
                 MPL,
                 "fine_shaping",
                 2,
                 "hard_macro_cluster : {}",
                 cluster->getName());
      for (auto& shape : cluster->getMacroTilings()) {
        debugPrint(logger_,
                   MPL,
                   "fine_shaping",
                   2,
                   "    ( {} , {} ) ",
                   shape.first,
                   shape.second);
      }
    } else {  // Mixed cluster
      const std::vector<std::pair<float, float>> tilings
          = cluster->getMacroTilings();
      std::vector<std::pair<float, float>> width_list;
      // use the largest area
      float area = tilings[tilings.size() - 1].first
                   * tilings[tilings.size() - 1].second;
      area += cluster->getStdCellArea() / target_util;
      for (auto& shape : tilings) {
        if (shape.first * shape.second <= area) {
          width_list.emplace_back(shape.first, area / shape.second);
        }
      }

      debugPrint(logger_,
                 MPL,
                 "fine_shaping",
                 2,
                 "name:  {} area: {}",
                 cluster->getName(),
                 area);
      debugPrint(logger_, MPL, "fine_shaping", 2, "width_list :  ");
      for (auto& width : width_list) {
        debugPrint(logger_,
                   MPL,
                   "fine_shaping",
                   2,
                   " [  {} {}  ] ",
                   width.first,
                   width.second);
      }
      macros[soft_macro_id_map[cluster->getName()]].setShapes(width_list, area);
    }
  }

  return true;
}

// Call Path Synthesis to route buses
void HierRTLMP::callBusPlanning(std::vector<SoftMacro>& shaped_macros,
                                std::vector<BundledNet>& nets_old)
{
  std::vector<BundledNet> nets;
  for (auto& net : nets_old) {
    debugPrint(logger_, MPL, "bus_planning", 1, "net weight: {}", net.weight);
    if (net.weight > bus_net_threshold_) {
      nets.push_back(net);
    }
  }

  std::vector<int> soft_macro_vertex_id;
  std::vector<Edge> edge_list;
  std::vector<Vertex> vertex_list;
  if (!calNetPaths(shaped_macros,
                   soft_macro_vertex_id,
                   edge_list,
                   vertex_list,
                   nets,
                   congestion_weight_,
                   logger_)) {
    logger_->error(MPL, 9, "Bus planning has failed!");
  }
}

// place macros within the HardMacroCluster
void HierRTLMP::hardMacroClusterMacroPlacement(Cluster* cluster)
{
  debugPrint(logger_,
             MPL,
             "hierarchical_macro_placement",
             1,
             "Place macros in cluster: {}",
             cluster->getName());
  // get outline constraint
  const float lx = cluster->getX();
  const float ly = cluster->getY();
  const float outline_width = cluster->getWidth();
  const float outline_height = cluster->getHeight();
  const float ux = lx + outline_width;
  const float uy = ly + outline_height;
  // the macros for Simulated Annealing Core
  std::vector<HardMacro> macros;
  // the clusters for each hard macro.
  // We need this to calculate the connections with other clusters
  std::vector<Cluster*> macro_clusters;
  std::map<int, int> cluster_id_macro_id_map;
  std::vector<HardMacro*> hard_macros = cluster->getHardMacros();
  // we define to verify that all the macros has been placed
  num_hard_macros_cluster_ += hard_macros.size();
  // calculate the fences and guides
  std::map<int, Rect> fences;
  std::map<int, Rect> guides;
  std::set<odb::dbMaster*> masters;
  // create a cluster for each macro
  // and calculate the fences and guides
  for (auto& hard_macro : hard_macros) {
    int macro_id = macros.size();
    std::string cluster_name = hard_macro->getName();
    Cluster* macro_cluster = new Cluster(cluster_id_, cluster_name, logger_);
    macro_cluster->addLeafMacro(hard_macro->getInst());
    setInstProperty(macro_cluster);
    cluster_id_macro_id_map[cluster_id_] = macro_id;
    if (fences_.find(hard_macro->getName()) != fences_.end()) {
      fences[macro_id] = fences_[hard_macro->getName()];
      fences[macro_id].relocate(lx, ly, ux, uy);
    }
    if (guides_.find(hard_macro->getName()) != guides_.end()) {
      guides[macro_id] = guides_[hard_macro->getName()];
      guides[macro_id].relocate(lx, ly, ux, uy);
    }
    macros.push_back(*hard_macro);
    cluster_map_[cluster_id_++] = macro_cluster;
    macro_clusters.push_back(macro_cluster);
    masters.insert(hard_macro->getInst()->getMaster());
  }
  // calculate the connections with other clusters
  calculateConnection();
  std::set<int> cluster_id_set;
  for (auto macro_cluster : macro_clusters) {
    for (auto [cluster_id, weight] : macro_cluster->getConnection()) {
      cluster_id_set.insert(cluster_id);
    }
  }
  // create macros for other clusters
  for (auto cluster_id : cluster_id_set) {
    if (cluster_id_macro_id_map.find(cluster_id)
        != cluster_id_macro_id_map.end()) {
      continue;
    }
    auto& temp_cluster = cluster_map_[cluster_id];
    // model other cluster as a fixed macro with zero size
    cluster_id_macro_id_map[cluster_id] = macros.size();
    macros.emplace_back(
        std::pair<float, float>(
            temp_cluster->getX() + temp_cluster->getWidth() / 2.0 - lx,
            temp_cluster->getY() + temp_cluster->getHeight() / 2.0 - ly),
        temp_cluster->getName());
  }
  // create bundled net
  std::vector<BundledNet> nets;
  for (auto macro_cluster : macro_clusters) {
    const int src_id = macro_cluster->getId();
    for (auto [cluster_id, weight] : macro_cluster->getConnection()) {
      BundledNet net(cluster_id_macro_id_map[src_id],
                     cluster_id_macro_id_map[cluster_id],
                     weight);
      net.src_cluster_id = src_id;
      net.target_cluster_id = cluster_id;
      nets.push_back(net);
    }  // end connection
  }    // end macro cluster
  // set global configuration

  // Use exchange more often when there are more instances of a common
  // master.
  const float exchange_swap_prob
      = exchange_swap_prob_ * 5
        * (1 - (masters.size() / (float) hard_macros.size()));

  // set the action probabilities (summation to 1.0)
  const float action_sum = pos_swap_prob_ * 10 + neg_swap_prob_ * 10
                           + double_swap_prob_ + exchange_swap_prob
                           + flip_prob_;
  // We vary the outline of cluster to generate differnt tilings
  std::vector<float> vary_factor_list{1.0};
  float vary_step
      = 0.0 / num_runs_;  // change the outline by at most 10 percent
  for (int i = 1; i <= num_runs_ / 2 + 1; i++) {
    vary_factor_list.push_back(1.0 + i * vary_step);
    vary_factor_list.push_back(1.0 - i * vary_step);
  }
  const int num_perturb_per_step = (macros.size() > num_perturb_per_step_ / 10)
                                       ? macros.size()
                                       : num_perturb_per_step_ / 10;
  int remaining_runs = num_runs_;
  int run_id = 0;
  SACoreHardMacro* best_sa = nullptr;
  std::vector<SACoreHardMacro*> sa_containers;  // store all the SA runs
  float best_cost = std::numeric_limits<float>::max();
  while (remaining_runs > 0) {
    std::vector<SACoreHardMacro*> sa_vector;
    int run_thread
        = (remaining_runs > num_threads_) ? num_threads_ : remaining_runs;
    if (graphics_) {
      run_thread = 1;
    }
    for (int i = 0; i < run_thread; i++) {
      // change the aspect ratio
      const float width = outline_width * vary_factor_list[run_id++];
      const float height = outline_width * outline_height / width;

      if (graphics_) {
        odb::Rect outline(
            dbu_ * lx, dbu_ * ly, dbu_ * (lx + width), dbu_ * (ly + height));
        graphics_->setOutline(outline);
      }

      SACoreHardMacro* sa
          = new SACoreHardMacro(width,
                                height,
                                macros,
                                area_weight_,
                                outline_weight_ * (i + 1) * 10,
                                wirelength_weight_ / (i + 1),
                                guidance_weight_,
                                fence_weight_,
                                pos_swap_prob_ * 10 / action_sum,
                                neg_swap_prob_ * 10 / action_sum,
                                double_swap_prob_ / action_sum,
                                exchange_swap_prob / action_sum,
                                flip_prob_ / action_sum,
                                init_prob_,
                                max_num_step_,
                                num_perturb_per_step,
                                k_,  // later will be updated to min_temperature
                                c_,
                                random_seed_ + run_id,
                                graphics_.get(),
                                logger_);
      sa->setNets(nets);
      sa->setFences(fences);
      sa->setGuides(guides);
      sa_vector.push_back(sa);
    }
    if (sa_vector.size() == 1) {
      runSA<SACoreHardMacro>(sa_vector[0]);
    } else {
      // multi threads
      std::vector<std::thread> threads;
      threads.reserve(sa_vector.size());
      for (auto& sa : sa_vector) {
        threads.emplace_back(runSA<SACoreHardMacro>, sa);
      }
      for (auto& th : threads) {
        th.join();
      }
    }
    // add macro tilings
    for (auto& sa : sa_vector) {
      sa_containers.push_back(sa);  // add SA to containers
      if (sa->isValid(outline_width, outline_height)
          && sa->getNormCost() < best_cost) {
        best_cost = sa->getNormCost();
        best_sa = sa;
      }
    }
    sa_vector.clear();
    remaining_runs -= run_thread;
  }
  debugPrint(logger_,
             MPL,
             "hierarchical_macro_placement",
             1,
             "Summary of macro placement for cluster {}",
             cluster->getName());
  // update the hard macro
  if (best_sa == nullptr) {
    for (auto& sa : sa_containers) {
      sa->printResults();
      // need
    }
    sa_containers.clear();
    logger_->error(MPL,
                   10,
                   "Macro placement failed for macro cluster: {}",
                   cluster->getName());
  } else {
    std::vector<HardMacro> best_macros;
    best_sa->getMacros(best_macros);
    best_sa->printResults();
    for (int i = 0; i < hard_macros.size(); i++) {
      *(hard_macros[i]) = best_macros[i];
    }
  }
  // update OpenDB
  for (auto& hard_macro : hard_macros) {
    num_updated_macros_++;
    hard_macro->setX(hard_macro->getX() + lx);
    hard_macro->setY(hard_macro->getY() + ly);
    // hard_macro->updateDb(pitch_x_, pitch_y_);
  }
  // clean SA to avoid memory leakage
  sa_containers.clear();
  setInstProperty(cluster);
}

// Align all the macros globally to reduce the waste of standard cell space
void HierRTLMP::alignHardMacroGlobal(Cluster* parent)
{
  debugPrint(logger_,
             MPL,
             "hierarchical_macro_placement",
             1,
             "Aligning macros within the cluster {}",
             parent->getName());

  // get the floorplan information
  const odb::Rect core_box = block_->getCoreArea();
  int core_lx = core_box.xMin();
  int core_ly = core_box.yMin();
  int core_ux = core_box.xMax();
  int core_uy = core_box.yMax();
  // if the current parent cluster is not the root cluster
  if (parent->getParent() != nullptr) {
    core_lx = micronToDbu(parent->getX(), dbu_);
    core_ly = micronToDbu(parent->getY(), dbu_);
    core_ux = micronToDbu(parent->getX() + parent->getWidth(), dbu_);
    core_uy = micronToDbu(parent->getY() + parent->getHeight(), dbu_);
  }

  std::vector<HardMacro*> hard_macros = parent->getHardMacros();
  int boundary_v_th = std::numeric_limits<int>::max();
  int boundary_h_th = std::numeric_limits<int>::max();
  for (auto& macro_inst : hard_macros) {
    boundary_h_th = std::min(
        boundary_h_th, static_cast<int>(macro_inst->getRealWidthDBU() * 1.0));
    boundary_v_th = std::min(
        boundary_v_th, static_cast<int>(macro_inst->getHeightDBU() * 1.0));
  }
  // const int notch_v_th = std::min(micronToDbu(notch_v_th_, dbu_),
  // boundary_v_th); const int notch_h_th = std::min(micronToDbu(notch_h_th_,
  // dbu_), boundary_h_th);
  const int notch_v_th = boundary_v_th * 1.25;
  const int notch_h_th = boundary_h_th * 1.25;
  // const int notch_v_th = micronToDbu(notch_v_th_, dbu_) + boundary_v_th;
  // const int notch_h_th = micronToDbu(notch_h_th_, dbu_) + boundary_h_th;
  debugPrint(logger_,
             MPL,
             "hierarchical_macro_placement",
             1,
             "boundary_h_th : {}, boundary_v_th : {}",
             dbuToMicron(boundary_h_th, dbu_),
             dbuToMicron(boundary_v_th, dbu_));
  debugPrint(logger_,
             MPL,
             "hierarchical_macro_placement",
             1,
             "notch_h_th : {}, notch_v_th : {}",
             dbuToMicron(notch_h_th, dbu_),
             dbuToMicron(notch_v_th, dbu_));
  // define lamda function for check if the move is allowed
  auto isValidMove = [&](size_t macro_id) {
    // check if the macro can fit into the core area
    const int macro_lx = hard_macros[macro_id]->getXDBU();
    const int macro_ly = hard_macros[macro_id]->getYDBU();
    const int macro_ux = hard_macros[macro_id]->getUXDBU();
    const int macro_uy = hard_macros[macro_id]->getUYDBU();
    if (macro_lx < core_lx || macro_ly < core_ly || macro_ux > core_ux
        || macro_uy > core_uy) {
      return false;
    }
    // check if there is some overlap with other macros
    for (auto i = 0; i < hard_macros.size(); i++) {
      if (i == macro_id) {
        continue;
      }
      const int lx = hard_macros[i]->getXDBU();
      const int ly = hard_macros[i]->getYDBU();
      const int ux = hard_macros[i]->getUXDBU();
      const int uy = hard_macros[i]->getUYDBU();
      if (macro_lx >= ux || macro_ly >= uy || macro_ux <= lx
          || macro_uy <= ly) {
        continue;
      }
      return false;  // there is some overlap with others
    }
    return true;  // this move is valid
  };
  // define lamda function for move a hard macro horizontally and vertically
  auto moveHor = [&](size_t macro_id, int x) {
    const int x_old = hard_macros[macro_id]->getXDBU();
    hard_macros[macro_id]->setXDBU(x);
    if (isValidMove(macro_id) == false) {
      hard_macros[macro_id]->setXDBU(x_old);
      return false;
    }
    return true;
  };

  auto moveVer = [&](size_t macro_id, int y) {
    const int y_old = hard_macros[macro_id]->getYDBU();
    hard_macros[macro_id]->setYDBU(y);
    if (isValidMove(macro_id) == false) {
      hard_macros[macro_id]->setYDBU(y_old);
      return false;
    }
    return true;
  };

  // Align macros with the corresponding boundaries
  // follow the order of left, top, right, bottom
  // left boundary
  for (auto j = 0; j < hard_macros.size(); j++) {
    if (std::abs(hard_macros[j]->getXDBU() - core_lx) < boundary_h_th) {
      moveHor(j, core_lx);
    }
  }
  // top boundary
  for (auto j = 0; j < hard_macros.size(); j++) {
    if (std::abs(hard_macros[j]->getUYDBU() - core_uy) < boundary_v_th) {
      moveVer(j, core_uy - hard_macros[j]->getHeightDBU());
    }
  }
  // right boundary
  for (auto j = 0; j < hard_macros.size(); j++) {
    if (std::abs(hard_macros[j]->getUXDBU() - core_ux) < boundary_h_th) {
      moveHor(j, core_ux - hard_macros[j]->getWidthDBU());
    }
  }
  // bottom boundary
  for (auto j = 0; j < hard_macros.size(); j++) {
    if (std::abs(hard_macros[j]->getUYDBU() - core_ly) < boundary_v_th) {
      moveVer(j, core_ly);
    }
  }

  // Comparator function to sort pairs according to second value
  auto LessOrEqualX = [&](std::pair<size_t, std::pair<int, int>>& a,
                          std::pair<size_t, std::pair<int, int>>& b) {
    if (a.second.first < b.second.first) {
      return true;
    }
    if (a.second.first == b.second.first) {
      return a.second.second < b.second.second;
    }
    return false;
  };

  auto LargeOrEqualX = [&](std::pair<size_t, std::pair<int, int>>& a,
                           std::pair<size_t, std::pair<int, int>>& b) {
    if (a.second.first > b.second.first) {
      return true;
    }
    if (a.second.first == b.second.first) {
      return a.second.second > b.second.second;
    }
    return false;
  };

  auto LessOrEqualY = [&](std::pair<size_t, std::pair<int, int>>& a,
                          std::pair<size_t, std::pair<int, int>>& b) {
    if (a.second.second < b.second.second) {
      return true;
    }
    if (a.second.second == b.second.second) {
      return a.second.first > b.second.first;
    }
    return false;
  };

  auto LargeOrEqualY = [&](std::pair<size_t, std::pair<int, int>>& a,
                           std::pair<size_t, std::pair<int, int>>& b) {
    if (a.second.second > b.second.second) {
      return true;
    }
    if (a.second.second == b.second.second) {
      return a.second.first < b.second.first;
    }
    return false;
  };

  std::queue<size_t> macro_queue;
  std::vector<size_t> macro_list;
  std::vector<bool> flags(hard_macros.size(), false);
  // align to the left
  std::vector<std::pair<size_t, std::pair<int, int>>> macro_lx_map;
  for (size_t j = 0; j < hard_macros.size(); j++) {
    macro_lx_map.emplace_back(j,
                              std::pair<int, int>(hard_macros[j]->getXDBU(),
                                                  hard_macros[j]->getYDBU()));
  }
  std::sort(macro_lx_map.begin(), macro_lx_map.end(), LessOrEqualX);
  for (auto& pair : macro_lx_map) {
    if (pair.second.first <= core_lx + boundary_h_th) {
      flags[pair.first] = true;      // fix this
      macro_queue.push(pair.first);  // use this as an anchor
    } else if (hard_macros[pair.first]->getUXDBU() >= core_ux - boundary_h_th) {
      flags[pair.first] = true;  // fix this
    } else if (hard_macros[pair.first]->getUXDBU() <= core_ux / 2) {
      macro_list.push_back(pair.first);
    }
  }
  while (!macro_queue.empty()) {
    const size_t macro_id = macro_queue.front();
    macro_queue.pop();
    const int lx = hard_macros[macro_id]->getXDBU();
    const int ly = hard_macros[macro_id]->getYDBU();
    const int ux = hard_macros[macro_id]->getUXDBU();
    const int uy = hard_macros[macro_id]->getUYDBU();
    for (auto j : macro_list) {
      if (flags[j] == true) {
        continue;
      }
      const int lx_b = hard_macros[j]->getXDBU();
      const int ly_b = hard_macros[j]->getYDBU();
      const int ux_b = hard_macros[j]->getUXDBU();
      const int uy_b = hard_macros[j]->getUYDBU();
      // check if adjacent
      const bool y_flag = std::abs(ly - ly_b) < notch_v_th
                          || std::abs(ly - uy_b) < notch_v_th
                          || std::abs(uy - ly_b) < notch_v_th
                          || std::abs(uy - uy_b) < notch_v_th;
      if (y_flag == false) {
        continue;
      }
      // try to move horizontally
      if (lx_b >= lx && lx_b <= lx + notch_h_th && lx_b < ux) {
        flags[j] = moveHor(j, lx);
      } else if (ux_b >= lx && ux_b <= ux && ux_b >= ux - notch_h_th) {
        flags[j] = moveHor(j, ux - hard_macros[j]->getWidthDBU());
      } else if (lx_b >= ux && lx_b <= ux + notch_h_th) {
        flags[j] = moveHor(j, ux);
      }
      // check if moved correctly
      if (flags[j] == true) {
        macro_queue.push(j);
      }
    }
  }

  // align to the top
  macro_list.clear();
  std::fill(flags.begin(), flags.end(), false);
  std::vector<std::pair<size_t, std::pair<int, int>>> macro_uy_map;
  for (size_t j = 0; j < hard_macros.size(); j++) {
    macro_uy_map.emplace_back(j,
                              std::pair<int, int>(hard_macros[j]->getUXDBU(),
                                                  hard_macros[j]->getUYDBU()));
  }
  std::sort(macro_uy_map.begin(), macro_uy_map.end(), LargeOrEqualY);
  for (auto& pair : macro_uy_map) {
    if (hard_macros[pair.first]->getYDBU() <= core_ly + boundary_v_th) {
      flags[pair.first] = true;  // fix this
    } else if (hard_macros[pair.first]->getUYDBU() >= core_uy - boundary_v_th) {
      flags[pair.first] = true;      // fix this
      macro_queue.push(pair.first);  // use this as an anchor
    } else if (hard_macros[pair.first]->getYDBU() >= core_uy / 2) {
      macro_list.push_back(pair.first);
    }
  }
  while (!macro_queue.empty()) {
    const size_t macro_id = macro_queue.front();
    macro_queue.pop();
    const int lx = hard_macros[macro_id]->getXDBU();
    const int ly = hard_macros[macro_id]->getYDBU();
    const int ux = hard_macros[macro_id]->getUXDBU();
    const int uy = hard_macros[macro_id]->getUYDBU();
    for (auto j : macro_list) {
      if (flags[j] == true) {
        continue;
      }
      const int lx_b = hard_macros[j]->getXDBU();
      const int ly_b = hard_macros[j]->getYDBU();
      const int ux_b = hard_macros[j]->getUXDBU();
      const int uy_b = hard_macros[j]->getUYDBU();
      // check if adjacent
      const bool x_flag = std::abs(lx - lx_b) < notch_h_th
                          || std::abs(lx - ux_b) < notch_h_th
                          || std::abs(ux - lx_b) < notch_h_th
                          || std::abs(ux - ux_b) < notch_h_th;
      if (x_flag == false) {
        continue;
      }
      // try to move vertically
      if (uy_b < uy && uy_b >= uy - notch_v_th && uy_b > ly) {
        flags[j] = moveVer(j, uy - hard_macros[j]->getHeightDBU());
      } else if (ly_b >= ly && ly_b <= uy && ly_b <= ly + notch_v_th) {
        flags[j] = moveVer(j, ly);
      } else if (uy_b <= ly && uy_b >= ly - notch_v_th) {
        flags[j] = moveVer(j, ly - hard_macros[j]->getHeightDBU());
      }
      // check if moved correctly
      if (flags[j] == true) {
        macro_queue.push(j);
      }
    }
  }

  // align to the right
  macro_list.clear();
  std::fill(flags.begin(), flags.end(), false);
  std::vector<std::pair<size_t, std::pair<int, int>>> macro_ux_map;
  for (size_t j = 0; j < hard_macros.size(); j++) {
    macro_ux_map.emplace_back(j,
                              std::pair<int, int>(hard_macros[j]->getUXDBU(),
                                                  hard_macros[j]->getUYDBU()));
  }
  std::sort(macro_ux_map.begin(), macro_ux_map.end(), LargeOrEqualX);
  for (auto& pair : macro_ux_map) {
    if (hard_macros[pair.first]->getXDBU() <= core_lx + boundary_h_th) {
      flags[pair.first] = true;  // fix this
    } else if (hard_macros[pair.first]->getUXDBU() >= core_ux - boundary_h_th) {
      flags[pair.first] = true;      // fix this
      macro_queue.push(pair.first);  // use this as an anchor
    } else if (hard_macros[pair.first]->getUXDBU() >= core_ux / 2) {
      macro_list.push_back(pair.first);
    }
  }
  while (!macro_queue.empty()) {
    const size_t macro_id = macro_queue.front();
    macro_queue.pop();
    const int lx = hard_macros[macro_id]->getXDBU();
    const int ly = hard_macros[macro_id]->getYDBU();
    const int ux = hard_macros[macro_id]->getUXDBU();
    const int uy = hard_macros[macro_id]->getUYDBU();
    for (auto j : macro_list) {
      if (flags[j] == true) {
        continue;
      }
      const int lx_b = hard_macros[j]->getXDBU();
      const int ly_b = hard_macros[j]->getYDBU();
      const int ux_b = hard_macros[j]->getUXDBU();
      const int uy_b = hard_macros[j]->getUYDBU();
      // check if adjacent
      const bool y_flag = std::abs(ly - ly_b) < notch_v_th
                          || std::abs(ly - uy_b) < notch_v_th
                          || std::abs(uy - ly_b) < notch_v_th
                          || std::abs(uy - uy_b) < notch_v_th;
      if (y_flag == false) {
        continue;
      }
      // try to move horizontally
      if (ux_b < ux && ux_b >= ux - notch_h_th && ux_b > lx) {
        flags[j] = moveHor(j, ux - hard_macros[j]->getWidthDBU());
      } else if (lx_b >= lx && lx_b <= ux && lx_b <= lx + notch_h_th) {
        flags[j] = moveHor(j, lx);
      } else if (ux_b <= lx && ux_b >= lx - notch_h_th) {
        flags[j] = moveHor(j, lx - hard_macros[j]->getWidthDBU());
      }
      // check if moved correctly
      if (flags[j] == true) {
        macro_queue.push(j);
      }
    }
  }
  // align to the bottom
  macro_list.clear();
  std::fill(flags.begin(), flags.end(), false);
  std::vector<std::pair<size_t, std::pair<int, int>>> macro_ly_map;
  for (size_t j = 0; j < hard_macros.size(); j++) {
    macro_ly_map.emplace_back(j,
                              std::pair<int, int>(hard_macros[j]->getXDBU(),
                                                  hard_macros[j]->getYDBU()));
  }
  std::sort(macro_ly_map.begin(), macro_ly_map.end(), LessOrEqualY);
  for (auto& pair : macro_ly_map) {
    if (hard_macros[pair.first]->getYDBU() <= core_ly + boundary_v_th) {
      flags[pair.first] = true;      // fix this
      macro_queue.push(pair.first);  // use this as an anchor
    } else if (hard_macros[pair.first]->getUYDBU() >= core_uy - boundary_v_th) {
      flags[pair.first] = true;  // fix this
    } else if (hard_macros[pair.first]->getUYDBU() <= core_uy / 2) {
      macro_list.push_back(pair.first);
    }
  }
  while (!macro_queue.empty()) {
    const size_t macro_id = macro_queue.front();
    macro_queue.pop();
    const int lx = hard_macros[macro_id]->getXDBU();
    const int ly = hard_macros[macro_id]->getYDBU();
    const int ux = hard_macros[macro_id]->getUXDBU();
    const int uy = hard_macros[macro_id]->getUYDBU();
    for (auto j : macro_list) {
      if (flags[j] == true) {
        continue;
      }
      const int lx_b = hard_macros[j]->getXDBU();
      const int ly_b = hard_macros[j]->getYDBU();
      const int ux_b = hard_macros[j]->getUXDBU();
      const int uy_b = hard_macros[j]->getUYDBU();
      // check if adjacent
      const bool x_flag = std::abs(lx - lx_b) < notch_h_th
                          || std::abs(lx - ux_b) < notch_h_th
                          || std::abs(ux - lx_b) < notch_h_th
                          || std::abs(uy - ux_b) < notch_h_th;
      if (x_flag == false) {
        continue;
      }
      // try to move vertically
      if (ly_b >= ly && ly_b < ly + notch_v_th && ly_b < uy) {
        flags[j] = moveVer(j, ly);
      } else if (uy_b >= ly && uy_b <= uy && uy_b >= uy - notch_v_th) {
        flags[j] = moveVer(j, uy - hard_macros[j]->getHeightDBU());
      } else if (ly_b >= uy && ly_b <= uy + notch_v_th) {
        flags[j] = moveVer(j, uy);
      }
      // check if moved correctly
      if (flags[j] == true) {
        macro_queue.push(j);
      }
    }
  }
}

// force-directed placement to generate guides for macros
// Attractive force and Repulsive force should be normalied separately
// Because their values can vary a lot.
void HierRTLMP::FDPlacement(std::vector<Rect>& blocks,
                            const std::vector<BundledNet>& nets,
                            float outline_width,
                            float outline_height,
                            const std::string& file_name)
{
  // following the ideas of Circuit Training
  logger_->report(
      "*****************************************************************");
  logger_->report("Start force-directed placement");
  const float ar = outline_height / outline_width;
  const std::vector<int> num_steps{1000, 1000, 1000, 1000};
  const std::vector<float> attract_factors{1.0, 100.0, 1.0, 1.0};
  const std::vector<float> repel_factors{1.0, 1.0, 100.0, 10.0};
  const float io_factor = 1000.0;
  const float max_size = std::max(outline_width, outline_height);
  std::mt19937 rand_gen(random_seed_);
  std::uniform_real_distribution<float> distribution(0.0, 1.0);

  auto calcAttractiveForce = [&](float attract_factor) {
    for (auto& net : nets) {
      const int& src = net.terminals.first;
      const int& sink = net.terminals.second;
      // float k = net.weight * attract_factor;
      float k = net.weight;
      if (blocks[src].fixed_flag == true || blocks[sink].fixed_flag == true
          || blocks[src].getWidth() < 1.0 || blocks[src].getHeight() < 1.0
          || blocks[sink].getWidth() < 1.0 || blocks[sink].getHeight() < 1.0) {
        k = k * io_factor;
      }
      const float x_dist
          = (blocks[src].getX() - blocks[sink].getX()) / max_size;
      const float y_dist
          = (blocks[src].getY() - blocks[sink].getY()) / max_size;
      const float dist = std::sqrt(x_dist * x_dist + y_dist * y_dist);
      const float f_x = k * x_dist * dist;
      const float f_y = k * y_dist * dist;
      blocks[src].addAttractiveForce(-1.0 * f_x, -1.0 * f_y);
      blocks[sink].addAttractiveForce(f_x, f_y);
    }
  };

  auto calcRepulsiveForce = [&](float repulsive_factor) {
    std::vector<int> macros(blocks.size());
    std::iota(macros.begin(), macros.end(), 0);
    std::sort(macros.begin(), macros.end(), [&](int src, int target) {
      return blocks[src].lx < blocks[target].lx;
    });
    // traverse all the macros
    auto iter = macros.begin();
    while (iter != macros.end()) {
      int src = *iter;
      for (auto iter_loop = ++iter; iter_loop != macros.end(); iter_loop++) {
        int target = *iter_loop;
        if (blocks[src].ux <= blocks[target].lx) {
          break;
        }
        if (blocks[src].ly >= blocks[target].uy
            || blocks[src].uy <= blocks[target].ly) {
          continue;
        }
        // ignore the overlap between clusters and IO ports
        if (blocks[src].getWidth() < 1.0 || blocks[src].getHeight() < 1.0
            || blocks[target].getWidth() < 1.0
            || blocks[target].getHeight() < 1.0) {
          continue;
        }
        if (blocks[src].fixed_flag == true
            || blocks[target].fixed_flag == true) {
          continue;
        }
        // apply the force from src to target
        if (src > target) {
          std::swap(src, target);
        }
        // check the overlap
        const float x_min_dist
            = (blocks[src].getWidth() + blocks[target].getWidth()) / 2.0;
        const float y_min_dist
            = (blocks[src].getHeight() + blocks[target].getHeight()) / 2.0;
        const float x_overlap
            = std::abs(blocks[src].getX() - blocks[target].getX()) - x_min_dist;
        const float y_overlap
            = std::abs(blocks[src].getY() - blocks[target].getY()) - y_min_dist;
        if (x_overlap <= 0.0 && y_overlap <= 0.0) {
          float x_dist
              = (blocks[src].getX() - blocks[target].getX()) / x_min_dist;
          float y_dist
              = (blocks[src].getY() - blocks[target].getY()) / y_min_dist;
          float dist = std::sqrt(x_dist * x_dist + y_dist * y_dist);
          const float min_dist = 0.01;
          if (dist <= min_dist) {
            x_dist = std::sqrt(min_dist);
            y_dist = std::sqrt(min_dist);
            dist = min_dist;
          }
          // const float f_x = repulsive_factor * x_dist / (dist * dist);
          // const float f_y = repulsive_factor * y_dist / (dist * dist);
          const float f_x = x_dist / (dist * dist);
          const float f_y = y_dist / (dist * dist);
          blocks[src].addRepulsiveForce(f_x, f_y);
          blocks[target].addRepulsiveForce(-1.0 * f_x, -1.0 * f_y);
        }
      }
    }
  };

  auto MoveBlock =
      [&](float attract_factor, float repulsive_factor, float max_move_dist) {
        for (auto& block : blocks) {
          block.resetForce();
        }
        if (attract_factor > 0) {
          calcAttractiveForce(attract_factor);
        }
        if (repulsive_factor > 0) {
          calcRepulsiveForce(repulsive_factor);
        }
        // normalization
        float max_f_a = 0.0;
        float max_f_r = 0.0;
        float max_f = 0.0;
        for (auto& block : blocks) {
          max_f_a = std::max(
              max_f_a,
              std::sqrt(block.f_x_a * block.f_x_a + block.f_y_a * block.f_y_a));
          max_f_r = std::max(
              max_f_r,
              std::sqrt(block.f_x_r * block.f_x_r + block.f_y_r * block.f_y_r));
        }
        max_f_a = std::max(max_f_a, 1.0f);
        max_f_r = std::max(max_f_r, 1.0f);
        // Move node
        // The move will be cancelled if the block will be pushed out of the
        // boundary
        for (auto& block : blocks) {
          const float f_x = attract_factor * block.f_x_a / max_f_a
                            + repulsive_factor * block.f_x_r / max_f_r;
          const float f_y = attract_factor * block.f_y_a / max_f_a
                            + repulsive_factor * block.f_y_r / max_f_r;
          block.setForce(f_x, f_y);
          max_f = std::max(
              max_f, std::sqrt(block.f_x * block.f_x + block.f_y * block.f_y));
        }
        max_f = std::max(max_f, 1.0f);
        for (auto& block : blocks) {
          const float x_dist
              = block.f_x / max_f * max_move_dist
                + (distribution(rand_gen) - 0.5) * 0.1 * max_move_dist;
          const float y_dist
              = block.f_y / max_f * max_move_dist
                + (distribution(rand_gen) - 0.5) * 0.1 * max_move_dist;
          block.move(x_dist, y_dist, 0.0f, 0.0f, outline_width, outline_height);
        }
      };

  // initialize all the macros
  for (auto& block : blocks) {
    block.makeSquare(ar);
    block.setLoc(outline_width * distribution(rand_gen),
                 outline_height * distribution(rand_gen),
                 0.0f,
                 0.0f,
                 outline_width,
                 outline_height);
  }

  // Iteratively place the blocks
  for (auto i = 0; i < num_steps.size(); i++) {
    // const float max_move_dist = max_size / num_steps[i];
    const float attract_factor = attract_factors[i];
    const float repulsive_factor = repel_factors[i];
    for (auto j = 0; j < num_steps[i]; j++) {
      MoveBlock(attract_factor,
                repulsive_factor,
                max_size / (1 + std::floor(j / 100)));
    }
  }
}

void HierRTLMP::setTemporaryStdCellLocation(Cluster* cluster,
                                            odb::dbInst* std_cell)
{
  const SoftMacro* soft_macro = cluster->getSoftMacro();

  if (!soft_macro) {
    return;
  }

  const int soft_macro_center_x_dbu = micronToDbu(soft_macro->getPinX(), dbu_);
  const int soft_macro_center_y_dbu = micronToDbu(soft_macro->getPinY(), dbu_);

  // Std cells are placed in the center of the cluster they belong to
  std_cell->setLocation(
      (soft_macro_center_x_dbu - std_cell->getBBox()->getDX() / 2),
      (soft_macro_center_y_dbu - std_cell->getBBox()->getDY() / 2));

  std_cell->setPlacementStatus(odb::dbPlacementStatus::PLACED);
}

void HierRTLMP::setModuleStdCellsLocation(Cluster* cluster,
                                          odb::dbModule* module)
{
  for (odb::dbInst* inst : module->getInsts()) {
    if (!inst->isCore()) {
      continue;
    }
    setTemporaryStdCellLocation(cluster, inst);
  }

  for (odb::dbModInst* mod_insts : module->getChildren()) {
    setModuleStdCellsLocation(cluster, mod_insts->getMaster());
  }
}

void HierRTLMP::generateTemporaryStdCellsPlacement(Cluster* cluster)
{
  if (cluster->isLeaf() && cluster->getNumStdCell() != 0) {
    for (odb::dbModule* module : cluster->getDbModules()) {
      setModuleStdCellsLocation(cluster, module);
    }

    for (odb::dbInst* leaf_std_cell : cluster->getLeafStdCells()) {
      setTemporaryStdCellLocation(cluster, leaf_std_cell);
    }
  } else {
    for (const auto& child : cluster->getChildren()) {
      generateTemporaryStdCellsPlacement(child);
    }
  }
}

float HierRTLMP::calculateRealMacroWirelength(odb::dbInst* macro)
{
  float wirelength = 0.0;

  for (odb::dbITerm* iterm : macro->getITerms()) {
    if (iterm->getSigType() != odb::dbSigType::SIGNAL) {
      continue;
    }

    odb::dbNet* net = iterm->getNet();
    if (net != nullptr) {
      const float x1 = dbuToMicron(iterm->getBBox().xCenter(), dbu_);
      const float y1 = dbuToMicron(iterm->getBBox().yCenter(), dbu_);

      for (odb::dbITerm* net_iterm : net->getITerms()) {
        if (net_iterm == iterm) {
          continue;
        }

        if (net_iterm->getInst()->getPlacementStatus().isPlaced()) {
          const float x2 = dbuToMicron(net_iterm->getBBox().xCenter(), dbu_);
          const float y2 = dbuToMicron(net_iterm->getBBox().yCenter(), dbu_);

          wirelength += (std::abs(x2 - x1) + std::abs(y2 - y1));
        }
      }

      for (odb::dbBTerm* net_bterm : net->getBTerms()) {
        const float x2 = dbuToMicron(net_bterm->getBBox().xCenter(), dbu_);
        const float y2 = dbuToMicron(net_bterm->getBBox().yCenter(), dbu_);

        wirelength += (std::abs(x2 - x1) + std::abs(y2 - y1));
      }
    }
  }

  return wirelength;
}

void HierRTLMP::flipRealMacro(odb::dbInst* macro, const bool& is_vertical_flip)
{
  if (is_vertical_flip) {
    macro->setOrient(macro->getOrient().flipY());
  } else {
    macro->setOrient(macro->getOrient().flipX());
  }
}

void HierRTLMP::adjustRealMacroOrientation(const bool& is_vertical_flip)
{
  for (odb::dbInst* inst : block_->getInsts()) {
    if (!inst->isBlock()) {
      continue;
    }

    const float original_wirelength = calculateRealMacroWirelength(inst);
    odb::Point macro_location = inst->getLocation();

    // Flipping is done by mirroring the macro about the "Y" or "X" axis,
    // so, after flipping, we must manually set the location (lower-left corner)
    // again to move the macro back to the the position choosen by mpl2.
    flipRealMacro(inst, is_vertical_flip);
    inst->setLocation(macro_location.getX(), macro_location.getY());
    const float new_wirelength = calculateRealMacroWirelength(inst);

    if (new_wirelength > original_wirelength) {
      flipRealMacro(inst, is_vertical_flip);
      inst->setLocation(macro_location.getX(), macro_location.getY());
    }
  }
}

void HierRTLMP::correctAllMacrosOrientation()
{
  // Apply vertical flip if necessary
  adjustRealMacroOrientation(true);

  // Apply horizontal flip if necessary
  adjustRealMacroOrientation(false);

  for (auto& [inst, hard_macro] : hard_macro_map_) {
    const Rect inst_box(dbuToMicron(inst->getBBox()->xMin(), dbu_),
                        dbuToMicron(inst->getBBox()->yMin(), dbu_),
                        dbuToMicron(inst->getBBox()->xMax(), dbu_),
                        dbuToMicron(inst->getBBox()->yMax(), dbu_));

    const odb::dbOrientType inst_orientation = inst->getOrient();

    const odb::Point snap_origin = hard_macro->computeSnapOrigin(
        inst_box, inst_orientation, pitch_x_, pitch_y_, block_);

    inst->setOrigin(snap_origin.x(), snap_origin.y());
    inst->setPlacementStatus(odb::dbPlacementStatus::LOCKED);
  }
}

void HierRTLMP::setMacroPlacementFile(const std::string& file_name)
{
  macro_placement_file_ = file_name;
}

void HierRTLMP::writeMacroPlacement(const std::string& file_name)
{
  if (file_name.empty()) {
    return;
  }

  std::ofstream out(file_name);

  if (!out) {
    logger_->error(MPL, 11, "Cannot open file {}.", file_name);
  }

  // Use only insts that were placed by mpl2
  for (auto& [inst, hard_macro] : hard_macro_map_) {
    const float x = dbuToMicron(inst->getLocation().x(), dbu_);
    const float y = dbuToMicron(inst->getLocation().y(), dbu_);

    out << "place_macro -macro_name " << inst->getName() << " -location {" << x
        << " " << y << "} -orientation " << inst->getOrient().getString()
        << '\n';
  }
}

void HierRTLMP::setDebug(std::unique_ptr<Mpl2Observer>& graphics)
{
  graphics_ = std::move(graphics);
}

}  // namespace mpl2<|MERGE_RESOLUTION|>--- conflicted
+++ resolved
@@ -688,15 +688,10 @@
   }
   cluster_map_.clear();
 
-<<<<<<< HEAD
   if (graphics_) {
     graphics_->eraseDrawing();
   }
 
-  logger_->report("number of updated macros : {}", num_updated_macros_);
-  logger_->report("number of macros in HardMacroCluster : {}",
-                  num_hard_macros_cluster_);
-=======
   logger_->info(MPL, 37, "Updated location of {} macros", num_updated_macros_);
 
   debugPrint(logger_,
@@ -705,7 +700,6 @@
              1,
              "number of macros in HardMacroCluster : {}",
              num_hard_macros_cluster_);
->>>>>>> e7af3d09
 }
 
 ////////////////////////////////////////////////////////////////////////
