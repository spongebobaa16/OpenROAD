# Graphical User Interface

The graphical user interface can be access by launching OpenROAD with ``-gui`` or 
by opening it from the command-line with ``gui::show``.

## Commands

```{note}
- Parameters in square brackets `[-param param]` are optional.
- Parameters without square brackets `-param2 param2` are required.
```

### Add Buttons to the Toolbar

This command creates toolbar button with name set using the
`-text` flag and accompanying logic in the `-script` flag.

Returns: name of the new button, either ``name`` or ``buttonX``.

```tcl
create_toolbar_button 
    [-name name]
    -text button_text
    -script tcl_script 
    [-echo]
```

#### Options

| Switch Name | Description |
| ---- | ---- |
| `-name` | The name of the button, used when deleting the button. |
| `-text` | The text to put on the button. |
| `-script` | The tcl script to evaluate when the button is pressed. |
| `-echo` | This indicate that the commands in the ``tcl_script`` should be echoed in the log. |

### Remove Toolbar Button

To remove toolbar button: 

```tcl
gui::remove_toolbar_button 
    name
```

#### Options

| Switch Name | Description |
| ---- | ---- |
| `-name` | The name of the button, used when deleting the button. |

### Add items to the Menubar

This command add items to the menubar.
Returns: name of the new item, either ``name`` or ``actionX``.


```tcl
create_menu_item 
    [-name name]
    [-path menu_path]
    -text item_text
    -script tcl_script
    [-shortcut key_shortcut] 
    [-echo]
```

#### Options

| Switch Name | Description |
| ---- | ---- |
| `-name` | (optional) name of the item, used when deleting the item.|
| `-path`|  (optional) Menu path to place the new item in (hierarchy is separated by /), defaults to "Custom Scripts", but this can also be "Tools" or "New menu/New submenu".|
| `-text` | The text to put on the item.|
| `-script` | The tcl script to evaluate when the button is pressed.|
| `-shortcut`| (optional) key shortcut to trigger this item.|
| `-echo` | (optional) indicate that the commands in the ``tcl_script`` should be echoed in the log. |

### Remove items from the Menubar

To remove menu item: 

```tcl
gui::remove_menu_item 
    name
```

#### Options

| Switch Name | Description |
| ---- | ---- |
| `-name` | name of the item, used when deleting the item.|

### Save Image

This command can be both be used when the GUI is active and not active
to save a screenshot with various options.

```tcl
save_image 
    [-resolution microns_per_pixel]
    [-area {x0 y0 x1 y1}]
    [-width width]
    [-display_option {option value}]
    filename
```

#### Options

| Switch Name | Description |
| ---- | ---- |
| `filename` | path to save the image to. |
| `-area` | x0, y0 - first corner of the layout area (in microns) to be saved, default is to save what is visible on the screen unless called when gui is not active and then it selected the whole block. x1, y1 - second corner of the layout area (in microns) to be saved, default is to save what is visible on the screen unless called when gui is not active and then it selected the whole block.|
| `-resolution`| resolution in microns per pixel to use when saving the image, default will match what the GUI has selected.|
| `-width`| width of the output image in pixels, default will be computed from the resolution. Cannot be used with ``-resolution``.|
| `-display_option`| specific setting for a display option to show or hide specific elements. For example, to hide metal1 ``-display_option {Layers/metal1 false}``, to show routing tracks ``-display_option {Tracks/Pref true}``, or to show everthing ``-display_option {* true}``.|

### Save Clocktree Image

This command saves the screenshot of clocktree given options 
to `filename`.

```tcl
save_clocktree_image 
    filename
    -clock clock_name
    [-width width]
    [-height height]
    [-corner corner]
```

#### Options

| Switch Name | Description |
| ---- | ---- |
|`filename`| path to save the image to. |
|`-clock`| name of the clock to save the clocktree for. |
|`-corner`| name of the timing corner to save the clocktree for, default to the first corner defined. |
|`-height`| height of the image in pixels, defaults to the height of the GUI widget. |
|`-width`| width of the image in pixels, defaults to the width of the GUI widget. |

### Select Objects

This command selects object based on options.
Returns: number of objects selected.

```tcl
select 
    -type object_type
    [-name glob_pattern]
    [-filter attribute=value]
    [-case_insensitive]
    [-highlight group]
```

#### Options

| Switch Name | Description |
| ---- | ---- |
|`-type`| name of the object type. For example, ``Inst`` for instances, ``Net`` for nets, and ``DRC`` for DRC violations.|
|`-name`| (optional) filter selection by the specified name. For example, to only select clk nets ``*clk*``. Use ``-case_insensitive`` to filter based on case insensitive instead of case sensitive.|
|`-filter`| (optional) filter selection based on the objects' properties. ``attribute`` represents the property's name and ``value`` the property's value. In case the property holds a collection (e. g. BTerms in a Net) or a table (e. g. Layers in a Generate Via Rule) ``value`` can be any element within those. A special case exists for checking whether a collection is empty or not by using the value ``CONNECTED``. This can be useful to select a specific group of elements (e. g. BTerms=CONNECTED will select only Nets connected to Input/Output Pins).|
|`-highlight`| (optional) add the selection to the specific highlighting group. Values can be 0 to 7. |

### Display Timing Cones

This command displays timing cones for a pin given options.

```tcl
display_timing_cone 
    pin
    [-fanin]
    [-fanout]
    [-off]
```

#### Options

| Switch Name | Description |
| ---- | ---- |
|`pin` | name of the instance or block pin. |
|`-fanin`| (optional) display the fanin timing cone. |
|`-fanout`| (optional) display the fanout timing cone. |
|`-off`| (optional) remove the timing cone. |

### Focus Net

This command limits the drawing to specified net.

```tcl
focus_net 
    net
    [-remove]
    [-clear]
```

#### Options

| Switch Name | Description |
| ---- | ---- |
| `pin` | name of the net. |
| `-remove` | (optional) removes the net from from the focus. |
| `-clear` | (optional) clears all nets from focus. |

## TCL functions

### Is GUI Enabled

Determine is the GUI is active:

```tcl
gui::enabled
```

### Is Design Created

Announce to the GUI that a design was loaded 
(note: this is only needed when the design was loaded through the odb API and not via ``read_def`` or ``read_db``):

```tcl
gui::design_created
```

### Load DRC Result

To load the results of a DRC report:

```tcl
gui::load_drc 
    filename
```

#### Options

| Switch Name | Description |
| ---- | ---- |
| `filename` | Filename for DRC report. |

### Show GUI

To open the GUI from the command-line (this command does not return until the GUI is closed):

```tcl
gui::show 
    [script]
    [interactive]
```

#### Options

| Switch Name | Description |
| ---- | ---- |
| `script` | TCL script to evaluate in the GUI. |
| `interactive` | Boolean if true, the GUI should open in an interactive session (default), or if false that the GUI would execute the script and return to the terminal.|

### Hide GUI

To close the GUI and return to the command-line:

```tcl
gui::hide
```

### Layout Fit

To fit the whole layout in the window:

```tcl
gui::fit
```

### Zoom to a specific region

To zoom in our out to a specific region:

```tcl
gui::zoom_to 
    [x0 y0 x1 y1]
```

#### Options

| Switch Name | Description |
| ---- | ---- |
| `x0, y0, x1, y1`| first and second corner of the layout area in microns.|

### Zoom In

To zoom in the layout:

```tcl
gui::zoom_in
    [x y]
```

#### Options

| Switch Name | Description |
| ---- | ---- |
| `x, y` | new center of layout in microns.|

### Zoom Out

To zoom out the layout:

```tcl
gui::zoom_out 
    [x y]
```

#### Options

| Switch Name | Description |
| ---- | ---- |
| `x, y` |  new center of layout in microns.|

### Center At

To move the layout to new area:

```tcl
gui::center_at 
    [x y]
```

#### Options

| Switch Name | Description |
| ---- | ---- |
| `x, y` | new center of layout in microns.|

### Set Resolution

To change the resolution to a specific value:

```tcl
gui::set_resolution
    [resolution]
```

#### Options

| Switch Name | Description |
| ---- | ---- |
| `resolution` | database units per pixel. |

### Add a single net to selection

To add a single net to the selected items:

```tcl
gui::selection_add_net 
    name
```

#### Options

| Switch Name | Description |
| ---- | ---- |
| `name` | name of the net to add.|

### Add multiple nets to selection

To add several nets to the selected items using a regex:

```tcl
gui::selection_add_nets 
    name_regex
```

#### Options

| Switch Name | Description |
| ---- | ---- |
| `name_regex`| regular expression of the net names to add.| 

### Add a single inst to selection

To add a single instance to the selected items:

```tcl
gui::selection_add_inst 
    name
```

#### Options

| Switch Name | Description |
| ---- | ---- |
| `name` | name of the instance to add. |

### Add multiple insts to selection

To add several instances to the selected items using a regex:

```tcl
gui::selection_add_insts 
    name_regex
```

#### Options

| Switch Name | Description |
| ---- | ---- |
| `name_regex` | regular expression of the instance names to add. |

### Select at point or area

To add items at a specific point or in an area:

Example usage:
```
gui::select_at x y
gui::select_at x y append
gui::select_at x0 y0 x1 y1
gui::select_at x0 y0 x1 y1 append
```

```tcl
gui::select_at 
    x0 y0 x1 y1
    [append]

Or

gui::select_at
    x y 
    [append]
```

#### Options

| Switch Name | Description |
| ---- | ---- |
| `x, y` | point in the layout area in microns. |
| `x0, y0, x1, y1`| first and second corner of the layout area in microns. |
| `append`| if ``true`` (the default value) append the new selections to the current selection list, else replace the selection list with the new selections. |

### Select next item from selection

To navigate through multiple selected items:
Returns: current index of the selected item.

```tcl
gui::select_next
```

### Select previous item from selection

To navigate through multiple selected items:
Returns: current index of the selected item.

```tcl
gui::select_previous 
```

### Clear Selection

To clear the current set of selected items:

```tcl
gui::clear_selections
```

### Get Selection Property

To get the properties for the current selection in the Inspector:

```tcl
gui::get_selection_property 
    name
```

#### Options

| Switch Name | Description |
| ---- | ---- |
| `name` | name of the property. For example, ``Type`` for object type or ``bbox`` for the bounding box of the object. |

### Animate Selection

To animate the current selection in the Inspector:

```tcl
gui::selection_animate 
    [repeat]
```

#### Options

| Switch Name | Description |
| ---- | ---- |
| `repeat` | indicate how many times the animation should repeat, default value is 0 repeats. If the value is 0, the animation will repeat indefinitely.|

### Highlight Net

To highlight a net:

```tcl
gui::highlight_net 
    name
    [highlight_group]
```

#### Options

| Switch Name | Description |
| ---- | ---- |
| `name` |  name of the net to highlight.|
| `highlight_group` | group to add the highlighted net to, defaults to ``0``, valid groups are ``0 - 7``. |

### Highlight Instance

To highlight an instance:

```tcl
gui::highlight_inst 
    name
    [highlight_group]
```

#### Options

| Switch Name | Description |
| ---- | ---- |
| `name` | name of the instance to highlight. |
| `highlight_group` | group to add the highlighted instance to, defaults to ``0``, valid groups are ``0 - 7``. |

### Clear Highlight Groups

To clear the highlight groups:

```tcl
gui::clear_highlights
    [highlight_group]
```

#### Options

| Switch Name | Description |
| ---- | ---- |
| `highlight_group` | group to clear, defaults to ``0``, valid groups are ``-1 - 7``. Use ``-1`` to clear all groups. |

### Add Ruler to Layout

To add a ruler to the layout:

1. either press ``k`` and use the mouse to place it visually.
To disable snapping for the ruler when adding, hold the ``Ctrl`` key, and to allow non-horizontal or vertical snapping when completing the ruler hold the ``Shift`` key.

2. or use the command:

Returns: name of the newly created ruler.

```tcl
gui::add_ruler 
    x0 y0 x1 y1
    [label]
    [name]
    [euclidian]
```

#### Options

| Switch Name | Description |
| ---- | ---- |
| `x0, y0, x1, y1` | first and second end point of the ruler in microns. |
| `label` | text label for the ruler. |
| `name` | name of the ruler. |
| `euclidian` | ``1`` for euclidian ruler, and ``0`` for regular ruler. |

### Delete a single ruler

To remove a single ruler:

```tcl
gui::delete_ruler 
    name
```

#### Options

| Switch Name | Description |
| ---- | ---- |
| `name` | name of the ruler. |

### Clear All Rulers

To remove all the rulers:

```tcl
gui::clear_rulers
```

### Set Heatmap

To control the settings in the heat maps:

The currently availble heat maps are:
- ``Power``
- ``Routing``
- ``Placement``
- ``IRDrop``
- ``RUDY`` [^RUDY]

These options can also be modified in the GUI by double-clicking the underlined display control for the heat map.

```tcl
gui::set_heatmap 
    name
    [option]
    [value]
```

#### Options

| Switch Name | Description |
| ---- | ---- |
| `name` | is the name of the heatmap. |
| `option` | is the name of the option to modify. If option is ``rebuild`` the map will be destroyed and rebuilt. |
| `value` | is the new value for the specified option. This is not used when rebuilding map. |

### Dump Heatmap to file

To save the raw data from the heat maps ins a comma separated value (CSV) format:

```tcl
gui::dump_heatmap 
    name 
    filename
```

#### Options

| Switch Name | Description |
| ---- | ---- |
|`name` | is the name of the heatmap. |
|`filename` | path to the file to write the data to. |

<<<<<<< HEAD
### Set Display Controls
=======
[^RUDY]: RUDY means Rectangular Uniform wire DensitY, which can predict the routing density very rough and quickly. You can see this notion in [this paper](https://past.date-conference.com/proceedings-archive/2007/DATE07/PDFFILES/08.7_1.PDF) 



### GUI Display Controls
>>>>>>> 9f42363f

Control the visible and selected elements in the layout:

```tcl
gui::set_display_controls 
    name 
    [display_type] 
    [value]
```

#### Options

| Switch Name | Description |
| ---- | ---- |
| `name` |  is the name of the control. For example, for the power nets option this would be ``Signals/Power`` or could be ``Layers/*`` to set the option for all the layers. |
| `display_type` | is either ``visible`` or ``selectable`` |
| `value` |is either ``true`` or ``false`` |

### Check Display Controls

To check the visibility or selectability of elements in the layout:

```tcl
gui::check_display_controls 
    name 
    display_type 
```

#### Options

| Switch Name | Description |
| ---- | ---- |
| `name` | is the name of the control. For example, for the power nets option this would be ``Signals/Power`` or could be ``Layers/*`` to set the option for all the layers. |
| `display_type` | is either ``visible`` or ``selectable`` |

### Save Display Controls

When performing a batch operation changing the display controls settings, 
the following command can be used to save the current state of the display controls.

```tcl
gui::save_display_controls
```

### Restore Display Controls

This command restores display controls.

```tcl
gui::restore_display_controls
```

### Input Dialog

To request user input via the GUI:
Returns: a string with the input, or empty string if canceled.

```tcl
gui::input_dialog 
    title
    question
```

#### Options

| Switch Name | Description |
| ---- | ---- |
| `title` | is the title of the input message box. |
| `question` | is the text for the message box. |

### Pause script execution

Pause the execution of the script:

```tcl
gui::pause 
    [timeout]
```

#### Options

| Switch Name | Description |
| ---- | ---- |
| `timeout` | is specified in milliseconds, if it is not provided the pause will last until the user presses the Continue button.|

### Show widget

To open a specific layout widget:

```tcl
gui::show_widget 
       name
```

#### Options

| Switch Name | Description |
| ---- | ---- |
| `name` | of the widget. For example, the display controls would be "Display Control". |

### Hide widget

To close a specific layout widget:

```tcl
gui::hide_widget 
    name
```

#### Options

| Switch Name | Description |
| ---- | ---- |
| `name` | of the widget. For example, the display controls would be "Display Control". |


## License

BSD 3-Clause License. See [LICENSE](../../LICENSE) file.<|MERGE_RESOLUTION|>--- conflicted
+++ resolved
@@ -637,15 +637,10 @@
 |`name` | is the name of the heatmap. |
 |`filename` | path to the file to write the data to. |
 
-<<<<<<< HEAD
-### Set Display Controls
-=======
 [^RUDY]: RUDY means Rectangular Uniform wire DensitY, which can predict the routing density very rough and quickly. You can see this notion in [this paper](https://past.date-conference.com/proceedings-archive/2007/DATE07/PDFFILES/08.7_1.PDF) 
 
 
-
 ### GUI Display Controls
->>>>>>> 9f42363f
 
 Control the visible and selected elements in the layout:
 
