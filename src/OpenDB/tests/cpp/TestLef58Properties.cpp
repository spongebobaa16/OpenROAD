#define BOOST_TEST_MODULE TestLef58Properties
#include <boost/test/included/unit_test.hpp>
#include "db.h"
#include <libgen.h>
#include "lefin.h"
#include "lefout.h"
#include "defin.h"
#include "defout.h"
#include "utility/Logger.h"

#include <iostream>
using namespace odb;
using namespace std;

BOOST_AUTO_TEST_SUITE( test_suite )

BOOST_AUTO_TEST_CASE( test_default )
{
    utl::Logger* logger = new utl::Logger();
    dbDatabase*  db   = dbDatabase::create();
    db->setLogger(logger);
    lefin lefParser(db, logger, false);
    const char *libname = "gscl45nm.lef";
    
    std::string path = std::string(std::getenv("BASE_DIR")) + "/data/gscl45nm.lef";

    lefParser.createTechAndLib(libname, path.c_str());
    
    auto dbTech = db->getTech();
    double distFactor = 2000;
    auto layer = dbTech->findLayer("metal1");
    auto rules = layer->getEolSpacingRules();
    BOOST_ASSERT(rules.size() == 1);
    for (auto rule : rules)
    {
<<<<<<< HEAD
        BOOST_ASSERT(rule->getEolSpace() == 1.3 * distFactor);
        BOOST_ASSERT(rule->getEolWidth() == 1.5 * distFactor);
        BOOST_ASSERT(rule->isWithinValid() == 1);
        BOOST_ASSERT(rule->getEolWithin() == 1.9 * distFactor);
        BOOST_ASSERT(rule->isSameMaskValid() == 1);
        BOOST_ASSERT(rule->isExceptExactWidthValid() == 1);
        BOOST_ASSERT(rule->getExactWidth() == 0.5 * distFactor);
        BOOST_ASSERT(rule->getOtherWidth() == 0.3 * distFactor);
        BOOST_ASSERT(rule->isParallelEdgeValid() == 1 );
        BOOST_ASSERT(rule->getParSpace() == 0.2 * distFactor);
        BOOST_ASSERT(rule->getParWithin() == 9.1 * distFactor);
        BOOST_ASSERT(rule->isParPrlValid() == 1 );
        BOOST_ASSERT(rule->getParPrl() == 81 * distFactor);
        BOOST_ASSERT(rule->isParMinLengthValid() == 1);
        BOOST_ASSERT(rule->getParMinLength() == -0.1 * distFactor);
        BOOST_ASSERT(rule->isTwoEdgesValid() == 1);
        BOOST_ASSERT(rule->isToConcaveCornerValid() == 0);
=======
        if(layer->getName() == "metal1"){
            auto rules = layer->getEolSpacingRules();
            BOOST_TEST (rules.size() == 1);
            for (auto &&rule : rules)
            {
                BOOST_TEST (rule->getEolSpace() == 1.3 * distFactor);
                BOOST_TEST (rule->getEolWidth() == 1.5 * distFactor);
                BOOST_TEST (rule->isWithinValid() == 1);
                BOOST_TEST (rule->getEolWithin() == 1.9 * distFactor);
                BOOST_TEST (rule->isSameMaskValid() == 1);
                BOOST_TEST (rule->isExceptExactWidthValid() == 1);
                BOOST_TEST (rule->getExactWidth() == 0.5 * distFactor);
                BOOST_TEST (rule->getOtherWidth() == 0.3 * distFactor);
                BOOST_TEST (rule->isParallelEdgeValid() == 1 );
                BOOST_TEST (rule->getParSpace() == 0.2 * distFactor);
                BOOST_TEST (rule->getParWithin() == 9.1 * distFactor);
                BOOST_TEST (rule->isParPrlValid() == 1 );
                BOOST_TEST (rule->getParPrl() == 81 * distFactor);
                BOOST_TEST (rule->isParMinLengthValid() == 1);
                BOOST_TEST (rule->getParMinLength() == -0.1 * distFactor);
                BOOST_TEST (rule->isTwoEdgesValid() == 1);
                BOOST_TEST (rule->isToConcaveCornerValid() == 0);
           }
            
        }
>>>>>>> b8ccd9c9
    }
    
    auto step_rules = layer->getMinStepRules();
    BOOST_TEST(step_rules.size() == 1);
    odb::dbTechLayerMinStepRule* step_rule = (odb::dbTechLayerMinStepRule*) *step_rules.begin();
    BOOST_TEST(step_rule->getMinStepLength() == 0.6 * distFactor);
    BOOST_TEST(step_rule->getMaxEdges() == 1);
    BOOST_TEST(step_rule->isMinAdjLength1Valid() == true);
    BOOST_TEST(step_rule->isMinAdjLength2Valid() == false);
    BOOST_TEST(step_rule->getMinAdjLength1() == 1.0 * distFactor);

    auto corner_rules = layer->getCornerSpacingRules();
    BOOST_TEST(corner_rules.size() == 1);
    odb::dbTechLayerCornerSpacingRule* corner_rule = (odb::dbTechLayerCornerSpacingRule*) *corner_rules.begin();
    BOOST_TEST(corner_rule->getType() == odb::dbTechLayerCornerSpacingRule::CONVEXCORNER);
    BOOST_TEST(corner_rule->isExceptEol() == true);
    BOOST_TEST(corner_rule->getEolWidth() == 0.090 * distFactor);
    vector<pair<int,int>> spacing;
    corner_rule->getSpacingTable(spacing);
    BOOST_TEST(spacing.size() == 1 );
    BOOST_TEST(spacing[0].first == 0);
    BOOST_TEST(spacing[0].second == 0.110 * distFactor);

    auto spacingTables = layer->getSpacingTablePrlRules();
    BOOST_TEST(spacingTables.size() == 1);
    odb::dbTechLayerSpacingTablePrlRule* spacing_tbl_rule = (odb::dbTechLayerSpacingTablePrlRule*) *spacingTables.begin();
    BOOST_TEST(spacing_tbl_rule->isWrongDirection()==true);
    BOOST_TEST(spacing_tbl_rule->isSameMask()==false);
    BOOST_TEST(spacing_tbl_rule->isExceeptEol()==true);
    BOOST_TEST(spacing_tbl_rule->getEolWidth()==0.090*distFactor);
    vector<int> width;
    vector<int> length;
    vector<vector<int>> spacing_tbl;
    map<unsigned int,pair<int,int>> within;
    spacing_tbl_rule->getTable(width,length,spacing_tbl,within);
    BOOST_TEST(width.size()==2);
    BOOST_TEST(length.size()==2);
    BOOST_TEST(spacing_tbl.size()==2);
    BOOST_TEST(within.size()==1);
    BOOST_TEST(spacing_tbl_rule->getSpacing(0,0)==0.05*distFactor);

    auto rwogoRules = layer->getRightWayOnGridOnlyRules();
    BOOST_TEST(rwogoRules.size() == 1);
    odb::dbTechLayerRightWayOnGridOnlyRule* rwogo_rule = (odb::dbTechLayerRightWayOnGridOnlyRule*) *rwogoRules.begin();
    BOOST_TEST(rwogo_rule->isCheckMask()==true);

    auto rectOnlyRules = layer->getRectOnlyRules();
    BOOST_TEST(rectOnlyRules.size() == 1);
    odb::dbTechLayerRectOnlyRule* rect_only_rule = (odb::dbTechLayerRectOnlyRule*) *rectOnlyRules.begin();
    BOOST_TEST(rect_only_rule->isExceptNonCorePins()==true);

    auto cutLayer = dbTech->findLayer("via1");

    auto cutRules = cutLayer->getCutClassRules();
    BOOST_TEST(cutRules.size() == 1);
    odb::dbTechLayerCutClassRule* cut_rule = (odb::dbTechLayerCutClassRule*) *cutRules.begin();
    auto subRules = cut_rule->getTechLayerCutClassSubRules();
    BOOST_TEST(subRules.size() == 1);
    odb::dbTechLayerCutClassSubRule* sub_rule = (odb::dbTechLayerCutClassSubRule*) *subRules.begin();
    BOOST_TEST(std::string(sub_rule->getClassName())=="VA");
    BOOST_TEST(sub_rule->getWidth()==0.15*distFactor);


}

BOOST_AUTO_TEST_SUITE_END()<|MERGE_RESOLUTION|>--- conflicted
+++ resolved
@@ -29,56 +29,27 @@
     auto dbTech = db->getTech();
     double distFactor = 2000;
     auto layer = dbTech->findLayer("metal1");
+    
     auto rules = layer->getEolSpacingRules();
-    BOOST_ASSERT(rules.size() == 1);
-    for (auto rule : rules)
-    {
-<<<<<<< HEAD
-        BOOST_ASSERT(rule->getEolSpace() == 1.3 * distFactor);
-        BOOST_ASSERT(rule->getEolWidth() == 1.5 * distFactor);
-        BOOST_ASSERT(rule->isWithinValid() == 1);
-        BOOST_ASSERT(rule->getEolWithin() == 1.9 * distFactor);
-        BOOST_ASSERT(rule->isSameMaskValid() == 1);
-        BOOST_ASSERT(rule->isExceptExactWidthValid() == 1);
-        BOOST_ASSERT(rule->getExactWidth() == 0.5 * distFactor);
-        BOOST_ASSERT(rule->getOtherWidth() == 0.3 * distFactor);
-        BOOST_ASSERT(rule->isParallelEdgeValid() == 1 );
-        BOOST_ASSERT(rule->getParSpace() == 0.2 * distFactor);
-        BOOST_ASSERT(rule->getParWithin() == 9.1 * distFactor);
-        BOOST_ASSERT(rule->isParPrlValid() == 1 );
-        BOOST_ASSERT(rule->getParPrl() == 81 * distFactor);
-        BOOST_ASSERT(rule->isParMinLengthValid() == 1);
-        BOOST_ASSERT(rule->getParMinLength() == -0.1 * distFactor);
-        BOOST_ASSERT(rule->isTwoEdgesValid() == 1);
-        BOOST_ASSERT(rule->isToConcaveCornerValid() == 0);
-=======
-        if(layer->getName() == "metal1"){
-            auto rules = layer->getEolSpacingRules();
-            BOOST_TEST (rules.size() == 1);
-            for (auto &&rule : rules)
-            {
-                BOOST_TEST (rule->getEolSpace() == 1.3 * distFactor);
-                BOOST_TEST (rule->getEolWidth() == 1.5 * distFactor);
-                BOOST_TEST (rule->isWithinValid() == 1);
-                BOOST_TEST (rule->getEolWithin() == 1.9 * distFactor);
-                BOOST_TEST (rule->isSameMaskValid() == 1);
-                BOOST_TEST (rule->isExceptExactWidthValid() == 1);
-                BOOST_TEST (rule->getExactWidth() == 0.5 * distFactor);
-                BOOST_TEST (rule->getOtherWidth() == 0.3 * distFactor);
-                BOOST_TEST (rule->isParallelEdgeValid() == 1 );
-                BOOST_TEST (rule->getParSpace() == 0.2 * distFactor);
-                BOOST_TEST (rule->getParWithin() == 9.1 * distFactor);
-                BOOST_TEST (rule->isParPrlValid() == 1 );
-                BOOST_TEST (rule->getParPrl() == 81 * distFactor);
-                BOOST_TEST (rule->isParMinLengthValid() == 1);
-                BOOST_TEST (rule->getParMinLength() == -0.1 * distFactor);
-                BOOST_TEST (rule->isTwoEdgesValid() == 1);
-                BOOST_TEST (rule->isToConcaveCornerValid() == 0);
-           }
-            
-        }
->>>>>>> b8ccd9c9
-    }
+    BOOST_TEST (rules.size() == 1);
+    odb::dbTechLayerSpacingEolRule* rule = (odb::dbTechLayerSpacingEolRule*) *rules.begin();
+    BOOST_TEST (rule->getEolSpace() == 1.3 * distFactor);
+    BOOST_TEST (rule->getEolWidth() == 1.5 * distFactor);
+    BOOST_TEST (rule->isWithinValid() == 1);
+    BOOST_TEST (rule->getEolWithin() == 1.9 * distFactor);
+    BOOST_TEST (rule->isSameMaskValid() == 1);
+    BOOST_TEST (rule->isExceptExactWidthValid() == 1);
+    BOOST_TEST (rule->getExactWidth() == 0.5 * distFactor);
+    BOOST_TEST (rule->getOtherWidth() == 0.3 * distFactor);
+    BOOST_TEST (rule->isParallelEdgeValid() == 1 );
+    BOOST_TEST (rule->getParSpace() == 0.2 * distFactor);
+    BOOST_TEST (rule->getParWithin() == 9.1 * distFactor);
+    BOOST_TEST (rule->isParPrlValid() == 1 );
+    BOOST_TEST (rule->getParPrl() == 81 * distFactor);
+    BOOST_TEST (rule->isParMinLengthValid() == 1);
+    BOOST_TEST (rule->getParMinLength() == -0.1 * distFactor);
+    BOOST_TEST (rule->isTwoEdgesValid() == 1);
+    BOOST_TEST (rule->isToConcaveCornerValid() == 0);
     
     auto step_rules = layer->getMinStepRules();
     BOOST_TEST(step_rules.size() == 1);
