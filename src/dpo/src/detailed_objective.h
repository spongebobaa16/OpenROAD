--- conflicted
+++ resolved
@@ -65,15 +65,9 @@
   // Different methods for generating moves.  We _must_ overload these.  The
   // generated move should be stored in the manager.
   virtual double delta(int n, std::vector<Node*>& nodes,
-<<<<<<< HEAD
-                       std::vector<double>& curX, std::vector<double>& curY,
-                       std::vector<unsigned>& curOri, std::vector<double>& newX,
-                       std::vector<double>& newY,
-=======
                        std::vector<int>& curLeft, std::vector<int>& curBottom,
                        std::vector<unsigned>& curOri, 
                        std::vector<int>& newLeft, std::vector<int>& newBottom,
->>>>>>> 6f2a893b
                        std::vector<unsigned>& newOri) = 0;
 
   virtual void accept() {}
