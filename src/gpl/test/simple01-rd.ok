--- conflicted
+++ resolved
@@ -75,29 +75,16 @@
 [INFO GPL-0063] TotalRouteOverflowH2: 0.0000
 [INFO GPL-0064] TotalRouteOverflowV2: 0.0000
 [INFO GPL-0065] OverflowTileCnt2: 0
-<<<<<<< HEAD
-[INFO GPL-0066] 0.5%RC: 1
-[INFO GPL-0067] 1.0%RC: 0.9481481512387594
-[INFO GPL-0068] 2.0%RC: 0.8666666746139526
-[INFO GPL-0069] 5.0%RC: 0.7277037196689182
-[INFO GPL-0070] 0.5rcK: 1
-[INFO GPL-0071] 1.0rcK: 1
-[INFO GPL-0072] 2.0rcK: 0
-[INFO GPL-0073] 5.0rcK: 0
-[INFO GPL-0074] FinalRC: 0.97407407
-[INFO GPL-0077] FinalRC lower than targetRC(1.25), routability not needed.
-=======
 [INFO GPL-0066] 0.5%RC: 1.0000
-[INFO GPL-0067] 1.0%RC: 0.9867
-[INFO GPL-0068] 2.0%RC: 0.9123
-[INFO GPL-0069] 5.0%RC: 0.7671
+[INFO GPL-0067] 1.0%RC: 0.9481
+[INFO GPL-0068] 2.0%RC: 0.8667
+[INFO GPL-0069] 5.0%RC: 0.7277
 [INFO GPL-0070] 0.5rcK: 1.00
 [INFO GPL-0071] 1.0rcK: 1.00
 [INFO GPL-0072] 2.0rcK: 0.00
 [INFO GPL-0073] 5.0rcK: 0.00
-[INFO GPL-0074] FinalRC: 0.99333334
+[INFO GPL-0074] FinalRC: 0.97407407
 [INFO GPL-0077] FinalRC lower than targetRC(1.2500), routability not needed.
->>>>>>> 8603ef17
 [NesterovSolve] Iter:  290 overflow: 0.267 HPWL: 4778698
 [NesterovSolve] Iter:  300 overflow: 0.233 HPWL: 4810713
 [NesterovSolve] Iter:  310 overflow: 0.202 HPWL: 4848299
