VERSION 5.8 ;
DIVIDERCHAR "/" ;
BUSBITCHARS "[]" ;
DESIGN gcd ;
UNITS DISTANCE MICRONS 2000 ;
PROPERTYDEFINITIONS
COMPONENTPIN designRuleWidth REAL ;
DESIGN FE_CORE_BOX_LL_X REAL 0 ;
DESIGN FE_CORE_BOX_UR_X REAL 30.97 ;
DESIGN FE_CORE_BOX_LL_Y REAL 0 ;
DESIGN FE_CORE_BOX_UR_Y REAL 30.8 ;
END PROPERTYDEFINITIONS
DIEAREA ( 0 0 ) ( 61940 61600 ) ;
ROW CORE_ROW_0 FreePDK45_38x28_10R_NP_162NW_34O 0 0 FS DO 163 BY 1 STEP 380 0 ;
ROW CORE_ROW_1 FreePDK45_38x28_10R_NP_162NW_34O 0 2800 N DO 163 BY 1 STEP 380 0 ;
ROW CORE_ROW_2 FreePDK45_38x28_10R_NP_162NW_34O 0 5600 FS DO 163 BY 1 STEP 380 0 ;
ROW CORE_ROW_3 FreePDK45_38x28_10R_NP_162NW_34O 0 8400 N DO 163 BY 1 STEP 380 0 ;
ROW CORE_ROW_4 FreePDK45_38x28_10R_NP_162NW_34O 0 11200 FS DO 163 BY 1 STEP 380 0 ;
ROW CORE_ROW_5 FreePDK45_38x28_10R_NP_162NW_34O 0 14000 N DO 163 BY 1 STEP 380 0 ;
ROW CORE_ROW_6 FreePDK45_38x28_10R_NP_162NW_34O 0 16800 FS DO 163 BY 1 STEP 380 0 ;
ROW CORE_ROW_7 FreePDK45_38x28_10R_NP_162NW_34O 0 19600 N DO 163 BY 1 STEP 380 0 ;
ROW CORE_ROW_8 FreePDK45_38x28_10R_NP_162NW_34O 0 22400 FS DO 163 BY 1 STEP 380 0 ;
ROW CORE_ROW_9 FreePDK45_38x28_10R_NP_162NW_34O 0 25200 N DO 163 BY 1 STEP 380 0 ;
ROW CORE_ROW_10 FreePDK45_38x28_10R_NP_162NW_34O 0 28000 FS DO 163 BY 1 STEP 380 0 ;
ROW CORE_ROW_11 FreePDK45_38x28_10R_NP_162NW_34O 0 30800 N DO 163 BY 1 STEP 380 0 ;
ROW CORE_ROW_12 FreePDK45_38x28_10R_NP_162NW_34O 0 33600 FS DO 163 BY 1 STEP 380 0 ;
ROW CORE_ROW_13 FreePDK45_38x28_10R_NP_162NW_34O 0 36400 N DO 163 BY 1 STEP 380 0 ;
ROW CORE_ROW_14 FreePDK45_38x28_10R_NP_162NW_34O 0 39200 FS DO 163 BY 1 STEP 380 0 ;
ROW CORE_ROW_15 FreePDK45_38x28_10R_NP_162NW_34O 0 42000 N DO 163 BY 1 STEP 380 0 ;
ROW CORE_ROW_16 FreePDK45_38x28_10R_NP_162NW_34O 0 44800 FS DO 163 BY 1 STEP 380 0 ;
ROW CORE_ROW_17 FreePDK45_38x28_10R_NP_162NW_34O 0 47600 N DO 163 BY 1 STEP 380 0 ;
ROW CORE_ROW_18 FreePDK45_38x28_10R_NP_162NW_34O 0 50400 FS DO 163 BY 1 STEP 380 0 ;
ROW CORE_ROW_19 FreePDK45_38x28_10R_NP_162NW_34O 0 53200 N DO 163 BY 1 STEP 380 0 ;
ROW CORE_ROW_20 FreePDK45_38x28_10R_NP_162NW_34O 0 56000 FS DO 163 BY 1 STEP 380 0 ;
ROW CORE_ROW_21 FreePDK45_38x28_10R_NP_162NW_34O 0 58800 N DO 163 BY 1 STEP 380 0 ;
TRACKS X 3550 DO 18 STEP 3360 LAYER metal10 ;
TRACKS Y 3340 DO 19 STEP 3200 LAYER metal10 ;
TRACKS X 1870 DO 36 STEP 1680 LAYER metal9 ;
TRACKS Y 3340 DO 19 STEP 3200 LAYER metal9 ;
TRACKS X 1870 DO 36 STEP 1680 LAYER metal8 ;
TRACKS Y 1820 DO 36 STEP 1680 LAYER metal8 ;
TRACKS X 750 DO 110 STEP 560 LAYER metal7 ;
TRACKS Y 1820 DO 36 STEP 1680 LAYER metal7 ;
TRACKS X 750 DO 110 STEP 560 LAYER metal6 ;
TRACKS Y 700 DO 109 STEP 560 LAYER metal6 ;
TRACKS X 750 DO 110 STEP 560 LAYER metal5 ;
TRACKS Y 700 DO 109 STEP 560 LAYER metal5 ;
TRACKS X 750 DO 110 STEP 560 LAYER metal4 ;
TRACKS Y 140 DO 220 STEP 280 LAYER metal4 ;
TRACKS X 190 DO 163 STEP 380 LAYER metal3 ;
TRACKS Y 140 DO 220 STEP 280 LAYER metal3 ;
TRACKS X 190 DO 163 STEP 380 LAYER metal2 ;
TRACKS Y 140 DO 220 STEP 280 LAYER metal2 ;
TRACKS X 190 DO 163 STEP 380 LAYER metal1 ;
TRACKS Y 140 DO 220 STEP 280 LAYER metal1 ;
GCELLGRID X 60990 DO 2 STEP 950 ;
GCELLGRID X 190 DO 17 STEP 3800 ;
GCELLGRID X 0 DO 2 STEP 190 ;
GCELLGRID Y 58940 DO 2 STEP 2660 ;
GCELLGRID Y 140 DO 22 STEP 2800 ;
GCELLGRID Y 0 DO 2 STEP 140 ;
<<<<<<< HEAD
COMPONENTS 286 ;
    - _276_ NOR2_X4 + PLACED ( 49233 56385 ) N ;
    - _278_ INV_X1 + PLACED ( 6973 34357 ) N ;
    - _279_ NOR2_X1 + PLACED ( 10420 34604 ) N ;
    - _280_ INV_X1 + PLACED ( 13548 34705 ) N ;
    - _281_ INV_X1 + PLACED ( 32704 48699 ) N ;
    - _282_ NOR2_X1 + PLACED ( 29747 47953 ) N ;
    - _283_ INV_X1 + PLACED ( 33078 40434 ) N ;
    - _284_ NOR2_X1 + PLACED ( 31539 42308 ) N ;
    - _285_ NOR2_X1 + PLACED ( 28284 43827 ) N ;
    - _286_ INV_X1 + PLACED ( 25968 49105 ) N ;
    - _287_ NOR2_X1 + PLACED ( 23946 48449 ) N ;
    - _288_ INV_X1 + PLACED ( 23687 47496 ) N ;
    - _289_ AND2_X1 + PLACED ( 22418 37681 ) N ;
    - _290_ INV_X1 + PLACED ( 19252 17655 ) N ;
    - _291_ NOR2_X1 + PLACED ( 15072 17593 ) N ;
    - _292_ INV_X1 + PLACED ( 10754 14351 ) N ;
    - _293_ AOI21_X2 + PLACED ( 13861 17391 ) N ;
    - _294_ INV_X1 + PLACED ( 23143 18326 ) N ;
    - _295_ NOR2_X1 + PLACED ( 20275 19872 ) N ;
    - _296_ INV_X1 + PLACED ( 11854 25652 ) N ;
    - _297_ NOR2_X2 + PLACED ( 12217 25690 ) N ;
    - _298_ NOR2_X1 + PLACED ( 18638 26928 ) N ;
    - _299_ AND2_X1 + PLACED ( 21289 37606 ) N ;
    - _300_ INV_X16 + PLACED ( 54495 11341 ) N ;
    - _301_ NOR2_X1 + PLACED ( 45004 17221 ) N ;
    - _302_ INV_X16 + PLACED ( 55480 24575 ) N ;
    - _303_ NOR3_X1 + PLACED ( 46741 18792 ) N ;
    - _304_ AOI21_X1 + PLACED ( 45538 17788 ) N ;
    - _305_ INV_X1 + PLACED ( 41366 19599 ) N ;
    - _306_ INV_X16 + PLACED ( 42282 31006 ) N ;
    - _307_ AND2_X1 + PLACED ( 44110 28072 ) N ;
    - _308_ INV_X4 + PLACED ( 46288 27474 ) N ;
    - _309_ INV_X16 + PLACED ( 52440 37181 ) N ;
    - _310_ OAI211_X1 + PLACED ( 42064 28178 ) N ;
    - _311_ NAND2_X1 + PLACED ( 42477 25119 ) N ;
    - _312_ INV_X16 + PLACED ( 55480 19260 ) N ;
    - _313_ NOR2_X1 + PLACED ( 45995 22781 ) N ;
    - _314_ NOR3_X2 + PLACED ( 41455 24040 ) N ;
    - _315_ NOR2_X2 + PLACED ( 38336 23908 ) N ;
    - _316_ INV_X1 + PLACED ( 31589 18593 ) N ;
    - _317_ NOR2_X1 + PLACED ( 30580 22034 ) N ;
    - _318_ INV_X16 + PLACED ( 32182 11865 ) N ;
    - _319_ NOR2_X2 + PLACED ( 35370 25486 ) N ;
    - _320_ INV_X4 + PLACED ( 9596 42173 ) N ;
    - _321_ NAND2_X1 + PLACED ( 13723 44040 ) N ;
    - _322_ INV_X1 + PLACED ( 16841 46283 ) N ;
    - _323_ OAI21_X2 + PLACED ( 14113 45247 ) N ;
    - _324_ NOR4_X4 + PLACED ( 28224 25951 ) N ;
    - _325_ NOR2_X1 + PLACED ( 15793 43612 ) N ;
    - _326_ OAI21_X1 + PLACED ( 16582 45420 ) N ;
    - _327_ INV_X1 + PLACED ( 17392 48449 ) N ;
    - _328_ INV_X16 + PLACED ( 27249 2283 ) N ;
    - _329_ NOR3_X1 + PLACED ( 33707 24444 ) N ;
    - _330_ AOI21_X2 + PLACED ( 34178 25929 ) N ;
    - _331_ OAI221_X4 + PLACED ( 17221 45979 ) N ;
    - _332_ OAI211_X1 + PLACED ( 24467 32725 ) N ;
    - _333_ AND2_X1 + PLACED ( 9688 34705 ) N ;
    - _334_ INV_X1 + PLACED ( 11993 35070 ) N ;
    - _335_ NAND2_X1 + PLACED ( 29802 47996 ) N ;
    - _336_ NAND2_X1 + PLACED ( 31476 41861 ) N ;
    - _337_ NAND2_X1 + PLACED ( 27355 43902 ) N ;
    - _338_ INV_X1 + PLACED ( 28500 45889 ) N ;
    - _339_ NAND3_X1 + PLACED ( 23353 45187 ) N ;
    - _340_ NAND2_X1 + PLACED ( 23662 48127 ) N ;
    - _341_ NAND2_X1 + PLACED ( 22821 45979 ) N ;
    - _342_ INV_X1 + PLACED ( 14785 17546 ) N ;
    - _343_ OAI211_X2 + PLACED ( 14363 18791 ) N ;
    - _344_ NAND2_X1 + PLACED ( 15354 19455 ) N ;
    - _345_ AOI211_X2 + PLACED ( 15605 25576 ) N ;
    - _346_ NAND2_X1 + PLACED ( 20360 19867 ) N ;
    - _347_ NAND2_X1 + PLACED ( 13237 25632 ) N ;
    - _348_ OAI21_X1 + PLACED ( 18545 24463 ) N ;
    - _349_ OR2_X1 + PLACED ( 18828 33755 ) N ;
    - _350_ AOI21_X1 + PLACED ( 19682 35275 ) N ;
    - _351_ AND4_X1 + PLACED ( 14024 34587 ) N ;
    - _352_ AOI22_X1 + PLACED ( 13952 34689 ) N ;
    - _353_ OR2_X1 + PLACED ( 13930 34421 ) N ;
    - _355_ INV_X4 + PLACED ( 48437 53712 ) N ;
    - _357_ AND3_X1 + PLACED ( 20985 36927 ) N ;
    - _358_ OAI211_X2 + PLACED ( 22696 32790 ) N ;
    - _359_ OAI21_X2 + PLACED ( 19186 34888 ) N ;
    - _360_ OAI21_X2 + PLACED ( 19379 33495 ) N ;
    - _361_ NAND3_X4 + PLACED ( 23583 33927 ) N ;
    - _362_ NOR2_X2 + PLACED ( 44972 38763 ) N ;
    - _363_ INV_X2 + PLACED ( 43792 38117 ) N ;
    - _364_ NOR2_X4 + PLACED ( 33490 36149 ) N ;
    - _365_ AOI221_X4 + PLACED ( 31545 34063 ) N ;
    - _366_ AND2_X4 + PLACED ( 43914 38902 ) N ;
    - _368_ OAI21_X1 + PLACED ( 13258 34410 ) N ;
    - _370_ AOI22_X1 + PLACED ( 10714 34693 ) N ;
    - _371_ NOR2_X2 + PLACED ( 26412 30498 ) N ;
    - _372_ NAND3_X1 + PLACED ( 21013 38706 ) N ;
    - _373_ OR2_X1 + PLACED ( 21554 40905 ) N ;
    - _374_ AOI22_X1 + PLACED ( 23070 43499 ) N ;
    - _375_ NAND2_X1 + PLACED ( 22552 43319 ) N ;
    - _376_ XOR2_X1 + PLACED ( 23145 54571 ) N ;
    - _377_ XNOR2_X1 + PLACED ( 21933 54024 ) N ;
    - _378_ INV_X2 + PLACED ( 29286 54732 ) N ;
    - _380_ NOR2_X1 + PLACED ( 22871 54950 ) N ;
    - _381_ NAND2_X1 + PLACED ( 21990 54318 ) N ;
    - _382_ AOI221_X4 + PLACED ( 32343 48805 ) N ;
    - _383_ AOI21_X1 + PLACED ( 21701 55243 ) N ;
    - _384_ INV_X1 + PLACED ( 25583 41063 ) N ;
    - _385_ INV_X1 + PLACED ( 26101 39189 ) N ;
    - _386_ OAI211_X1 + PLACED ( 27065 41450 ) N ;
    - _387_ INV_X1 + PLACED ( 29561 44332 ) N ;
    - _388_ AND4_X1 + PLACED ( 28379 45905 ) N ;
    - _389_ AOI22_X1 + PLACED ( 28194 46056 ) N ;
    - _390_ NOR2_X1 + PLACED ( 30010 47423 ) N ;
    - _391_ NOR2_X1 + PLACED ( 32870 54909 ) N ;
    - _392_ NAND2_X1 + PLACED ( 31388 52912 ) N ;
    - _393_ AOI221_X4 + PLACED ( 36116 48406 ) N ;
    - _394_ AOI21_X1 + PLACED ( 32511 54815 ) N ;
    - _395_ OAI21_X1 + PLACED ( 27257 40862 ) N ;
    - _396_ XOR2_X1 + PLACED ( 35529 42494 ) N ;
    - _397_ XNOR2_X1 + PLACED ( 36012 42106 ) N ;
    - _398_ NOR2_X1 + PLACED ( 41477 44066 ) N ;
    - _399_ AOI221_X1 + PLACED ( 38127 43076 ) N ;
    - _401_ OR3_X1 + PLACED ( 35804 39354 ) N ;
    - _402_ AOI21_X1 + PLACED ( 40093 43745 ) N ;
    - _403_ INV_X1 + PLACED ( 16959 26913 ) N ;
    - _404_ OAI211_X1 + PLACED ( 24639 27805 ) N ;
    - _405_ AOI21_X1 + PLACED ( 14200 24963 ) N ;
    - _406_ AOI21_X1 + PLACED ( 13375 25231 ) N ;
    - _407_ AND2_X1 + PLACED ( 24492 25186 ) N ;
    - _408_ XNOR2_X1 + PLACED ( 24848 12083 ) N ;
    - _409_ XNOR2_X1 + PLACED ( 25389 13989 ) N ;
    - _410_ NOR2_X1 + PLACED ( 25303 15245 ) N ;
    - _411_ AOI221_X1 + PLACED ( 25009 15245 ) N ;
    - _412_ OR3_X1 + PLACED ( 24538 18120 ) N ;
    - _413_ AOI21_X1 + PLACED ( 24837 15311 ) N ;
    - _414_ OAI21_X1 + PLACED ( 24902 28355 ) N ;
    - _415_ AND2_X1 + PLACED ( 15451 25216 ) N ;
    - _416_ AND4_X1 + PLACED ( 17017 27266 ) N ;
    - _417_ AOI22_X1 + PLACED ( 17113 27348 ) N ;
    - _418_ OR2_X1 + PLACED ( 18348 27451 ) N ;
    - _419_ NOR2_X1 + PLACED ( 23894 25369 ) N ;
    - _420_ AOI221_X4 + PLACED ( 31298 31765 ) N ;
    - _421_ OAI21_X1 + PLACED ( 18912 26958 ) N ;
    - _422_ AOI21_X1 + PLACED ( 23120 26244 ) N ;
    - _423_ AOI21_X1 + PLACED ( 11379 14695 ) N ;
    - _424_ NOR2_X1 + PLACED ( 10966 13735 ) N ;
    - _425_ NOR2_X1 + PLACED ( 11943 13499 ) N ;
    - _426_ XNOR2_X1 + PLACED ( 16829 11613 ) N ;
    - _427_ XNOR2_X1 + PLACED ( 16950 13047 ) N ;
    - _428_ NOR2_X1 + PLACED ( 20303 14920 ) N ;
    - _429_ AOI221_X1 + PLACED ( 16693 14805 ) N ;
    - _430_ OR3_X1 + PLACED ( 24252 17838 ) N ;
    - _431_ AOI21_X1 + PLACED ( 18750 14881 ) N ;
    - _432_ XNOR2_X1 + PLACED ( 7825 16995 ) N ;
    - _433_ XNOR2_X1 + PLACED ( 9754 17086 ) N ;
    - _434_ AOI221_X1 + PLACED ( 10030 17228 ) N ;
    - _435_ OR3_X1 + PLACED ( 24514 18338 ) N ;
    - _436_ AOI22_X1 + PLACED ( 10796 17301 ) N ;
    - _437_ NAND2_X1 + PLACED ( 35875 21442 ) N ;
    - _438_ OAI221_X2 + PLACED ( 38206 23985 ) N ;
    - _439_ NAND2_X1 + PLACED ( 16646 40313 ) N ;
    - _440_ XOR2_X1 + PLACED ( 8852 41299 ) N ;
    - _441_ XNOR2_X1 + PLACED ( 11931 40681 ) N ;
    - _442_ AOI221_X1 + PLACED ( 10830 40801 ) N ;
    - _443_ NAND2_X1 + PLACED ( 31586 41400 ) N ;
    - _444_ AOI22_X1 + PLACED ( 11615 41233 ) N ;
    - _445_ OAI21_X1 + PLACED ( 35991 23619 ) N ;
    - _446_ NAND2_X1 + PLACED ( 37114 21387 ) N ;
    - _447_ XNOR2_X1 + PLACED ( 37240 17213 ) N ;
    - _448_ XNOR2_X1 + PLACED ( 37333 17600 ) N ;
    - _449_ NOR2_X1 + PLACED ( 38136 15566 ) N ;
    - _450_ AOI221_X1 + PLACED ( 37470 16726 ) N ;
    - _451_ OR3_X1 + PLACED ( 36315 17498 ) N ;
    - _452_ AOI21_X1 + PLACED ( 37417 15941 ) N ;
    - _453_ XNOR2_X1 + PLACED ( 30641 21011 ) N ;
    - _454_ XNOR2_X1 + PLACED ( 30585 23495 ) N ;
    - _455_ AOI221_X1 + PLACED ( 29418 17217 ) N ;
    - _456_ OR3_X1 + PLACED ( 30807 17944 ) N ;
    - _457_ AOI22_X1 + PLACED ( 30693 16550 ) N ;
    - _458_ AOI22_X1 + PLACED ( 44948 26796 ) N ;
    - _459_ NOR2_X1 + PLACED ( 46307 23210 ) N ;
    - _460_ XOR2_X1 + PLACED ( 50080 13206 ) N ;
    - _461_ XNOR2_X1 + PLACED ( 47187 14472 ) N ;
    - _462_ NOR2_X1 + PLACED ( 45784 15026 ) N ;
    - _463_ AOI221_X1 + PLACED ( 45725 15292 ) N ;
    - _464_ OR3_X1 + PLACED ( 43810 17217 ) N ;
    - _465_ AOI21_X1 + PLACED ( 45502 15050 ) N ;
    - _466_ XNOR2_X1 + PLACED ( 46015 19355 ) N ;
    - _467_ XNOR2_X1 + PLACED ( 43829 24188 ) N ;
    - _468_ AOI221_X4 + PLACED ( 47780 23215 ) N ;
    - _469_ OR3_X1 + PLACED ( 44538 21640 ) N ;
    - _470_ AOI22_X1 + PLACED ( 51113 23166 ) N ;
    - _471_ XNOR2_X1 + PLACED ( 49035 32283 ) N ;
    - _472_ INV_X1 + PLACED ( 56817 33049 ) N ;
    - _473_ NOR2_X1 + PLACED ( 55020 36044 ) N ;
    - _474_ XNOR2_X1 + PLACED ( 51501 35804 ) N ;
    - _475_ AOI221_X4 + PLACED ( 36724 32040 ) N ;
    - _476_ NAND3_X1 + PLACED ( 44119 36397 ) N ;
    - _477_ AOI22_X1 + PLACED ( 44316 31042 ) N ;
    - _478_ XOR2_X1 + PLACED ( 51271 38221 ) N ;
    - _479_ AOI221_X4 + PLACED ( 36659 37373 ) N ;
    - _480_ NAND3_X1 + PLACED ( 44166 38306 ) N ;
    - _481_ AOI22_X1 + PLACED ( 44129 38764 ) N ;
    - _482_ NOR2_X1 + PLACED ( 46249 53113 ) N ;
    - _483_ NOR2_X1 + PLACED ( 55993 28829 ) N ;
    - _484_ AND3_X1 + PLACED ( 55951 30532 ) N ;
    - _485_ NAND3_X1 + PLACED ( 30602 32682 ) N ;
    - _486_ NOR3_X1 + PLACED ( 22507 19078 ) N ;
    - _487_ NAND2_X1 + PLACED ( 24065 19678 ) N ;
    - _488_ NOR4_X1 + PLACED ( 29807 35052 ) N ;
    - _489_ NAND3_X1 + PLACED ( 30248 46310 ) N ;
    - _490_ NOR3_X1 + PLACED ( 34199 43518 ) N ;
    - _491_ NAND3_X1 + PLACED ( 43008 39600 ) N ;
    - _492_ AOI221_X4 + PLACED ( 44194 52110 ) N ;
    - _493_ NAND3_X1 + PLACED ( 41773 52221 ) N ;
    - _494_ AOI221_X1 + PLACED ( 42565 52293 ) N ;
    - _495_ MUX2_X1 + PLACED ( 35894 55520 ) N ;
    - _496_ NOR2_X4 + PLACED ( 34996 48388 ) N ;
    - _498_ MUX2_X1 + PLACED ( 37348 54084 ) N ;
    - _499_ MUX2_X1 + PLACED ( 4349 33132 ) N ;
    - _500_ MUX2_X1 + PLACED ( 6264 31456 ) N ;
    - _501_ MUX2_X1 + PLACED ( 24585 56250 ) N ;
    - _502_ MUX2_X1 + PLACED ( 25941 53665 ) N ;
    - _503_ MUX2_X1 + PLACED ( 46404 46616 ) N ;
    - _504_ MUX2_X1 + PLACED ( 49145 47474 ) N ;
    - _505_ MUX2_X1 + PLACED ( 20639 8645 ) N ;
    - _506_ MUX2_X1 + PLACED ( 22515 8878 ) N ;
    - _507_ MUX2_X1 + PLACED ( 4258 24435 ) N ;
    - _508_ MUX2_X1 + PLACED ( 5957 23850 ) N ;
    - _509_ MUX2_X1 + PLACED ( 12281 7558 ) N ;
    - _510_ MUX2_X1 + PLACED ( 14042 8257 ) N ;
    - _511_ MUX2_X1 + PLACED ( 5379 10611 ) N ;
    - _512_ MUX2_X1 + PLACED ( 6505 9510 ) N ;
    - _513_ MUX2_X1 + PLACED ( 7831 51700 ) N ;
    - _514_ MUX2_X1 + PLACED ( 9557 52423 ) N ;
    - _515_ MUX2_X1 + PLACED ( 5241 42637 ) N ;
    - _516_ MUX2_X1 + PLACED ( 6656 45293 ) N ;
    - _517_ MUX2_X1 + PLACED ( 37348 8190 ) N ;
    - _518_ MUX2_X1 + PLACED ( 39033 8378 ) N ;
    - _519_ MUX2_X1 + PLACED ( 29949 9145 ) N ;
    - _520_ MUX2_X1 + PLACED ( 30392 9711 ) N ;
    - _521_ MUX2_X1 + PLACED ( 49468 9079 ) N ;
    - _522_ MUX2_X1 + PLACED ( 51539 8856 ) N ;
    - _523_ MUX2_X1 + PLACED ( 51522 17593 ) N ;
    - _524_ MUX2_X1 + PLACED ( 53103 16681 ) N ;
    - _525_ MUX2_X1 + PLACED ( 49798 32017 ) N ;
    - _526_ MUX2_X1 + PLACED ( 53484 31292 ) N ;
    - _527_ MUX2_X1 + PLACED ( 51842 41892 ) N ;
    - _528_ MUX2_X1 + PLACED ( 53452 41447 ) N ;
    - _529_ AOI22_X1 + PLACED ( 16632 41808 ) N ;
    - _530_ NOR2_X1 + PLACED ( 16996 44281 ) N ;
    - _531_ XNOR2_X1 + PLACED ( 15624 51654 ) N ;
    - _532_ XNOR2_X1 + PLACED ( 16828 51255 ) N ;
    - _533_ AOI221_X1 + PLACED ( 16501 51287 ) N ;
    - _534_ OR3_X1 + PLACED ( 25588 38759 ) N ;
    - _535_ AOI22_X1 + PLACED ( 18203 49404 ) N ;
    - _536_ DFF_X1 + PLACED ( 0 34382 ) N ;
    - _537_ DFF_X2 + PLACED ( 18547 57478 ) N ;
    - _538_ DFF_X1 + PLACED ( 31115 57478 ) N ;
    - _539_ DFF_X2 + PLACED ( 40751 46189 ) N ;
    - _540_ DFF_X2 + PLACED ( 20813 3064 ) N ;
    - _541_ DFF_X2 + PLACED ( 21928 24262 ) N ;
    - _542_ DFF_X2 + PLACED ( 15060 2568 ) N ;
    - _543_ DFF_X2 + PLACED ( 1162 16698 ) N ;
    - _544_ DFF_X2 + PLACED ( 671 40443 ) N ;
    - _545_ DFF_X2 + PLACED ( 35205 2681 ) N ;
    - _546_ DFF_X2 + PLACED ( 27860 2475 ) N ;
    - _547_ DFF_X2 + PLACED ( 44700 9854 ) N ;
    - _548_ DFF_X2 + PLACED ( 52667 24375 ) N ;
    - _549_ DFF_X2 + PLACED ( 42407 32417 ) N ;
    - _550_ DFF_X2 + PLACED ( 46248 42491 ) N ;
    - _551_ DFF_X2 + PLACED ( 48904 53098 ) N ;
    - _552_ DFF_X2 + PLACED ( 42315 57478 ) N ;
    - _553_ DFF_X1 + PLACED ( 37561 55411 ) N ;
    - _554_ DFF_X1 + PLACED ( 6285 31196 ) N ;
    - _555_ DFF_X1 + PLACED ( 26442 54465 ) N ;
    - _556_ DFF_X1 + PLACED ( 49858 47863 ) N ;
    - _557_ DFF_X1 + PLACED ( 23200 8737 ) N ;
    - _558_ DFF_X1 + PLACED ( 5595 23889 ) N ;
    - _559_ DFF_X1 + PLACED ( 14443 7982 ) N ;
    - _560_ DFF_X2 + PLACED ( 6647 9360 ) N ;
    - _561_ DFF_X1 + PLACED ( 9785 52928 ) N ;
    - _562_ DFF_X2 + PLACED ( 6864 45926 ) N ;
    - _563_ DFF_X2 + PLACED ( 39661 8076 ) N ;
    - _564_ DFF_X2 + PLACED ( 30681 9786 ) N ;
    - _565_ DFF_X2 + PLACED ( 52293 8691 ) N ;
    - _566_ DFF_X2 + PLACED ( 54044 16530 ) N ;
    - _567_ DFF_X2 + PLACED ( 54877 31425 ) N ;
    - _568_ DFF_X2 + PLACED ( 54570 41562 ) N ;
    - _569_ DFF_X2 + PLACED ( 1268 49572 ) N ;
=======
COMPONENTS 287 ;
    - _276_ NOR2_X4 + PLACED ( 53954 9313 ) N ;
    - _278_ INV_X1 + PLACED ( 7139 36080 ) N ;
    - _279_ NOR2_X1 + PLACED ( 10366 34729 ) N ;
    - _280_ INV_X1 + PLACED ( 12979 32257 ) N ;
    - _281_ INV_X1 + PLACED ( 24031 49266 ) N ;
    - _282_ NOR2_X1 + PLACED ( 20350 47939 ) N ;
    - _283_ INV_X1 + PLACED ( 27757 43950 ) N ;
    - _284_ NOR2_X1 + PLACED ( 25998 44982 ) N ;
    - _285_ NOR2_X1 + PLACED ( 20338 45403 ) N ;
    - _286_ INV_X1 + PLACED ( 13173 42769 ) N ;
    - _287_ NOR2_X1 + PLACED ( 15156 41221 ) N ;
    - _288_ INV_X1 + PLACED ( 16774 40492 ) N ;
    - _289_ AND2_X1 + PLACED ( 18770 34806 ) N ;
    - _290_ INV_X1 + PLACED ( 17713 9379 ) N ;
    - _291_ NOR2_X1 + PLACED ( 19461 8266 ) N ;
    - _292_ INV_X2 + PLACED ( 22159 2776 ) N ;
    - _293_ AOI21_X2 + PLACED ( 20539 7467 ) N ;
    - _294_ INV_X1 + PLACED ( 24062 14097 ) N ;
    - _295_ NOR2_X1 + PLACED ( 23022 15929 ) N ;
    - _296_ INV_X1 + PLACED ( 15430 15734 ) N ;
    - _297_ NOR2_X2 + PLACED ( 15734 15948 ) N ;
    - _298_ NOR2_X1 + PLACED ( 20426 19460 ) N ;
    - _299_ AND2_X2 + PLACED ( 21031 34272 ) N ;
    - _300_ INV_X1 + PLACED ( 47100 25542 ) N ;
    - _301_ NOR2_X1 + PLACED ( 48384 27238 ) N ;
    - _302_ INV_X1 + PLACED ( 49846 33342 ) N ;
    - _303_ NOR3_X1 + PLACED ( 49740 30084 ) N ;
    - _304_ AOI21_X1 + PLACED ( 48862 27301 ) N ;
    - _305_ INV_X1 + PLACED ( 46938 27383 ) N ;
    - _306_ INV_X1 + PLACED ( 47576 46544 ) N ;
    - _307_ AND2_X1 + PLACED ( 49899 43176 ) N ;
    - _308_ INV_X1 + PLACED ( 52166 41146 ) N ;
    - _309_ INV_X1 + PLACED ( 38069 48036 ) N ;
    - _310_ OAI211_X1 + PLACED ( 46212 45501 ) N ;
    - _311_ NAND2_X1 + PLACED ( 47743 38896 ) N ;
    - _312_ INV_X1 + PLACED ( 47125 32478 ) N ;
    - _313_ NOR2_X1 + PLACED ( 49632 32208 ) N ;
    - _314_ NOR3_X1 + PLACED ( 46877 30282 ) N ;
    - _315_ NOR2_X2 + PLACED ( 43225 28433 ) N ;
    - _316_ INV_X1 + PLACED ( 34789 34622 ) N ;
    - _317_ NOR2_X1 + PLACED ( 33737 32989 ) N ;
    - _318_ INV_X1 + PLACED ( 34962 20599 ) N ;
    - _319_ NOR2_X1 + PLACED ( 37664 26683 ) N ;
    - _320_ INV_X1 + PLACED ( 27691 21846 ) N ;
    - _321_ NAND2_X1 + PLACED ( 26830 25047 ) N ;
    - _322_ INV_X1 + PLACED ( 27784 29461 ) N ;
    - _323_ OAI21_X1 + PLACED ( 25895 27713 ) N ;
    - _324_ NOR4_X2 + PLACED ( 31962 28959 ) N ;
    - _325_ NOR2_X1 + PLACED ( 28259 24977 ) N ;
    - _326_ OAI21_X1 + PLACED ( 27694 27830 ) N ;
    - _327_ INV_X1 + PLACED ( 27462 31483 ) N ;
    - _328_ INV_X1 + PLACED ( 33928 32826 ) N ;
    - _329_ NOR3_X1 + PLACED ( 36310 27755 ) N ;
    - _330_ AOI21_X1 + PLACED ( 36253 26637 ) N ;
    - _331_ OAI221_X4 + PLACED ( 27009 28414 ) N ;
    - _332_ OAI211_X1 + PLACED ( 19959 29936 ) N ;
    - _333_ AND2_X1 + PLACED ( 9412 35116 ) N ;
    - _334_ INV_X2 + PLACED ( 11465 34367 ) N ;
    - _335_ NAND2_X1 + PLACED ( 20418 47974 ) N ;
    - _336_ NAND2_X1 + PLACED ( 25969 43681 ) N ;
    - _337_ NAND2_X1 + PLACED ( 20330 42826 ) N ;
    - _338_ INV_X1 + PLACED ( 20011 46332 ) N ;
    - _339_ NAND3_X1 + PLACED ( 18251 40754 ) N ;
    - _340_ NAND2_X1 + PLACED ( 15242 41128 ) N ;
    - _341_ NAND2_X1 + PLACED ( 16902 40211 ) N ;
    - _342_ INV_X1 + PLACED ( 22190 8166 ) N ;
    - _343_ OAI211_X1 + PLACED ( 19463 9468 ) N ;
    - _344_ NAND2_X1 + PLACED ( 17690 10609 ) N ;
    - _345_ AOI211_X1 + PLACED ( 18697 16526 ) N ;
    - _346_ NAND2_X1 + PLACED ( 23089 16298 ) N ;
    - _347_ NAND2_X1 + PLACED ( 15920 17390 ) N ;
    - _348_ OAI21_X1 + PLACED ( 20437 18868 ) N ;
    - _349_ OR2_X2 + PLACED ( 19383 26156 ) N ;
    - _350_ AOI21_X1 + PLACED ( 17753 32493 ) N ;
    - _351_ AND4_X1 + PLACED ( 13451 31804 ) N ;
    - _352_ AOI22_X1 + PLACED ( 13432 31953 ) N ;
    - _353_ OR2_X1 + PLACED ( 13506 32037 ) N ;
    - _355_ INV_X8 + PLACED ( 51125 6545 ) N ;
    - _357_ AND3_X2 + PLACED ( 18227 34535 ) N ;
    - _358_ OAI211_X1 + PLACED ( 18922 28660 ) N ;
    - _359_ OAI21_X2 + PLACED ( 15895 31956 ) N ;
    - _360_ OAI21_X2 + PLACED ( 19483 26740 ) N ;
    - _361_ NAND3_X4 + PLACED ( 19259 29028 ) N ;
    - _362_ NOR2_X4 + PLACED ( 42732 40424 ) N ;
    - _363_ INV_X4 + PLACED ( 42820 41872 ) N ;
    - _364_ NOR2_X4 + PLACED ( 44378 34138 ) N ;
    - _365_ AOI221_X4 + PLACED ( 9870 38544 ) N ;
    - _366_ AND2_X4 + PLACED ( 42028 41040 ) N ;
    - _368_ OAI21_X1 + PLACED ( 13137 32854 ) N ;
    - _370_ AOI22_X1 + PLACED ( 10846 35977 ) N ;
    - _371_ NOR2_X2 + PLACED ( 24435 23014 ) N ;
    - _372_ NAND3_X1 + PLACED ( 20792 35228 ) N ;
    - _373_ OR2_X1 + PLACED ( 21112 38378 ) N ;
    - _374_ AOI22_X1 + PLACED ( 18985 40936 ) N ;
    - _375_ NAND2_X1 + PLACED ( 19545 40724 ) N ;
    - _376_ XOR2_X1 + PLACED ( 11185 43879 ) N ;
    - _377_ XNOR2_X1 + PLACED ( 12758 43578 ) N ;
    - _378_ INV_X4 + PLACED ( 35321 47867 ) N ;
    - _380_ NOR2_X1 + PLACED ( 13958 49058 ) N ;
    - _381_ NAND2_X1 + PLACED ( 13827 46666 ) N ;
    - _382_ AOI221_X4 + PLACED ( 10437 48254 ) N ;
    - _383_ AOI21_X1 + PLACED ( 13134 49125 ) N ;
    - _384_ INV_X1 + PLACED ( 22184 40273 ) N ;
    - _385_ INV_X1 + PLACED ( 22207 38470 ) N ;
    - _386_ OAI211_X1 + PLACED ( 22200 41464 ) N ;
    - _387_ INV_X1 + PLACED ( 21201 45829 ) N ;
    - _388_ AND4_X1 + PLACED ( 19923 46261 ) N ;
    - _389_ AOI22_X1 + PLACED ( 19818 46367 ) N ;
    - _390_ NOR2_X1 + PLACED ( 20302 47204 ) N ;
    - _391_ NOR2_X1 + PLACED ( 19245 49886 ) N ;
    - _392_ NAND2_X1 + PLACED ( 19214 48265 ) N ;
    - _393_ AOI221_X4 + PLACED ( 23291 49255 ) N ;
    - _394_ AOI21_X1 + PLACED ( 18589 50346 ) N ;
    - _395_ OAI21_X1 + PLACED ( 23787 40936 ) N ;
    - _396_ XOR2_X1 + PLACED ( 29512 43443 ) N ;
    - _397_ XNOR2_X1 + PLACED ( 29169 43014 ) N ;
    - _398_ NOR2_X1 + PLACED ( 31005 47304 ) N ;
    - _399_ AOI221_X1 + PLACED ( 29425 45695 ) N ;
    - _401_ OR3_X1 + PLACED ( 27922 44336 ) N ;
    - _402_ AOI21_X1 + PLACED ( 29967 47027 ) N ;
    - _403_ INV_X1 + PLACED ( 19319 20019 ) N ;
    - _404_ OAI211_X1 + PLACED ( 21174 22081 ) N ;
    - _405_ AOI21_X1 + PLACED ( 17534 15463 ) N ;
    - _406_ AOI21_X1 + PLACED ( 16399 15930 ) N ;
    - _407_ AND2_X1 + PLACED ( 22775 16697 ) N ;
    - _408_ XNOR2_X1 + PLACED ( 26356 14390 ) N ;
    - _409_ XNOR2_X1 + PLACED ( 26544 15477 ) N ;
    - _410_ NOR2_X1 + PLACED ( 30027 13635 ) N ;
    - _411_ AOI221_X1 + PLACED ( 27833 14827 ) N ;
    - _412_ OR3_X1 + PLACED ( 25621 14202 ) N ;
    - _413_ AOI21_X1 + PLACED ( 28968 13842 ) N ;
    - _414_ OAI21_X1 + PLACED ( 20674 22672 ) N ;
    - _415_ AND2_X1 + PLACED ( 18160 16041 ) N ;
    - _416_ AND4_X1 + PLACED ( 18000 21276 ) N ;
    - _417_ AOI22_X1 + PLACED ( 17730 21369 ) N ;
    - _418_ OR2_X1 + PLACED ( 16367 21996 ) N ;
    - _419_ NOR2_X1 + PLACED ( 13306 19169 ) N ;
    - _420_ AOI221_X4 + PLACED ( 10111 22810 ) N ;
    - _421_ OAI21_X1 + PLACED ( 15225 21563 ) N ;
    - _422_ AOI21_X1 + PLACED ( 12638 20793 ) N ;
    - _423_ AOI21_X1 + PLACED ( 21258 3531 ) N ;
    - _424_ NOR2_X1 + PLACED ( 20819 3132 ) N ;
    - _425_ NOR2_X1 + PLACED ( 20217 3036 ) N ;
    - _426_ XNOR2_X1 + PLACED ( 15791 3779 ) N ;
    - _427_ XNOR2_X1 + PLACED ( 16473 3736 ) N ;
    - _428_ NOR2_X1 + PLACED ( 14221 9580 ) N ;
    - _429_ AOI221_X1 + PLACED ( 13195 7678 ) N ;
    - _430_ OR3_X1 + PLACED ( 21638 10513 ) N ;
    - _431_ AOI21_X1 + PLACED ( 13776 8703 ) N ;
    - _432_ XNOR2_X1 + PLACED ( 26197 3691 ) N ;
    - _433_ XNOR2_X1 + PLACED ( 25911 4671 ) N ;
    - _434_ AOI221_X1 + PLACED ( 24477 7051 ) N ;
    - _435_ OR3_X1 + PLACED ( 23331 10456 ) N ;
    - _436_ AOI22_X1 + PLACED ( 24092 6963 ) N ;
    - _437_ NAND2_X1 + PLACED ( 40725 27903 ) N ;
    - _438_ OAI221_X1 + PLACED ( 42063 27177 ) N ;
    - _439_ NAND2_X1 + PLACED ( 35697 25446 ) N ;
    - _440_ XOR2_X1 + PLACED ( 34770 21215 ) N ;
    - _441_ XNOR2_X1 + PLACED ( 35307 21718 ) N ;
    - _442_ AOI221_X1 + PLACED ( 32940 21364 ) N ;
    - _443_ NAND2_X1 + PLACED ( 31272 22796 ) N ;
    - _444_ AOI22_X1 + PLACED ( 30375 21798 ) N ;
    - _445_ OAI21_X1 + PLACED ( 40933 28454 ) N ;
    - _446_ NAND2_X1 + PLACED ( 41887 26864 ) N ;
    - _447_ XNOR2_X1 + PLACED ( 42248 21353 ) N ;
    - _448_ XNOR2_X1 + PLACED ( 42229 22051 ) N ;
    - _449_ NOR2_X1 + PLACED ( 43149 18973 ) N ;
    - _450_ AOI221_X1 + PLACED ( 42385 20938 ) N ;
    - _451_ OR3_X1 + PLACED ( 40560 20061 ) N ;
    - _452_ AOI21_X1 + PLACED ( 42268 19336 ) N ;
    - _453_ XNOR2_X1 + PLACED ( 40620 32335 ) N ;
    - _454_ XNOR2_X1 + PLACED ( 41017 30947 ) N ;
    - _455_ AOI221_X1 + PLACED ( 38493 32439 ) N ;
    - _456_ OR3_X1 + PLACED ( 34610 33692 ) N ;
    - _457_ AOI22_X1 + PLACED ( 36945 33508 ) N ;
    - _458_ AOI22_X1 + PLACED ( 49538 38973 ) N ;
    - _459_ NOR2_X1 + PLACED ( 49937 30890 ) N ;
    - _460_ XOR2_X1 + PLACED ( 49960 25629 ) N ;
    - _461_ XNOR2_X1 + PLACED ( 49789 25322 ) N ;
    - _462_ NOR2_X1 + PLACED ( 49619 20648 ) N ;
    - _463_ AOI221_X1 + PLACED ( 49278 22549 ) N ;
    - _464_ OR3_X1 + PLACED ( 47560 22781 ) N ;
    - _465_ AOI21_X1 + PLACED ( 49536 21198 ) N ;
    - _466_ XNOR2_X1 + PLACED ( 49267 33543 ) N ;
    - _467_ XNOR2_X1 + PLACED ( 49233 35144 ) N ;
    - _468_ AOI221_X4 + PLACED ( 51142 37057 ) N ;
    - _469_ OR3_X1 + PLACED ( 47434 37055 ) N ;
    - _470_ AOI22_X1 + PLACED ( 53998 37141 ) N ;
    - _471_ XNOR2_X1 + PLACED ( 54322 46888 ) N ;
    - _472_ INV_X1 + PLACED ( 46527 47842 ) N ;
    - _473_ NOR2_X1 + PLACED ( 45447 48462 ) N ;
    - _474_ XNOR2_X1 + PLACED ( 45856 47733 ) N ;
    - _475_ AOI221_X4 + PLACED ( 47702 45696 ) N ;
    - _476_ NAND3_X1 + PLACED ( 46692 45944 ) N ;
    - _477_ AOI22_X1 + PLACED ( 50414 46548 ) N ;
    - _478_ XOR2_X1 + PLACED ( 41618 48254 ) N ;
    - _479_ AOI221_X4 + PLACED ( 37850 47581 ) N ;
    - _480_ NAND3_X1 + PLACED ( 42514 46187 ) N ;
    - _481_ AOI22_X1 + PLACED ( 41299 47796 ) N ;
    - _482_ NOR2_X1 + PLACED ( 49239 10826 ) N ;
    - _483_ NOR2_X1 + PLACED ( 49045 40665 ) N ;
    - _484_ AND3_X1 + PLACED ( 46860 39506 ) N ;
    - _485_ NAND3_X1 + PLACED ( 30928 37189 ) N ;
    - _486_ NOR3_X1 + PLACED ( 17468 11621 ) N ;
    - _487_ NAND2_X1 + PLACED ( 22244 11561 ) N ;
    - _488_ NOR4_X1 + PLACED ( 25830 38726 ) N ;
    - _489_ NAND3_X1 + PLACED ( 25320 39913 ) N ;
    - _490_ NOR3_X1 + PLACED ( 38399 20377 ) N ;
    - _491_ NAND3_X1 + PLACED ( 45590 14135 ) N ;
    - _492_ AOI221_X4 + PLACED ( 46872 12934 ) N ;
    - _493_ NAND3_X1 + PLACED ( 45177 11575 ) N ;
    - _494_ AOI221_X1 + PLACED ( 45897 12051 ) N ;
    - _495_ MUX2_X1 + PLACED ( 18746 54814 ) N ;
    - _496_ NOR2_X4 + PLACED ( 33847 48525 ) N ;
    - _498_ MUX2_X1 + PLACED ( 20429 55800 ) N ;
    - _499_ MUX2_X1 + PLACED ( 2840 39094 ) N ;
    - _500_ MUX2_X1 + PLACED ( 4246 40621 ) N ;
    - _501_ MUX2_X1 + PLACED ( 3351 48432 ) N ;
    - _502_ MUX2_X1 + PLACED ( 4851 48621 ) N ;
    - _503_ MUX2_X1 + PLACED ( 25940 54201 ) N ;
    - _504_ MUX2_X1 + PLACED ( 26921 55733 ) N ;
    - _505_ MUX2_X1 + PLACED ( 33985 12942 ) N ;
    - _506_ MUX2_X1 + PLACED ( 35727 12686 ) N ;
    - _507_ MUX2_X1 + PLACED ( 6499 13786 ) N ;
    - _508_ MUX2_X1 + PLACED ( 7669 12856 ) N ;
    - _509_ MUX2_X1 + PLACED ( 6049 6153 ) N ;
    - _510_ MUX2_X1 + PLACED ( 7533 5906 ) N ;
    - _511_ MUX2_X1 + PLACED ( 29286 5912 ) N ;
    - _512_ MUX2_X1 + PLACED ( 31206 5786 ) N ;
    - _513_ MUX2_X1 + PLACED ( 5950 27890 ) N ;
    - _514_ MUX2_X1 + PLACED ( 7329 27704 ) N ;
    - _515_ MUX2_X1 + PLACED ( 2365 20932 ) N ;
    - _516_ MUX2_X1 + PLACED ( 3401 21148 ) N ;
    - _517_ MUX2_X1 + PLACED ( 38638 6927 ) N ;
    - _518_ MUX2_X1 + PLACED ( 39766 6660 ) N ;
    - _519_ MUX2_X1 + PLACED ( 32420 38869 ) N ;
    - _520_ MUX2_X1 + PLACED ( 33695 40578 ) N ;
    - _521_ MUX2_X1 + PLACED ( 54274 24095 ) N ;
    - _522_ MUX2_X1 + PLACED ( 55644 24592 ) N ;
    - _523_ MUX2_X1 + PLACED ( 55212 31859 ) N ;
    - _524_ MUX2_X1 + PLACED ( 55896 31299 ) N ;
    - _525_ MUX2_X1 + PLACED ( 55205 46809 ) N ;
    - _526_ MUX2_X1 + PLACED ( 56134 44499 ) N ;
    - _527_ MUX2_X1 + PLACED ( 43682 53383 ) N ;
    - _528_ MUX2_X1 + PLACED ( 45757 54699 ) N ;
    - _529_ AOI22_X1 + PLACED ( 30749 25882 ) N ;
    - _530_ NOR2_X1 + PLACED ( 29474 27026 ) N ;
    - _531_ XNOR2_X1 + PLACED ( 26988 31770 ) N ;
    - _532_ XNOR2_X1 + PLACED ( 28428 32916 ) N ;
    - _533_ AOI221_X1 + PLACED ( 26673 34630 ) N ;
    - _534_ OR3_X1 + PLACED ( 27692 35398 ) N ;
    - _535_ AOI22_X1 + PLACED ( 27208 34267 ) N ;
    - _536_ DFF_X1 + PLACED ( 0 35885 ) N ;
    - _537_ DFF_X1 + PLACED ( 8602 53979 ) N ;
    - _538_ DFF_X1 + PLACED ( 14417 55172 ) N ;
    - _539_ DFF_X1 + PLACED ( 28692 51257 ) N ;
    - _540_ DFF_X1 + PLACED ( 29028 12628 ) N ;
    - _541_ DFF_X1 + PLACED ( 6247 18697 ) N ;
    - _542_ DFF_X1 + PLACED ( 10657 1322 ) N ;
    - _543_ DFF_X1 + PLACED ( 23803 1322 ) N ;
    - _544_ DFF_X1 + PLACED ( 28692 20266 ) N ;
    - _545_ DFF_X1 + PLACED ( 40254 15117 ) N ;
    - _546_ DFF_X1 + PLACED ( 35984 35906 ) N ;
    - _547_ DFF_X1 + PLACED ( 49049 19256 ) N ;
    - _548_ DFF_X1 + PLACED ( 55480 37781 ) N ;
    - _549_ DFF_X1 + PLACED ( 49781 50285 ) N ;
    - _550_ DFF_X1 + PLACED ( 37232 52468 ) N ;
    - _551_ DFF_X1 + PLACED ( 50292 13482 ) N ;
    - _552_ DFF_X1 + PLACED ( 46033 6010 ) N ;
    - _553_ DFF_X1 + PLACED ( 20146 56744 ) N ;
    - _554_ DFF_X1 + PLACED ( 3884 41264 ) N ;
    - _555_ DFF_X1 + PLACED ( 4517 48910 ) N ;
    - _556_ DFF_X1 + PLACED ( 26936 56659 ) N ;
    - _557_ DFF_X1 + PLACED ( 36080 12644 ) N ;
    - _558_ DFF_X1 + PLACED ( 7723 12565 ) N ;
    - _559_ DFF_X1 + PLACED ( 7586 5342 ) N ;
    - _560_ DFF_X1 + PLACED ( 31545 5383 ) N ;
    - _561_ DFF_X1 + PLACED ( 7479 27429 ) N ;
    - _562_ DFF_X1 + PLACED ( 1663 21236 ) N ;
    - _563_ DFF_X1 + PLACED ( 40007 6438 ) N ;
    - _564_ DFF_X1 + PLACED ( 33880 41281 ) N ;
    - _565_ DFF_X1 + PLACED ( 55480 24699 ) N ;
    - _566_ DFF_X1 + PLACED ( 55480 31204 ) N ;
    - _567_ DFF_X1 + PLACED ( 55480 44058 ) N ;
    - _568_ DFF_X1 + PLACED ( 46313 55304 ) N ;
    - _569_ DFF_X1 + PLACED ( 1600 32333 ) N ;
    - max_cap1 BUF_X4 + SOURCE TIMING + PLACED ( 55344 10506 ) N ;
>>>>>>> ca1977f0
END COMPONENTS
PINS 54 ;
    - clk + NET clk + DIRECTION INPUT + USE SIGNAL
      + PORT
        + LAYER metal6 ( -140 -140 ) ( 140 140 )
        + FIXED ( 38110 61460 ) N ;
    - req_msg[0] + NET req_msg\[0\] + DIRECTION INPUT + USE SIGNAL
      + PORT
        + LAYER metal5 ( -140 -140 ) ( 140 140 )
        + FIXED ( 61800 47380 ) N ;
    - req_msg[10] + NET req_msg\[10\] + DIRECTION INPUT + USE SIGNAL
      + PORT
        + LAYER metal5 ( -140 -140 ) ( 140 140 )
        + FIXED ( 140 61600 ) N ;
    - req_msg[11] + NET req_msg\[11\] + DIRECTION INPUT + USE SIGNAL
      + PORT
        + LAYER metal6 ( -140 -140 ) ( 140 140 )
        + FIXED ( 61930 140 ) N ;
    - req_msg[12] + NET req_msg\[12\] + DIRECTION INPUT + USE SIGNAL
      + PORT
        + LAYER metal6 ( -140 -140 ) ( 140 140 )
        + FIXED ( 52400 61460 ) N ;
    - req_msg[13] + NET req_msg\[13\] + DIRECTION INPUT + USE SIGNAL
      + PORT
        + LAYER metal6 ( -140 -140 ) ( 140 140 )
        + FIXED ( 4760 61460 ) N ;
    - req_msg[14] + NET req_msg\[14\] + DIRECTION INPUT + USE SIGNAL
      + PORT
        + LAYER metal5 ( -140 -140 ) ( 140 140 )
        + FIXED ( 140 56000 ) N ;
    - req_msg[15] + NET req_msg\[15\] + DIRECTION INPUT + USE SIGNAL
      + PORT
        + LAYER metal5 ( -140 -140 ) ( 140 140 )
        + FIXED ( 140 16800 ) N ;
    - req_msg[16] + NET req_msg\[16\] + DIRECTION INPUT + USE SIGNAL
      + PORT
        + LAYER metal5 ( -140 -140 ) ( 140 140 )
        + FIXED ( 61800 42640 ) N ;
    - req_msg[17] + NET req_msg\[17\] + DIRECTION INPUT + USE SIGNAL
      + PORT
        + LAYER metal5 ( -140 -140 ) ( 140 140 )
        + FIXED ( 61800 0 ) N ;
    - req_msg[18] + NET req_msg\[18\] + DIRECTION INPUT + USE SIGNAL
      + PORT
        + LAYER metal5 ( -140 -140 ) ( 140 140 )
        + FIXED ( 61800 37900 ) N ;
    - req_msg[19] + NET req_msg\[19\] + DIRECTION INPUT + USE SIGNAL
      + PORT
        + LAYER metal6 ( -140 -140 ) ( 140 140 )
        + FIXED ( 38110 140 ) N ;
    - req_msg[1] + NET req_msg\[1\] + DIRECTION INPUT + USE SIGNAL
      + PORT
        + LAYER metal5 ( -140 -140 ) ( 140 140 )
        + FIXED ( 140 39200 ) N ;
    - req_msg[20] + NET req_msg\[20\] + DIRECTION INPUT + USE SIGNAL
      + PORT
        + LAYER metal6 ( -140 -140 ) ( 140 140 )
        + FIXED ( 19060 61460 ) N ;
    - req_msg[21] + NET req_msg\[21\] + DIRECTION INPUT + USE SIGNAL
      + PORT
        + LAYER metal5 ( -140 -140 ) ( 140 140 )
        + FIXED ( 140 22400 ) N ;
    - req_msg[22] + NET req_msg\[22\] + DIRECTION INPUT + USE SIGNAL
      + PORT
        + LAYER metal5 ( -140 -140 ) ( 140 140 )
        + FIXED ( 61800 4740 ) N ;
    - req_msg[23] + NET req_msg\[23\] + DIRECTION INPUT + USE SIGNAL
      + PORT
        + LAYER metal6 ( -140 -140 ) ( 140 140 )
        + FIXED ( 9530 61460 ) N ;
    - req_msg[24] + NET req_msg\[24\] + DIRECTION INPUT + USE SIGNAL
      + PORT
        + LAYER metal5 ( -140 -140 ) ( 140 140 )
        + FIXED ( 140 33600 ) N ;
    - req_msg[25] + NET req_msg\[25\] + DIRECTION INPUT + USE SIGNAL
      + PORT
        + LAYER metal5 ( -140 -140 ) ( 140 140 )
        + FIXED ( 61800 14210 ) N ;
    - req_msg[26] + NET req_msg\[26\] + DIRECTION INPUT + USE SIGNAL
      + PORT
        + LAYER metal6 ( -140 -140 ) ( 140 140 )
        + FIXED ( 52400 140 ) N ;
    - req_msg[27] + NET req_msg\[27\] + DIRECTION INPUT + USE SIGNAL
      + PORT
        + LAYER metal5 ( -140 -140 ) ( 140 140 )
        + FIXED ( 140 50400 ) N ;
    - req_msg[28] + NET req_msg\[28\] + DIRECTION INPUT + USE SIGNAL
      + PORT
        + LAYER metal6 ( -140 -140 ) ( 140 140 )
        + FIXED ( 23820 61460 ) N ;
    - req_msg[29] + NET req_msg\[29\] + DIRECTION INPUT + USE SIGNAL
      + PORT
        + LAYER metal6 ( -140 -140 ) ( 140 140 )
        + FIXED ( 14290 61460 ) N ;
    - req_msg[2] + NET req_msg\[2\] + DIRECTION INPUT + USE SIGNAL
      + PORT
        + LAYER metal5 ( -140 -140 ) ( 140 140 )
        + FIXED ( 140 5600 ) N ;
    - req_msg[30] + NET req_msg\[30\] + DIRECTION INPUT + USE SIGNAL
      + PORT
        + LAYER metal6 ( -140 -140 ) ( 140 140 )
        + FIXED ( 33350 140 ) N ;
    - req_msg[31] + NET req_msg\[31\] + DIRECTION INPUT + USE SIGNAL
      + PORT
        + LAYER metal6 ( -140 -140 ) ( 140 140 )
        + FIXED ( 28580 61460 ) N ;
    - req_msg[3] + NET req_msg\[3\] + DIRECTION INPUT + USE SIGNAL
      + PORT
        + LAYER metal5 ( -140 -140 ) ( 140 140 )
        + FIXED ( 61800 9480 ) N ;
    - req_msg[4] + NET req_msg\[4\] + DIRECTION INPUT + USE SIGNAL
      + PORT
        + LAYER metal6 ( -140 -140 ) ( 140 140 )
        + FIXED ( 42880 140 ) N ;
    - req_msg[5] + NET req_msg\[5\] + DIRECTION INPUT + USE SIGNAL
      + PORT
        + LAYER metal5 ( -140 -140 ) ( 140 140 )
        + FIXED ( 61800 18950 ) N ;
    - req_msg[6] + NET req_msg\[6\] + DIRECTION INPUT + USE SIGNAL
      + PORT
        + LAYER metal5 ( -140 -140 ) ( 140 140 )
        + FIXED ( 140 28000 ) N ;
    - req_msg[7] + NET req_msg\[7\] + DIRECTION INPUT + USE SIGNAL
      + PORT
        + LAYER metal6 ( -140 -140 ) ( 140 140 )
        + FIXED ( 9530 140 ) N ;
    - req_msg[8] + NET req_msg\[8\] + DIRECTION INPUT + USE SIGNAL
      + PORT
        + LAYER metal6 ( -140 -140 ) ( 140 140 )
        + FIXED ( 14290 140 ) N ;
    - req_msg[9] + NET req_msg\[9\] + DIRECTION INPUT + USE SIGNAL
      + PORT
        + LAYER metal5 ( -140 -140 ) ( 140 140 )
        + FIXED ( 140 11200 ) N ;
    - req_rdy + NET req_rdy + DIRECTION OUTPUT + USE SIGNAL
      + PORT
        + LAYER metal6 ( -140 -140 ) ( 140 140 )
        + FIXED ( 42880 61460 ) N ;
    - req_val + NET req_val + DIRECTION INPUT + USE SIGNAL
      + PORT
        + LAYER metal6 ( -140 -140 ) ( 140 140 )
        + FIXED ( 33350 61460 ) N ;
    - reset + NET reset + DIRECTION INPUT + USE SIGNAL
      + PORT
        + LAYER metal6 ( -140 -140 ) ( 140 140 )
        + FIXED ( 4760 140 ) N ;
    - resp_msg[0] + NET resp_msg\[0\] + DIRECTION OUTPUT + USE SIGNAL
      + PORT
        + LAYER metal5 ( -140 -140 ) ( 140 140 )
        + FIXED ( 61800 52120 ) N ;
    - resp_msg[10] + NET resp_msg\[10\] + DIRECTION OUTPUT + USE SIGNAL
      + PORT
        + LAYER metal5 ( -140 -140 ) ( 140 140 )
        + FIXED ( 61800 23690 ) N ;
    - resp_msg[11] + NET resp_msg\[11\] + DIRECTION OUTPUT + USE SIGNAL
      + PORT
        + LAYER metal6 ( -140 -140 ) ( 140 140 )
        + FIXED ( 19060 140 ) N ;
    - resp_msg[12] + NET resp_msg\[12\] + DIRECTION OUTPUT + USE SIGNAL
      + PORT
        + LAYER metal6 ( -140 -140 ) ( 140 140 )
        + FIXED ( 47640 61460 ) N ;
    - resp_msg[13] + NET resp_msg\[13\] + DIRECTION OUTPUT + USE SIGNAL
      + PORT
        + LAYER metal6 ( -140 -140 ) ( 140 140 )
        + FIXED ( 47640 140 ) N ;
    - resp_msg[14] + NET resp_msg\[14\] + DIRECTION OUTPUT + USE SIGNAL
      + PORT
        + LAYER metal5 ( -140 -140 ) ( 140 140 )
        + FIXED ( 140 44800 ) N ;
    - resp_msg[15] + NET resp_msg\[15\] + DIRECTION OUTPUT + USE SIGNAL
      + PORT
        + LAYER metal6 ( -140 -140 ) ( 140 140 )
        + FIXED ( 57170 140 ) N ;
    - resp_msg[1] + NET resp_msg\[1\] + DIRECTION OUTPUT + USE SIGNAL
      + PORT
        + LAYER metal6 ( -140 -140 ) ( 140 140 )
        + FIXED ( 28580 140 ) N ;
    - resp_msg[2] + NET resp_msg\[2\] + DIRECTION OUTPUT + USE SIGNAL
      + PORT
        + LAYER metal6 ( -140 -140 ) ( 140 140 )
        + FIXED ( 61930 61460 ) N ;
    - resp_msg[3] + NET resp_msg\[3\] + DIRECTION OUTPUT + USE SIGNAL
      + PORT
        + LAYER metal5 ( -140 -140 ) ( 140 140 )
        + FIXED ( 61800 61590 ) N ;
    - resp_msg[4] + NET resp_msg\[4\] + DIRECTION OUTPUT + USE SIGNAL
      + PORT
        + LAYER metal6 ( -140 -140 ) ( 140 140 )
        + FIXED ( 57170 61460 ) N ;
    - resp_msg[5] + NET resp_msg\[5\] + DIRECTION OUTPUT + USE SIGNAL
      + PORT
        + LAYER metal6 ( -140 -140 ) ( 140 140 )
        + FIXED ( 0 140 ) N ;
    - resp_msg[6] + NET resp_msg\[6\] + DIRECTION OUTPUT + USE SIGNAL
      + PORT
        + LAYER metal5 ( -140 -140 ) ( 140 140 )
        + FIXED ( 61800 33170 ) N ;
    - resp_msg[7] + NET resp_msg\[7\] + DIRECTION OUTPUT + USE SIGNAL
      + PORT
        + LAYER metal6 ( -140 -140 ) ( 140 140 )
        + FIXED ( 0 61460 ) N ;
    - resp_msg[8] + NET resp_msg\[8\] + DIRECTION OUTPUT + USE SIGNAL
      + PORT
        + LAYER metal6 ( -140 -140 ) ( 140 140 )
        + FIXED ( 23820 140 ) N ;
    - resp_msg[9] + NET resp_msg\[9\] + DIRECTION OUTPUT + USE SIGNAL
      + PORT
        + LAYER metal5 ( -140 -140 ) ( 140 140 )
        + FIXED ( 61800 28430 ) N ;
    - resp_rdy + NET resp_rdy + DIRECTION INPUT + USE SIGNAL
      + PORT
        + LAYER metal5 ( -140 -140 ) ( 140 140 )
        + FIXED ( 61800 56860 ) N ;
    - resp_val + NET resp_val + DIRECTION OUTPUT + USE SIGNAL
      + PORT
        + LAYER metal5 ( -140 -140 ) ( 140 140 )
        + FIXED ( 140 0 ) N ;
END PINS
NETS 357 ;
    - _000_ ( _494_ ZN ) ( _552_ D ) + USE SIGNAL ;
    - _001_ ( _492_ ZN ) ( _551_ D ) + USE SIGNAL ;
    - _002_ ( _481_ ZN ) ( _550_ D ) + USE SIGNAL ;
    - _003_ ( _422_ ZN ) ( _541_ D ) + USE SIGNAL ;
    - _004_ ( _413_ ZN ) ( _540_ D ) + USE SIGNAL ;
    - _005_ ( _402_ ZN ) ( _539_ D ) + USE SIGNAL ;
    - _006_ ( _394_ ZN ) ( _538_ D ) + USE SIGNAL ;
    - _007_ ( _383_ ZN ) ( _537_ D ) + USE SIGNAL ;
    - _008_ ( _370_ ZN ) ( _536_ D ) + USE SIGNAL ;
    - _009_ ( _477_ ZN ) ( _549_ D ) + USE SIGNAL ;
    - _010_ ( _470_ ZN ) ( _548_ D ) + USE SIGNAL ;
    - _011_ ( _465_ ZN ) ( _547_ D ) + USE SIGNAL ;
    - _012_ ( _457_ ZN ) ( _546_ D ) + USE SIGNAL ;
    - _013_ ( _452_ ZN ) ( _545_ D ) + USE SIGNAL ;
    - _014_ ( _444_ ZN ) ( _544_ D ) + USE SIGNAL ;
    - _015_ ( _535_ ZN ) ( _569_ D ) + USE SIGNAL ;
    - _016_ ( _436_ ZN ) ( _543_ D ) + USE SIGNAL ;
    - _017_ ( _431_ ZN ) ( _542_ D ) + USE SIGNAL ;
    - _018_ ( _528_ Z ) ( _568_ D ) + USE SIGNAL ;
    - _019_ ( _508_ Z ) ( _558_ D ) + USE SIGNAL ;
    - _020_ ( _506_ Z ) ( _557_ D ) + USE SIGNAL ;
    - _021_ ( _504_ Z ) ( _556_ D ) + USE SIGNAL ;
    - _022_ ( _498_ Z ) ( _553_ D ) + USE SIGNAL ;
    - _023_ ( _502_ Z ) ( _555_ D ) + USE SIGNAL ;
    - _024_ ( _500_ Z ) ( _554_ D ) + USE SIGNAL ;
    - _025_ ( _526_ Z ) ( _567_ D ) + USE SIGNAL ;
    - _026_ ( _524_ Z ) ( _566_ D ) + USE SIGNAL ;
    - _027_ ( _522_ Z ) ( _565_ D ) + USE SIGNAL ;
    - _028_ ( _520_ Z ) ( _564_ D ) + USE SIGNAL ;
    - _029_ ( _518_ Z ) ( _563_ D ) + USE SIGNAL ;
    - _030_ ( _516_ Z ) ( _562_ D ) + USE SIGNAL ;
    - _031_ ( _514_ Z ) ( _561_ D ) + USE SIGNAL ;
    - _032_ ( _512_ Z ) ( _560_ D ) + USE SIGNAL ;
    - _033_ ( _510_ Z ) ( _559_ D ) + USE SIGNAL ;
    - _035_ ( _278_ ZN ) ( _279_ A1 ) ( _333_ A1 ) ( _370_ B2 ) + USE SIGNAL ;
    - _036_ ( _279_ ZN ) ( _280_ A ) ( _359_ B2 ) + USE SIGNAL ;
    - _037_ ( _280_ ZN ) ( _351_ A1 ) ( _352_ B1 ) + USE SIGNAL ;
    - _038_ ( _281_ ZN ) ( _282_ A1 ) ( _335_ A1 ) ( _489_ A2 ) + USE SIGNAL ;
    - _039_ ( _282_ ZN ) ( _285_ A1 ) ( _338_ A ) + USE SIGNAL ;
    - _040_ ( _283_ ZN ) ( _284_ A1 ) ( _336_ A1 ) ( _401_ A2 ) + USE SIGNAL ;
    - _041_ ( _284_ ZN ) ( _285_ A2 ) ( _387_ A ) + USE SIGNAL ;
    - _042_ ( _285_ ZN ) ( _289_ A1 ) ( _357_ A1 ) ( _372_ A2 ) ( _374_ A2 ) + USE SIGNAL ;
    - _043_ ( _286_ ZN ) ( _287_ A1 ) ( _340_ A1 ) ( _489_ A3 ) + USE SIGNAL ;
    - _044_ ( _287_ ZN ) ( _288_ A ) + USE SIGNAL ;
    - _045_ ( _288_ ZN ) ( _289_ A2 ) ( _339_ A2 ) ( _357_ A3 ) + USE SIGNAL ;
    - _046_ ( _289_ ZN ) ( _332_ A ) ( _350_ B2 ) + USE SIGNAL ;
    - _047_ ( _290_ ZN ) ( _291_ A1 ) ( _343_ C1 ) ( _344_ A1 ) ( _430_ A2 ) + USE SIGNAL ;
    - _048_ ( _291_ ZN ) ( _293_ A ) + USE SIGNAL ;
    - _049_ ( _292_ ZN ) ( _293_ B2 ) ( _423_ B2 ) ( _424_ A1 ) ( _436_ B2 ) + USE SIGNAL ;
    - _050_ ( _293_ ZN ) ( _299_ A1 ) ( _372_ A1 ) ( _404_ A ) ( _414_ A ) + USE SIGNAL ;
    - _051_ ( _294_ ZN ) ( _295_ A1 ) ( _346_ A1 ) ( _412_ A2 ) + USE SIGNAL ;
    - _052_ ( _295_ ZN ) ( _298_ A1 ) ( _345_ A ) ( _348_ B1 ) + USE SIGNAL ;
    - _053_ ( _296_ ZN ) ( _297_ A1 ) ( _347_ A1 ) ( _406_ B2 ) + USE SIGNAL ;
    - _054_ ( _297_ ZN ) ( _298_ A2 ) ( _345_ B ) ( _403_ A ) ( _405_ A ) + USE SIGNAL ;
    - _055_ ( _298_ ZN ) ( _299_ A2 ) ( _372_ A3 ) + USE SIGNAL ;
    - _056_ ( _299_ ZN ) ( _332_ B ) ( _358_ A ) ( _385_ A ) + USE SIGNAL ;
    - _057_ ( _300_ ZN ) ( _301_ A1 ) ( _304_ B1 ) ( _464_ A2 ) + USE SIGNAL ;
    - _058_ ( _301_ ZN ) ( _303_ A1 ) ( _314_ A2 ) + USE SIGNAL ;
    - _059_ ( _302_ ZN ) ( _303_ A3 ) ( _470_ B2 ) + USE SIGNAL ;
    - _060_ ( _303_ ZN ) ( _304_ A ) + USE SIGNAL ;
    - _061_ ( _304_ ZN ) ( _305_ A ) + USE SIGNAL ;
    - _062_ ( _305_ ZN ) ( _315_ A1 ) ( _438_ C2 ) + USE SIGNAL ;
    - _063_ ( _306_ ZN ) ( _307_ A1 ) ( _310_ C1 ) ( _477_ B2 ) + USE SIGNAL ;
    - _064_ ( _307_ ZN ) ( _308_ A ) + USE SIGNAL ;
    - _065_ ( _308_ ZN ) ( _311_ A1 ) ( _458_ A1 ) + USE SIGNAL ;
    - _066_ ( _309_ ZN ) ( _310_ B ) ( _481_ B2 ) + USE SIGNAL ;
    - _067_ ( _310_ ZN ) ( _311_ A2 ) ( _458_ A2 ) + USE SIGNAL ;
    - _068_ ( _311_ ZN ) ( _314_ A1 ) ( _467_ A ) + USE SIGNAL ;
    - _069_ ( _312_ ZN ) ( _313_ A1 ) ( _458_ B1 ) ( _469_ A2 ) ( _484_ A2 ) + USE SIGNAL ;
    - _070_ ( _313_ ZN ) ( _314_ A3 ) ( _459_ A2 ) + USE SIGNAL ;
    - _071_ ( _314_ ZN ) ( _315_ A2 ) ( _438_ C1 ) + USE SIGNAL ;
    - _072_ ( _315_ ZN ) ( _324_ A1 ) ( _445_ A ) ( _454_ A ) + USE SIGNAL ;
    - _073_ ( _316_ ZN ) ( _317_ A1 ) ( _456_ A2 ) ( _485_ A2 ) + USE SIGNAL ;
    - _074_ ( _317_ ZN ) ( _324_ A2 ) + USE SIGNAL ;
    - _075_ ( _318_ ZN ) ( _319_ A1 ) ( _330_ B1 ) ( _438_ B1 ) ( _451_ A2 ) + USE SIGNAL ;
    - _076_ ( _319_ ZN ) ( _324_ A3 ) ( _329_ A1 ) + USE SIGNAL ;
    - _077_ ( _320_ ZN ) ( _321_ A1 ) ( _325_ A1 ) ( _444_ B2 ) ( _529_ B1 ) + USE SIGNAL ;
    - _078_ ( _321_ ZN ) ( _323_ A ) + USE SIGNAL ;
    - _079_ ( _322_ ZN ) ( _323_ B1 ) ( _326_ B1 ) ( _485_ A3 ) ( _534_ A2 ) + USE SIGNAL ;
    - _080_ ( _323_ ZN ) ( _324_ A4 ) ( _331_ C2 ) + USE SIGNAL ;
    - _081_ ( _324_ ZN ) ( _332_ C1 ) ( _358_ C1 ) ( _371_ A1 ) ( _404_ C1 ) ( _414_ B1 ) + USE SIGNAL ;
    - _082_ ( _325_ ZN ) ( _326_ A ) ( _530_ A2 ) + USE SIGNAL ;
    - _083_ ( _326_ ZN ) ( _331_ A ) + USE SIGNAL ;
    - _084_ ( _327_ ZN ) ( _331_ B2 ) ( _535_ B2 ) + USE SIGNAL ;
    - _085_ ( _328_ ZN ) ( _329_ A3 ) ( _437_ A1 ) ( _445_ B2 ) ( _457_ B2 ) + USE SIGNAL ;
    - _086_ ( _329_ ZN ) ( _330_ A ) + USE SIGNAL ;
    - _087_ ( _330_ ZN ) ( _331_ C1 ) ( _439_ A2 ) ( _529_ A2 ) + USE SIGNAL ;
    - _088_ ( _331_ ZN ) ( _332_ C2 ) ( _358_ C2 ) ( _371_ A2 ) ( _404_ C2 ) ( _414_ B2 ) + USE SIGNAL ;
    - _089_ ( _332_ ZN ) ( _351_ A2 ) ( _352_ A1 ) + USE SIGNAL ;
    - _090_ ( _333_ ZN ) ( _334_ A ) + USE SIGNAL ;
    - _091_ ( _334_ ZN ) ( _351_ A3 ) ( _352_ B2 ) ( _357_ A2 ) ( _359_ A ) + USE SIGNAL ;
    - _092_ ( _335_ ZN ) ( _337_ A1 ) ( _388_ A4 ) ( _389_ B2 ) + USE SIGNAL ;
    - _093_ ( _336_ ZN ) ( _337_ A2 ) ( _386_ A ) + USE SIGNAL ;
    - _094_ ( _337_ ZN ) ( _339_ A1 ) ( _374_ B2 ) + USE SIGNAL ;
    - _095_ ( _338_ ZN ) ( _339_ A3 ) ( _374_ B1 ) ( _388_ A1 ) ( _389_ B1 ) + USE SIGNAL ;
    - _096_ ( _339_ ZN ) ( _341_ A1 ) + USE SIGNAL ;
    - _097_ ( _340_ ZN ) ( _341_ A2 ) + USE SIGNAL ;
    - _098_ ( _341_ ZN ) ( _350_ A ) ( _359_ B1 ) + USE SIGNAL ;
    - _099_ ( _342_ ZN ) ( _343_ A ) ( _435_ A2 ) ( _487_ A2 ) + USE SIGNAL ;
    - _100_ ( _343_ ZN ) ( _345_ C1 ) ( _405_ B1 ) ( _415_ A1 ) + USE SIGNAL ;
    - _101_ ( _344_ ZN ) ( _345_ C2 ) ( _405_ B2 ) ( _415_ A2 ) + USE SIGNAL ;
    - _102_ ( _345_ ZN ) ( _349_ A1 ) ( _360_ B1 ) + USE SIGNAL ;
    - _103_ ( _346_ ZN ) ( _348_ A ) + USE SIGNAL ;
    - _104_ ( _347_ ZN ) ( _348_ B2 ) ( _416_ A3 ) ( _417_ B2 ) + USE SIGNAL ;
    - _105_ ( _348_ ZN ) ( _349_ A2 ) ( _360_ B2 ) + USE SIGNAL ;
    - _106_ ( _349_ ZN ) ( _350_ B1 ) ( _374_ A1 ) ( _384_ A ) + USE SIGNAL ;
    - _107_ ( _350_ ZN ) ( _351_ A4 ) ( _352_ A2 ) + USE SIGNAL ;
    - _108_ ( _351_ ZN ) ( _353_ A1 ) ( _368_ B2 ) + USE SIGNAL ;
    - _109_ ( _352_ ZN ) ( _353_ A2 ) ( _368_ B1 ) + USE SIGNAL ;
    - _111_ ( _494_ B1 ) ( _463_ B1 ) ( _450_ B1 ) ( _442_ B1 ) ( _434_ B1 ) ( _429_ B1 ) ( _420_ B1 )
      ( _411_ B1 ) ( _399_ B1 ) ( _365_ B1 ) ( _355_ ZN ) ( _362_ A1 ) ( _382_ B1 ) ( _393_ B1 ) ( _455_ B1 )
      ( _468_ B1 ) ( _475_ B1 ) ( _479_ B1 ) ( _493_ A2 ) ( _533_ B1 ) + USE SIGNAL ;
    - _113_ ( _357_ ZN ) ( _358_ B ) ( _360_ A ) + USE SIGNAL ;
    - _114_ ( _358_ ZN ) ( _361_ A1 ) + USE SIGNAL ;
    - _115_ ( _359_ ZN ) ( _361_ A2 ) + USE SIGNAL ;
    - _116_ ( _360_ ZN ) ( _361_ A3 ) + USE SIGNAL ;
    - _117_ ( _480_ A1 ) ( _476_ A1 ) ( _469_ A1 ) ( _464_ A1 ) ( _456_ A1 ) ( _451_ A1 ) ( _435_ A1 )
      ( _430_ A1 ) ( _412_ A1 ) ( _401_ A1 ) ( _361_ ZN ) ( _364_ A1 ) ( _366_ A1 ) ( _491_ A1 ) ( _534_ A1 ) + USE SIGNAL ;
    - _118_ ( _362_ ZN ) ( _363_ A ) ( _366_ A2 ) ( _476_ A2 ) ( _480_ A2 ) ( _491_ A2 ) + USE SIGNAL ;
    - _119_ ( _363_ ZN ) ( _364_ A2 ) ( _401_ A3 ) ( _412_ A3 ) ( _430_ A3 ) ( _435_ A3 ) ( _451_ A3 )
      ( _456_ A3 ) ( _464_ A3 ) ( _469_ A3 ) ( _534_ A3 ) + USE SIGNAL ;
    - _120_ ( _364_ ZN ) ( _365_ C1 ) ( _382_ C1 ) ( _393_ C1 ) ( _420_ C1 ) ( _443_ A1 ) ( _475_ C1 )
      ( _479_ C1 ) ( _496_ A1 ) + USE SIGNAL ;
    - _121_ ( _365_ ZN ) ( _370_ A1 ) + USE SIGNAL ;
    - _122_ ( _494_ C1 ) ( _463_ C1 ) ( _455_ C1 ) ( _450_ C1 ) ( _442_ C1 ) ( _434_ C1 ) ( _421_ A )
      ( _392_ A2 ) ( _381_ A2 ) ( _368_ A ) ( _366_ ZN ) ( _399_ C2 ) ( _411_ C2 ) ( _429_ C2 ) ( _468_ C1 )
      ( _533_ C2 ) + USE SIGNAL ;
    - _124_ ( _368_ ZN ) ( _370_ A2 ) + USE SIGNAL ;
    - _126_ ( _371_ ZN ) ( _373_ A1 ) ( _386_ C1 ) ( _395_ B1 ) ( _423_ A ) ( _433_ A ) + USE SIGNAL ;
    - _127_ ( _372_ ZN ) ( _373_ A2 ) + USE SIGNAL ;
    - _128_ ( _373_ ZN ) ( _375_ A1 ) + USE SIGNAL ;
    - _129_ ( _374_ ZN ) ( _375_ A2 ) + USE SIGNAL ;
    - _130_ ( _375_ ZN ) ( _377_ A ) + USE SIGNAL ;
    - _131_ ( _376_ Z ) ( _377_ B ) + USE SIGNAL ;
    - _132_ ( _492_ C2 ) ( _482_ A1 ) ( _462_ A1 ) ( _449_ A1 ) ( _428_ A1 ) ( _419_ A1 ) ( _410_ A1 )
      ( _398_ A1 ) ( _391_ A1 ) ( _380_ A1 ) ( _378_ ZN ) ( _493_ A1 ) + USE SIGNAL ;
    - _134_ ( _380_ ZN ) ( _383_ A ) + USE SIGNAL ;
    - _135_ ( _381_ ZN ) ( _383_ B1 ) + USE SIGNAL ;
    - _136_ ( _382_ ZN ) ( _383_ B2 ) + USE SIGNAL ;
    - _137_ ( _384_ ZN ) ( _386_ B ) ( _395_ A ) + USE SIGNAL ;
    - _138_ ( _385_ ZN ) ( _386_ C2 ) ( _395_ B2 ) + USE SIGNAL ;
    - _139_ ( _386_ ZN ) ( _388_ A2 ) ( _389_ A1 ) + USE SIGNAL ;
    - _140_ ( _387_ ZN ) ( _388_ A3 ) ( _389_ A2 ) + USE SIGNAL ;
    - _141_ ( _388_ ZN ) ( _390_ A1 ) + USE SIGNAL ;
    - _142_ ( _389_ ZN ) ( _390_ A2 ) + USE SIGNAL ;
    - _143_ ( _391_ ZN ) ( _394_ A ) + USE SIGNAL ;
    - _144_ ( _392_ ZN ) ( _394_ B1 ) + USE SIGNAL ;
    - _145_ ( _393_ ZN ) ( _394_ B2 ) + USE SIGNAL ;
    - _146_ ( _395_ ZN ) ( _397_ A ) + USE SIGNAL ;
    - _147_ ( _396_ Z ) ( _397_ B ) + USE SIGNAL ;
    - _148_ ( _398_ ZN ) ( _402_ A ) + USE SIGNAL ;
    - _149_ ( _399_ ZN ) ( _402_ B1 ) + USE SIGNAL ;
    - _151_ ( _401_ ZN ) ( _402_ B2 ) + USE SIGNAL ;
    - _152_ ( _403_ ZN ) ( _404_ B ) ( _416_ A1 ) ( _417_ B1 ) + USE SIGNAL ;
    - _153_ ( _404_ ZN ) ( _407_ A1 ) + USE SIGNAL ;
    - _154_ ( _405_ ZN ) ( _406_ A ) + USE SIGNAL ;
    - _155_ ( _406_ ZN ) ( _407_ A2 ) + USE SIGNAL ;
    - _156_ ( _407_ ZN ) ( _409_ A ) + USE SIGNAL ;
    - _157_ ( _408_ ZN ) ( _409_ B ) + USE SIGNAL ;
    - _158_ ( _410_ ZN ) ( _413_ A ) + USE SIGNAL ;
    - _159_ ( _411_ ZN ) ( _413_ B1 ) + USE SIGNAL ;
    - _160_ ( _412_ ZN ) ( _413_ B2 ) + USE SIGNAL ;
    - _161_ ( _414_ ZN ) ( _416_ A2 ) ( _417_ A1 ) + USE SIGNAL ;
    - _162_ ( _415_ ZN ) ( _416_ A4 ) ( _417_ A2 ) + USE SIGNAL ;
    - _163_ ( _416_ ZN ) ( _418_ A1 ) ( _421_ B2 ) + USE SIGNAL ;
    - _164_ ( _417_ ZN ) ( _418_ A2 ) ( _421_ B1 ) + USE SIGNAL ;
    - _165_ ( _419_ ZN ) ( _422_ A ) + USE SIGNAL ;
    - _166_ ( _420_ ZN ) ( _422_ B1 ) + USE SIGNAL ;
    - _167_ ( _421_ ZN ) ( _422_ B2 ) + USE SIGNAL ;
    - _168_ ( _423_ ZN ) ( _425_ A1 ) + USE SIGNAL ;
    - _169_ ( _424_ ZN ) ( _425_ A2 ) + USE SIGNAL ;
    - _170_ ( _425_ ZN ) ( _427_ A ) + USE SIGNAL ;
    - _171_ ( _426_ ZN ) ( _427_ B ) + USE SIGNAL ;
    - _172_ ( _428_ ZN ) ( _431_ A ) + USE SIGNAL ;
    - _173_ ( _429_ ZN ) ( _431_ B1 ) + USE SIGNAL ;
    - _174_ ( _430_ ZN ) ( _431_ B2 ) + USE SIGNAL ;
    - _175_ ( _432_ ZN ) ( _433_ B ) + USE SIGNAL ;
    - _176_ ( _434_ ZN ) ( _436_ A1 ) + USE SIGNAL ;
    - _177_ ( _435_ ZN ) ( _436_ A2 ) + USE SIGNAL ;
    - _178_ ( _437_ ZN ) ( _438_ A ) ( _446_ A2 ) + USE SIGNAL ;
    - _179_ ( _438_ ZN ) ( _439_ A1 ) ( _529_ A1 ) + USE SIGNAL ;
    - _180_ ( _439_ ZN ) ( _441_ A ) + USE SIGNAL ;
    - _181_ ( _440_ Z ) ( _441_ B ) + USE SIGNAL ;
    - _182_ ( _442_ ZN ) ( _444_ A1 ) + USE SIGNAL ;
    - _183_ ( _443_ ZN ) ( _444_ A2 ) + USE SIGNAL ;
    - _184_ ( _445_ ZN ) ( _446_ A1 ) + USE SIGNAL ;
    - _185_ ( _446_ ZN ) ( _448_ A ) + USE SIGNAL ;
    - _186_ ( _447_ ZN ) ( _448_ B ) + USE SIGNAL ;
    - _187_ ( _449_ ZN ) ( _452_ A ) + USE SIGNAL ;
    - _188_ ( _450_ ZN ) ( _452_ B1 ) + USE SIGNAL ;
    - _189_ ( _451_ ZN ) ( _452_ B2 ) + USE SIGNAL ;
    - _190_ ( _453_ ZN ) ( _454_ B ) + USE SIGNAL ;
    - _191_ ( _455_ ZN ) ( _457_ A1 ) + USE SIGNAL ;
    - _192_ ( _456_ ZN ) ( _457_ A2 ) + USE SIGNAL ;
    - _193_ ( _458_ ZN ) ( _459_ A1 ) + USE SIGNAL ;
    - _194_ ( _459_ ZN ) ( _461_ A ) + USE SIGNAL ;
    - _195_ ( _460_ Z ) ( _461_ B ) + USE SIGNAL ;
    - _196_ ( _462_ ZN ) ( _465_ A ) + USE SIGNAL ;
    - _197_ ( _463_ ZN ) ( _465_ B1 ) + USE SIGNAL ;
    - _198_ ( _464_ ZN ) ( _465_ B2 ) + USE SIGNAL ;
    - _199_ ( _466_ ZN ) ( _467_ B ) + USE SIGNAL ;
    - _200_ ( _468_ ZN ) ( _470_ A1 ) + USE SIGNAL ;
    - _201_ ( _469_ ZN ) ( _470_ A2 ) + USE SIGNAL ;
    - _202_ ( _471_ ZN ) ( _474_ A ) + USE SIGNAL ;
    - _203_ ( _472_ ZN ) ( _473_ A1 ) ( _484_ A3 ) + USE SIGNAL ;
    - _204_ ( _473_ ZN ) ( _474_ B ) + USE SIGNAL ;
    - _205_ ( _475_ ZN ) ( _477_ A1 ) + USE SIGNAL ;
    - _206_ ( _476_ ZN ) ( _477_ A2 ) + USE SIGNAL ;
    - _207_ ( _479_ ZN ) ( _481_ A1 ) + USE SIGNAL ;
    - _208_ ( _480_ ZN ) ( _481_ A2 ) + USE SIGNAL ;
    - _209_ ( _483_ ZN ) ( _484_ A1 ) + USE SIGNAL ;
    - _210_ ( _484_ ZN ) ( _485_ A1 ) + USE SIGNAL ;
    - _211_ ( _485_ ZN ) ( _488_ A1 ) + USE SIGNAL ;
    - _212_ ( _486_ ZN ) ( _487_ A1 ) + USE SIGNAL ;
    - _213_ ( _487_ ZN ) ( _488_ A4 ) + USE SIGNAL ;
    - _214_ ( _488_ ZN ) ( _489_ A1 ) + USE SIGNAL ;
    - _215_ ( _489_ ZN ) ( _490_ A1 ) + USE SIGNAL ;
    - _216_ ( _490_ ZN ) ( _491_ A3 ) ( _494_ C2 ) + USE SIGNAL ;
    - _217_ ( _491_ ZN ) ( _492_ C1 ) + USE SIGNAL ;
    - _218_ ( _493_ ZN ) ( _494_ B2 ) + USE SIGNAL ;
    - _219_ ( _495_ Z ) ( _498_ A ) + USE SIGNAL ;
    - _220_ ( _516_ S ) ( _514_ S ) ( _512_ S ) ( _510_ S ) ( _508_ S ) ( _506_ S ) ( _504_ S )
      ( _502_ S ) ( _500_ S ) ( _498_ S ) ( _496_ ZN ) ( _518_ S ) ( _520_ S ) ( _522_ S ) ( _524_ S )
      ( _526_ S ) ( _528_ S ) + USE SIGNAL ;
    - _222_ ( _499_ Z ) ( _500_ A ) + USE SIGNAL ;
    - _223_ ( _501_ Z ) ( _502_ A ) + USE SIGNAL ;
    - _224_ ( _503_ Z ) ( _504_ A ) + USE SIGNAL ;
    - _225_ ( _505_ Z ) ( _506_ A ) + USE SIGNAL ;
    - _226_ ( _507_ Z ) ( _508_ A ) + USE SIGNAL ;
    - _227_ ( _509_ Z ) ( _510_ A ) + USE SIGNAL ;
    - _228_ ( _511_ Z ) ( _512_ A ) + USE SIGNAL ;
    - _229_ ( _513_ Z ) ( _514_ A ) + USE SIGNAL ;
    - _230_ ( _515_ Z ) ( _516_ A ) + USE SIGNAL ;
    - _231_ ( _517_ Z ) ( _518_ A ) + USE SIGNAL ;
    - _232_ ( _519_ Z ) ( _520_ A ) + USE SIGNAL ;
    - _233_ ( _521_ Z ) ( _522_ A ) + USE SIGNAL ;
    - _234_ ( _523_ Z ) ( _524_ A ) + USE SIGNAL ;
    - _235_ ( _525_ Z ) ( _526_ A ) + USE SIGNAL ;
    - _236_ ( _527_ Z ) ( _528_ A ) + USE SIGNAL ;
    - _237_ ( _529_ ZN ) ( _530_ A1 ) + USE SIGNAL ;
    - _238_ ( _530_ ZN ) ( _532_ A ) + USE SIGNAL ;
    - _239_ ( _531_ ZN ) ( _532_ B ) + USE SIGNAL ;
    - _240_ ( _533_ ZN ) ( _535_ A1 ) + USE SIGNAL ;
    - _241_ ( _534_ ZN ) ( _535_ A2 ) + USE SIGNAL ;
    - _242_ ( _536_ QN ) + USE SIGNAL ;
    - _243_ ( _537_ QN ) + USE SIGNAL ;
    - _244_ ( _538_ QN ) + USE SIGNAL ;
    - _245_ ( _539_ QN ) + USE SIGNAL ;
    - _246_ ( _540_ QN ) + USE SIGNAL ;
    - _247_ ( _541_ QN ) + USE SIGNAL ;
    - _248_ ( _542_ QN ) + USE SIGNAL ;
    - _249_ ( _543_ QN ) + USE SIGNAL ;
    - _250_ ( _544_ QN ) + USE SIGNAL ;
    - _251_ ( _545_ QN ) + USE SIGNAL ;
    - _252_ ( _546_ QN ) + USE SIGNAL ;
    - _253_ ( _547_ QN ) + USE SIGNAL ;
    - _254_ ( _548_ QN ) + USE SIGNAL ;
    - _255_ ( _549_ QN ) + USE SIGNAL ;
    - _256_ ( _550_ QN ) + USE SIGNAL ;
    - _257_ ( _551_ QN ) + USE SIGNAL ;
    - _258_ ( _552_ QN ) + USE SIGNAL ;
    - _259_ ( _553_ QN ) + USE SIGNAL ;
    - _260_ ( _554_ QN ) + USE SIGNAL ;
    - _261_ ( _555_ QN ) + USE SIGNAL ;
    - _262_ ( _556_ QN ) + USE SIGNAL ;
    - _263_ ( _557_ QN ) + USE SIGNAL ;
    - _264_ ( _558_ QN ) + USE SIGNAL ;
    - _265_ ( _559_ QN ) + USE SIGNAL ;
    - _266_ ( _560_ QN ) + USE SIGNAL ;
    - _267_ ( _561_ QN ) + USE SIGNAL ;
    - _268_ ( _562_ QN ) + USE SIGNAL ;
    - _269_ ( _563_ QN ) + USE SIGNAL ;
    - _270_ ( _564_ QN ) + USE SIGNAL ;
    - _271_ ( _565_ QN ) + USE SIGNAL ;
    - _272_ ( _566_ QN ) + USE SIGNAL ;
    - _273_ ( _567_ QN ) + USE SIGNAL ;
    - _274_ ( _568_ QN ) + USE SIGNAL ;
    - _275_ ( _569_ QN ) + USE SIGNAL ;
    - clk ( PIN clk ) ( _536_ CK ) ( _537_ CK ) ( _538_ CK ) ( _539_ CK ) ( _540_ CK ) ( _541_ CK )
      ( _542_ CK ) ( _543_ CK ) ( _544_ CK ) ( _545_ CK ) ( _546_ CK ) ( _547_ CK ) ( _548_ CK ) ( _549_ CK )
      ( _550_ CK ) ( _551_ CK ) ( _552_ CK ) ( _553_ CK ) ( _554_ CK ) ( _555_ CK ) ( _556_ CK ) ( _557_ CK )
      ( _558_ CK ) ( _559_ CK ) ( _560_ CK ) ( _561_ CK ) ( _562_ CK ) ( _563_ CK ) ( _564_ CK ) ( _565_ CK )
      ( _566_ CK ) ( _567_ CK ) ( _568_ CK ) ( _569_ CK ) + USE SIGNAL ;
    - ctrl.state.out_reg\[0\].qi ( _276_ A2 ) ( _355_ A ) ( _482_ A2 ) ( _552_ Q ) + USE SIGNAL ;
    - ctrl.state.out_reg\[1\].qi ( max_cap1 A ) ( _276_ A1 ) ( _551_ Q ) + USE SIGNAL ;
    - dpath.a_reg.out_reg\[0\].qi ( _309_ A ) ( _473_ A2 ) ( _478_ B ) ( _527_ A ) ( _550_ Q ) + USE SIGNAL ;
    - dpath.a_reg.out_reg\[10\].qi ( _297_ A2 ) ( _347_ A2 ) ( _406_ B1 ) ( _419_ A2 ) ( _507_ A ) ( _541_ Q ) + USE SIGNAL ;
    - dpath.a_reg.out_reg\[11\].qi ( _295_ A2 ) ( _346_ A2 ) ( _408_ B ) ( _410_ A2 ) ( _505_ A ) ( _540_ Q ) + USE SIGNAL ;
    - dpath.a_reg.out_reg\[12\].qi ( _284_ A2 ) ( _336_ A2 ) ( _396_ B ) ( _398_ A2 ) ( _503_ A ) ( _539_ Q ) + USE SIGNAL ;
    - dpath.a_reg.out_reg\[13\].qi ( _282_ A2 ) ( _335_ A2 ) ( _391_ A2 ) ( _495_ A ) ( _538_ Q ) + USE SIGNAL ;
    - dpath.a_reg.out_reg\[14\].qi ( _287_ A2 ) ( _340_ A2 ) ( _376_ B ) ( _380_ A2 ) ( _501_ A ) ( _537_ Q ) + USE SIGNAL ;
    - dpath.a_reg.out_reg\[15\].qi ( _278_ A ) ( _499_ A ) ( _536_ Q ) + USE SIGNAL ;
    - dpath.a_reg.out_reg\[1\].qi ( _306_ A ) ( _471_ B ) ( _525_ A ) ( _549_ Q ) + USE SIGNAL ;
    - dpath.a_reg.out_reg\[2\].qi ( _302_ A ) ( _313_ A2 ) ( _458_ B2 ) ( _466_ B ) ( _523_ A ) ( _548_ Q ) + USE SIGNAL ;
    - dpath.a_reg.out_reg\[3\].qi ( _301_ A2 ) ( _304_ B2 ) ( _460_ B ) ( _462_ A2 ) ( _521_ A ) ( _547_ Q ) + USE SIGNAL ;
    - dpath.a_reg.out_reg\[4\].qi ( _317_ A2 ) ( _328_ A ) ( _453_ B ) ( _519_ A ) ( _546_ Q ) + USE SIGNAL ;
    - dpath.a_reg.out_reg\[5\].qi ( _319_ A2 ) ( _330_ B2 ) ( _438_ B2 ) ( _447_ B ) ( _449_ A2 ) ( _517_ A ) ( _545_ Q ) + USE SIGNAL ;
    - dpath.a_reg.out_reg\[6\].qi ( _320_ A ) ( _440_ A ) ( _515_ A ) ( _544_ Q ) + USE SIGNAL ;
    - dpath.a_reg.out_reg\[7\].qi ( _323_ B2 ) ( _326_ B2 ) ( _327_ A ) ( _513_ A ) ( _531_ B ) ( _569_ Q ) + USE SIGNAL ;
    - dpath.a_reg.out_reg\[8\].qi ( _292_ A ) ( _343_ B ) ( _432_ B ) ( _511_ A ) ( _543_ Q ) + USE SIGNAL ;
    - dpath.a_reg.out_reg\[9\].qi ( _291_ A2 ) ( _343_ C2 ) ( _344_ A2 ) ( _426_ B ) ( _428_ A2 ) ( _509_ A ) ( _542_ Q ) + USE SIGNAL ;
    - dpath.b_reg.out_reg\[0\].qi ( _310_ A ) ( _472_ A ) ( _478_ A ) ( _479_ C2 ) ( _528_ B ) ( _568_ Q ) + USE SIGNAL ;
    - dpath.b_reg.out_reg\[10\].qi ( _296_ A ) ( _420_ C2 ) ( _486_ A2 ) ( _508_ B ) ( _558_ Q ) + USE SIGNAL ;
    - dpath.b_reg.out_reg\[11\].qi ( _294_ A ) ( _408_ A ) ( _486_ A3 ) ( _506_ B ) ( _557_ Q ) + USE SIGNAL ;
    - dpath.b_reg.out_reg\[12\].qi ( _283_ A ) ( _396_ A ) ( _488_ A2 ) ( _504_ B ) ( _556_ Q ) + USE SIGNAL ;
    - dpath.b_reg.out_reg\[13\].qi ( _281_ A ) ( _393_ C2 ) ( _498_ B ) ( _553_ Q ) + USE SIGNAL ;
    - dpath.b_reg.out_reg\[14\].qi ( _286_ A ) ( _376_ A ) ( _382_ C2 ) ( _502_ B ) ( _555_ Q ) + USE SIGNAL ;
    - dpath.b_reg.out_reg\[15\].qi ( _279_ A2 ) ( _333_ A2 ) ( _365_ C2 ) ( _488_ A3 ) ( _500_ B ) ( _554_ Q ) + USE SIGNAL ;
    - dpath.b_reg.out_reg\[1\].qi ( _307_ A2 ) ( _310_ C2 ) ( _471_ A ) ( _475_ C2 ) ( _483_ A2 ) ( _526_ B ) ( _567_ Q ) + USE SIGNAL ;
    - dpath.b_reg.out_reg\[2\].qi ( _303_ A2 ) ( _312_ A ) ( _466_ A ) ( _524_ B ) ( _566_ Q ) + USE SIGNAL ;
    - dpath.b_reg.out_reg\[3\].qi ( _300_ A ) ( _460_ A ) ( _483_ A1 ) ( _522_ B ) ( _565_ Q ) + USE SIGNAL ;
    - dpath.b_reg.out_reg\[4\].qi ( _316_ A ) ( _329_ A2 ) ( _437_ A2 ) ( _445_ B1 ) ( _453_ A ) ( _520_ B ) ( _564_ Q ) + USE SIGNAL ;
    - dpath.b_reg.out_reg\[5\].qi ( _318_ A ) ( _447_ A ) ( _490_ A2 ) ( _518_ B ) ( _563_ Q ) + USE SIGNAL ;
    - dpath.b_reg.out_reg\[6\].qi ( _321_ A2 ) ( _325_ A2 ) ( _440_ B ) ( _443_ A2 ) ( _490_ A3 ) ( _516_ B ) ( _529_ B2 )
      ( _562_ Q ) + USE SIGNAL ;
    - dpath.b_reg.out_reg\[7\].qi ( _322_ A ) ( _331_ B1 ) ( _514_ B ) ( _531_ A ) ( _561_ Q ) + USE SIGNAL ;
    - dpath.b_reg.out_reg\[8\].qi ( _293_ B1 ) ( _342_ A ) ( _423_ B1 ) ( _424_ A2 ) ( _432_ A ) ( _512_ B ) ( _560_ Q ) + USE SIGNAL ;
    - dpath.b_reg.out_reg\[9\].qi ( _290_ A ) ( _426_ A ) ( _486_ A1 ) ( _510_ B ) ( _559_ Q ) + USE SIGNAL ;
    - net1 ( max_cap1 Z ) ( _455_ A ) ( _457_ B1 ) ( _475_ A ) ( _479_ A ) ( _393_ A ) ( _382_ A )
      ( _399_ A ) ( _378_ A ) ( _481_ B1 ) ( _362_ A2 ) ( _477_ B1 ) ( _470_ B1 ) ( _468_ A ) ( _463_ A )
      ( _535_ B1 ) ( _533_ A ) ( _365_ A ) ( _370_ B1 ) ( _420_ A ) ( _436_ B1 ) ( _429_ A ) ( _434_ A )
      ( _411_ A ) ( _444_ B1 ) ( _442_ A ) ( _450_ A ) + USE SIGNAL ;
    - req_msg\[0\] ( PIN req_msg[0] ) ( _527_ B ) + USE SIGNAL ;
    - req_msg\[10\] ( PIN req_msg[10] ) ( _507_ B ) + USE SIGNAL ;
    - req_msg\[11\] ( PIN req_msg[11] ) ( _505_ B ) + USE SIGNAL ;
    - req_msg\[12\] ( PIN req_msg[12] ) ( _503_ B ) + USE SIGNAL ;
    - req_msg\[13\] ( PIN req_msg[13] ) ( _495_ B ) + USE SIGNAL ;
    - req_msg\[14\] ( PIN req_msg[14] ) ( _501_ B ) + USE SIGNAL ;
    - req_msg\[15\] ( PIN req_msg[15] ) ( _499_ B ) + USE SIGNAL ;
    - req_msg\[16\] ( PIN req_msg[16] ) ( _479_ B2 ) + USE SIGNAL ;
    - req_msg\[17\] ( PIN req_msg[17] ) ( _475_ B2 ) + USE SIGNAL ;
    - req_msg\[18\] ( PIN req_msg[18] ) ( _468_ B2 ) + USE SIGNAL ;
    - req_msg\[19\] ( PIN req_msg[19] ) ( _463_ B2 ) + USE SIGNAL ;
    - req_msg\[1\] ( PIN req_msg[1] ) ( _525_ B ) + USE SIGNAL ;
    - req_msg\[20\] ( PIN req_msg[20] ) ( _455_ B2 ) + USE SIGNAL ;
    - req_msg\[21\] ( PIN req_msg[21] ) ( _450_ B2 ) + USE SIGNAL ;
    - req_msg\[22\] ( PIN req_msg[22] ) ( _442_ B2 ) + USE SIGNAL ;
    - req_msg\[23\] ( PIN req_msg[23] ) ( _533_ B2 ) + USE SIGNAL ;
    - req_msg\[24\] ( PIN req_msg[24] ) ( _434_ B2 ) + USE SIGNAL ;
    - req_msg\[25\] ( PIN req_msg[25] ) ( _429_ B2 ) + USE SIGNAL ;
    - req_msg\[26\] ( PIN req_msg[26] ) ( _420_ B2 ) + USE SIGNAL ;
    - req_msg\[27\] ( PIN req_msg[27] ) ( _411_ B2 ) + USE SIGNAL ;
    - req_msg\[28\] ( PIN req_msg[28] ) ( _399_ B2 ) + USE SIGNAL ;
    - req_msg\[29\] ( PIN req_msg[29] ) ( _393_ B2 ) + USE SIGNAL ;
    - req_msg\[2\] ( PIN req_msg[2] ) ( _523_ B ) + USE SIGNAL ;
    - req_msg\[30\] ( PIN req_msg[30] ) ( _382_ B2 ) + USE SIGNAL ;
    - req_msg\[31\] ( PIN req_msg[31] ) ( _365_ B2 ) + USE SIGNAL ;
    - req_msg\[3\] ( PIN req_msg[3] ) ( _521_ B ) + USE SIGNAL ;
    - req_msg\[4\] ( PIN req_msg[4] ) ( _519_ B ) + USE SIGNAL ;
    - req_msg\[5\] ( PIN req_msg[5] ) ( _517_ B ) + USE SIGNAL ;
    - req_msg\[6\] ( PIN req_msg[6] ) ( _515_ B ) + USE SIGNAL ;
    - req_msg\[7\] ( PIN req_msg[7] ) ( _513_ B ) + USE SIGNAL ;
    - req_msg\[8\] ( PIN req_msg[8] ) ( _511_ B ) + USE SIGNAL ;
    - req_msg\[9\] ( PIN req_msg[9] ) ( _509_ B ) + USE SIGNAL ;
    - req_rdy ( PIN req_rdy ) ( _527_ S ) ( _525_ S ) ( _523_ S ) ( _521_ S ) ( _519_ S ) ( _517_ S )
      ( _515_ S ) ( _496_ A2 ) ( _276_ ZN ) ( _495_ S ) ( _499_ S ) ( _501_ S ) ( _503_ S ) ( _505_ S )
      ( _507_ S ) ( _509_ S ) ( _511_ S ) ( _513_ S ) + USE SIGNAL ;
    - req_val ( PIN req_val ) ( _493_ A3 ) + USE SIGNAL ;
    - reset ( PIN reset ) ( _492_ A ) ( _494_ A ) + USE SIGNAL ;
    - resp_msg\[0\] ( PIN resp_msg[0] ) ( _478_ Z ) ( _480_ A3 ) + USE SIGNAL ;
    - resp_msg\[10\] ( PIN resp_msg[10] ) ( _418_ ZN ) + USE SIGNAL ;
    - resp_msg\[11\] ( PIN resp_msg[11] ) ( _409_ ZN ) ( _411_ C1 ) + USE SIGNAL ;
    - resp_msg\[12\] ( PIN resp_msg[12] ) ( _397_ ZN ) ( _399_ C1 ) + USE SIGNAL ;
    - resp_msg\[13\] ( PIN resp_msg[13] ) ( _390_ ZN ) ( _392_ A1 ) + USE SIGNAL ;
    - resp_msg\[14\] ( PIN resp_msg[14] ) ( _377_ ZN ) ( _381_ A1 ) + USE SIGNAL ;
    - resp_msg\[15\] ( PIN resp_msg[15] ) ( _353_ ZN ) + USE SIGNAL ;
    - resp_msg\[1\] ( PIN resp_msg[1] ) ( _474_ ZN ) ( _476_ A3 ) + USE SIGNAL ;
    - resp_msg\[2\] ( PIN resp_msg[2] ) ( _467_ ZN ) ( _468_ C2 ) + USE SIGNAL ;
    - resp_msg\[3\] ( PIN resp_msg[3] ) ( _461_ ZN ) ( _463_ C2 ) + USE SIGNAL ;
    - resp_msg\[4\] ( PIN resp_msg[4] ) ( _454_ ZN ) ( _455_ C2 ) + USE SIGNAL ;
    - resp_msg\[5\] ( PIN resp_msg[5] ) ( _448_ ZN ) ( _450_ C2 ) + USE SIGNAL ;
    - resp_msg\[6\] ( PIN resp_msg[6] ) ( _441_ ZN ) ( _442_ C2 ) + USE SIGNAL ;
    - resp_msg\[7\] ( PIN resp_msg[7] ) ( _532_ ZN ) ( _533_ C1 ) + USE SIGNAL ;
    - resp_msg\[8\] ( PIN resp_msg[8] ) ( _433_ ZN ) ( _434_ C2 ) + USE SIGNAL ;
    - resp_msg\[9\] ( PIN resp_msg[9] ) ( _427_ ZN ) ( _429_ C1 ) + USE SIGNAL ;
    - resp_rdy ( PIN resp_rdy ) ( _492_ B1 ) + USE SIGNAL ;
    - resp_val ( PIN resp_val ) ( _482_ ZN ) ( _492_ B2 ) + USE SIGNAL ;
END NETS
END DESIGN<|MERGE_RESOLUTION|>--- conflicted
+++ resolved
@@ -59,295 +59,6 @@
 GCELLGRID Y 58940 DO 2 STEP 2660 ;
 GCELLGRID Y 140 DO 22 STEP 2800 ;
 GCELLGRID Y 0 DO 2 STEP 140 ;
-<<<<<<< HEAD
-COMPONENTS 286 ;
-    - _276_ NOR2_X4 + PLACED ( 49233 56385 ) N ;
-    - _278_ INV_X1 + PLACED ( 6973 34357 ) N ;
-    - _279_ NOR2_X1 + PLACED ( 10420 34604 ) N ;
-    - _280_ INV_X1 + PLACED ( 13548 34705 ) N ;
-    - _281_ INV_X1 + PLACED ( 32704 48699 ) N ;
-    - _282_ NOR2_X1 + PLACED ( 29747 47953 ) N ;
-    - _283_ INV_X1 + PLACED ( 33078 40434 ) N ;
-    - _284_ NOR2_X1 + PLACED ( 31539 42308 ) N ;
-    - _285_ NOR2_X1 + PLACED ( 28284 43827 ) N ;
-    - _286_ INV_X1 + PLACED ( 25968 49105 ) N ;
-    - _287_ NOR2_X1 + PLACED ( 23946 48449 ) N ;
-    - _288_ INV_X1 + PLACED ( 23687 47496 ) N ;
-    - _289_ AND2_X1 + PLACED ( 22418 37681 ) N ;
-    - _290_ INV_X1 + PLACED ( 19252 17655 ) N ;
-    - _291_ NOR2_X1 + PLACED ( 15072 17593 ) N ;
-    - _292_ INV_X1 + PLACED ( 10754 14351 ) N ;
-    - _293_ AOI21_X2 + PLACED ( 13861 17391 ) N ;
-    - _294_ INV_X1 + PLACED ( 23143 18326 ) N ;
-    - _295_ NOR2_X1 + PLACED ( 20275 19872 ) N ;
-    - _296_ INV_X1 + PLACED ( 11854 25652 ) N ;
-    - _297_ NOR2_X2 + PLACED ( 12217 25690 ) N ;
-    - _298_ NOR2_X1 + PLACED ( 18638 26928 ) N ;
-    - _299_ AND2_X1 + PLACED ( 21289 37606 ) N ;
-    - _300_ INV_X16 + PLACED ( 54495 11341 ) N ;
-    - _301_ NOR2_X1 + PLACED ( 45004 17221 ) N ;
-    - _302_ INV_X16 + PLACED ( 55480 24575 ) N ;
-    - _303_ NOR3_X1 + PLACED ( 46741 18792 ) N ;
-    - _304_ AOI21_X1 + PLACED ( 45538 17788 ) N ;
-    - _305_ INV_X1 + PLACED ( 41366 19599 ) N ;
-    - _306_ INV_X16 + PLACED ( 42282 31006 ) N ;
-    - _307_ AND2_X1 + PLACED ( 44110 28072 ) N ;
-    - _308_ INV_X4 + PLACED ( 46288 27474 ) N ;
-    - _309_ INV_X16 + PLACED ( 52440 37181 ) N ;
-    - _310_ OAI211_X1 + PLACED ( 42064 28178 ) N ;
-    - _311_ NAND2_X1 + PLACED ( 42477 25119 ) N ;
-    - _312_ INV_X16 + PLACED ( 55480 19260 ) N ;
-    - _313_ NOR2_X1 + PLACED ( 45995 22781 ) N ;
-    - _314_ NOR3_X2 + PLACED ( 41455 24040 ) N ;
-    - _315_ NOR2_X2 + PLACED ( 38336 23908 ) N ;
-    - _316_ INV_X1 + PLACED ( 31589 18593 ) N ;
-    - _317_ NOR2_X1 + PLACED ( 30580 22034 ) N ;
-    - _318_ INV_X16 + PLACED ( 32182 11865 ) N ;
-    - _319_ NOR2_X2 + PLACED ( 35370 25486 ) N ;
-    - _320_ INV_X4 + PLACED ( 9596 42173 ) N ;
-    - _321_ NAND2_X1 + PLACED ( 13723 44040 ) N ;
-    - _322_ INV_X1 + PLACED ( 16841 46283 ) N ;
-    - _323_ OAI21_X2 + PLACED ( 14113 45247 ) N ;
-    - _324_ NOR4_X4 + PLACED ( 28224 25951 ) N ;
-    - _325_ NOR2_X1 + PLACED ( 15793 43612 ) N ;
-    - _326_ OAI21_X1 + PLACED ( 16582 45420 ) N ;
-    - _327_ INV_X1 + PLACED ( 17392 48449 ) N ;
-    - _328_ INV_X16 + PLACED ( 27249 2283 ) N ;
-    - _329_ NOR3_X1 + PLACED ( 33707 24444 ) N ;
-    - _330_ AOI21_X2 + PLACED ( 34178 25929 ) N ;
-    - _331_ OAI221_X4 + PLACED ( 17221 45979 ) N ;
-    - _332_ OAI211_X1 + PLACED ( 24467 32725 ) N ;
-    - _333_ AND2_X1 + PLACED ( 9688 34705 ) N ;
-    - _334_ INV_X1 + PLACED ( 11993 35070 ) N ;
-    - _335_ NAND2_X1 + PLACED ( 29802 47996 ) N ;
-    - _336_ NAND2_X1 + PLACED ( 31476 41861 ) N ;
-    - _337_ NAND2_X1 + PLACED ( 27355 43902 ) N ;
-    - _338_ INV_X1 + PLACED ( 28500 45889 ) N ;
-    - _339_ NAND3_X1 + PLACED ( 23353 45187 ) N ;
-    - _340_ NAND2_X1 + PLACED ( 23662 48127 ) N ;
-    - _341_ NAND2_X1 + PLACED ( 22821 45979 ) N ;
-    - _342_ INV_X1 + PLACED ( 14785 17546 ) N ;
-    - _343_ OAI211_X2 + PLACED ( 14363 18791 ) N ;
-    - _344_ NAND2_X1 + PLACED ( 15354 19455 ) N ;
-    - _345_ AOI211_X2 + PLACED ( 15605 25576 ) N ;
-    - _346_ NAND2_X1 + PLACED ( 20360 19867 ) N ;
-    - _347_ NAND2_X1 + PLACED ( 13237 25632 ) N ;
-    - _348_ OAI21_X1 + PLACED ( 18545 24463 ) N ;
-    - _349_ OR2_X1 + PLACED ( 18828 33755 ) N ;
-    - _350_ AOI21_X1 + PLACED ( 19682 35275 ) N ;
-    - _351_ AND4_X1 + PLACED ( 14024 34587 ) N ;
-    - _352_ AOI22_X1 + PLACED ( 13952 34689 ) N ;
-    - _353_ OR2_X1 + PLACED ( 13930 34421 ) N ;
-    - _355_ INV_X4 + PLACED ( 48437 53712 ) N ;
-    - _357_ AND3_X1 + PLACED ( 20985 36927 ) N ;
-    - _358_ OAI211_X2 + PLACED ( 22696 32790 ) N ;
-    - _359_ OAI21_X2 + PLACED ( 19186 34888 ) N ;
-    - _360_ OAI21_X2 + PLACED ( 19379 33495 ) N ;
-    - _361_ NAND3_X4 + PLACED ( 23583 33927 ) N ;
-    - _362_ NOR2_X2 + PLACED ( 44972 38763 ) N ;
-    - _363_ INV_X2 + PLACED ( 43792 38117 ) N ;
-    - _364_ NOR2_X4 + PLACED ( 33490 36149 ) N ;
-    - _365_ AOI221_X4 + PLACED ( 31545 34063 ) N ;
-    - _366_ AND2_X4 + PLACED ( 43914 38902 ) N ;
-    - _368_ OAI21_X1 + PLACED ( 13258 34410 ) N ;
-    - _370_ AOI22_X1 + PLACED ( 10714 34693 ) N ;
-    - _371_ NOR2_X2 + PLACED ( 26412 30498 ) N ;
-    - _372_ NAND3_X1 + PLACED ( 21013 38706 ) N ;
-    - _373_ OR2_X1 + PLACED ( 21554 40905 ) N ;
-    - _374_ AOI22_X1 + PLACED ( 23070 43499 ) N ;
-    - _375_ NAND2_X1 + PLACED ( 22552 43319 ) N ;
-    - _376_ XOR2_X1 + PLACED ( 23145 54571 ) N ;
-    - _377_ XNOR2_X1 + PLACED ( 21933 54024 ) N ;
-    - _378_ INV_X2 + PLACED ( 29286 54732 ) N ;
-    - _380_ NOR2_X1 + PLACED ( 22871 54950 ) N ;
-    - _381_ NAND2_X1 + PLACED ( 21990 54318 ) N ;
-    - _382_ AOI221_X4 + PLACED ( 32343 48805 ) N ;
-    - _383_ AOI21_X1 + PLACED ( 21701 55243 ) N ;
-    - _384_ INV_X1 + PLACED ( 25583 41063 ) N ;
-    - _385_ INV_X1 + PLACED ( 26101 39189 ) N ;
-    - _386_ OAI211_X1 + PLACED ( 27065 41450 ) N ;
-    - _387_ INV_X1 + PLACED ( 29561 44332 ) N ;
-    - _388_ AND4_X1 + PLACED ( 28379 45905 ) N ;
-    - _389_ AOI22_X1 + PLACED ( 28194 46056 ) N ;
-    - _390_ NOR2_X1 + PLACED ( 30010 47423 ) N ;
-    - _391_ NOR2_X1 + PLACED ( 32870 54909 ) N ;
-    - _392_ NAND2_X1 + PLACED ( 31388 52912 ) N ;
-    - _393_ AOI221_X4 + PLACED ( 36116 48406 ) N ;
-    - _394_ AOI21_X1 + PLACED ( 32511 54815 ) N ;
-    - _395_ OAI21_X1 + PLACED ( 27257 40862 ) N ;
-    - _396_ XOR2_X1 + PLACED ( 35529 42494 ) N ;
-    - _397_ XNOR2_X1 + PLACED ( 36012 42106 ) N ;
-    - _398_ NOR2_X1 + PLACED ( 41477 44066 ) N ;
-    - _399_ AOI221_X1 + PLACED ( 38127 43076 ) N ;
-    - _401_ OR3_X1 + PLACED ( 35804 39354 ) N ;
-    - _402_ AOI21_X1 + PLACED ( 40093 43745 ) N ;
-    - _403_ INV_X1 + PLACED ( 16959 26913 ) N ;
-    - _404_ OAI211_X1 + PLACED ( 24639 27805 ) N ;
-    - _405_ AOI21_X1 + PLACED ( 14200 24963 ) N ;
-    - _406_ AOI21_X1 + PLACED ( 13375 25231 ) N ;
-    - _407_ AND2_X1 + PLACED ( 24492 25186 ) N ;
-    - _408_ XNOR2_X1 + PLACED ( 24848 12083 ) N ;
-    - _409_ XNOR2_X1 + PLACED ( 25389 13989 ) N ;
-    - _410_ NOR2_X1 + PLACED ( 25303 15245 ) N ;
-    - _411_ AOI221_X1 + PLACED ( 25009 15245 ) N ;
-    - _412_ OR3_X1 + PLACED ( 24538 18120 ) N ;
-    - _413_ AOI21_X1 + PLACED ( 24837 15311 ) N ;
-    - _414_ OAI21_X1 + PLACED ( 24902 28355 ) N ;
-    - _415_ AND2_X1 + PLACED ( 15451 25216 ) N ;
-    - _416_ AND4_X1 + PLACED ( 17017 27266 ) N ;
-    - _417_ AOI22_X1 + PLACED ( 17113 27348 ) N ;
-    - _418_ OR2_X1 + PLACED ( 18348 27451 ) N ;
-    - _419_ NOR2_X1 + PLACED ( 23894 25369 ) N ;
-    - _420_ AOI221_X4 + PLACED ( 31298 31765 ) N ;
-    - _421_ OAI21_X1 + PLACED ( 18912 26958 ) N ;
-    - _422_ AOI21_X1 + PLACED ( 23120 26244 ) N ;
-    - _423_ AOI21_X1 + PLACED ( 11379 14695 ) N ;
-    - _424_ NOR2_X1 + PLACED ( 10966 13735 ) N ;
-    - _425_ NOR2_X1 + PLACED ( 11943 13499 ) N ;
-    - _426_ XNOR2_X1 + PLACED ( 16829 11613 ) N ;
-    - _427_ XNOR2_X1 + PLACED ( 16950 13047 ) N ;
-    - _428_ NOR2_X1 + PLACED ( 20303 14920 ) N ;
-    - _429_ AOI221_X1 + PLACED ( 16693 14805 ) N ;
-    - _430_ OR3_X1 + PLACED ( 24252 17838 ) N ;
-    - _431_ AOI21_X1 + PLACED ( 18750 14881 ) N ;
-    - _432_ XNOR2_X1 + PLACED ( 7825 16995 ) N ;
-    - _433_ XNOR2_X1 + PLACED ( 9754 17086 ) N ;
-    - _434_ AOI221_X1 + PLACED ( 10030 17228 ) N ;
-    - _435_ OR3_X1 + PLACED ( 24514 18338 ) N ;
-    - _436_ AOI22_X1 + PLACED ( 10796 17301 ) N ;
-    - _437_ NAND2_X1 + PLACED ( 35875 21442 ) N ;
-    - _438_ OAI221_X2 + PLACED ( 38206 23985 ) N ;
-    - _439_ NAND2_X1 + PLACED ( 16646 40313 ) N ;
-    - _440_ XOR2_X1 + PLACED ( 8852 41299 ) N ;
-    - _441_ XNOR2_X1 + PLACED ( 11931 40681 ) N ;
-    - _442_ AOI221_X1 + PLACED ( 10830 40801 ) N ;
-    - _443_ NAND2_X1 + PLACED ( 31586 41400 ) N ;
-    - _444_ AOI22_X1 + PLACED ( 11615 41233 ) N ;
-    - _445_ OAI21_X1 + PLACED ( 35991 23619 ) N ;
-    - _446_ NAND2_X1 + PLACED ( 37114 21387 ) N ;
-    - _447_ XNOR2_X1 + PLACED ( 37240 17213 ) N ;
-    - _448_ XNOR2_X1 + PLACED ( 37333 17600 ) N ;
-    - _449_ NOR2_X1 + PLACED ( 38136 15566 ) N ;
-    - _450_ AOI221_X1 + PLACED ( 37470 16726 ) N ;
-    - _451_ OR3_X1 + PLACED ( 36315 17498 ) N ;
-    - _452_ AOI21_X1 + PLACED ( 37417 15941 ) N ;
-    - _453_ XNOR2_X1 + PLACED ( 30641 21011 ) N ;
-    - _454_ XNOR2_X1 + PLACED ( 30585 23495 ) N ;
-    - _455_ AOI221_X1 + PLACED ( 29418 17217 ) N ;
-    - _456_ OR3_X1 + PLACED ( 30807 17944 ) N ;
-    - _457_ AOI22_X1 + PLACED ( 30693 16550 ) N ;
-    - _458_ AOI22_X1 + PLACED ( 44948 26796 ) N ;
-    - _459_ NOR2_X1 + PLACED ( 46307 23210 ) N ;
-    - _460_ XOR2_X1 + PLACED ( 50080 13206 ) N ;
-    - _461_ XNOR2_X1 + PLACED ( 47187 14472 ) N ;
-    - _462_ NOR2_X1 + PLACED ( 45784 15026 ) N ;
-    - _463_ AOI221_X1 + PLACED ( 45725 15292 ) N ;
-    - _464_ OR3_X1 + PLACED ( 43810 17217 ) N ;
-    - _465_ AOI21_X1 + PLACED ( 45502 15050 ) N ;
-    - _466_ XNOR2_X1 + PLACED ( 46015 19355 ) N ;
-    - _467_ XNOR2_X1 + PLACED ( 43829 24188 ) N ;
-    - _468_ AOI221_X4 + PLACED ( 47780 23215 ) N ;
-    - _469_ OR3_X1 + PLACED ( 44538 21640 ) N ;
-    - _470_ AOI22_X1 + PLACED ( 51113 23166 ) N ;
-    - _471_ XNOR2_X1 + PLACED ( 49035 32283 ) N ;
-    - _472_ INV_X1 + PLACED ( 56817 33049 ) N ;
-    - _473_ NOR2_X1 + PLACED ( 55020 36044 ) N ;
-    - _474_ XNOR2_X1 + PLACED ( 51501 35804 ) N ;
-    - _475_ AOI221_X4 + PLACED ( 36724 32040 ) N ;
-    - _476_ NAND3_X1 + PLACED ( 44119 36397 ) N ;
-    - _477_ AOI22_X1 + PLACED ( 44316 31042 ) N ;
-    - _478_ XOR2_X1 + PLACED ( 51271 38221 ) N ;
-    - _479_ AOI221_X4 + PLACED ( 36659 37373 ) N ;
-    - _480_ NAND3_X1 + PLACED ( 44166 38306 ) N ;
-    - _481_ AOI22_X1 + PLACED ( 44129 38764 ) N ;
-    - _482_ NOR2_X1 + PLACED ( 46249 53113 ) N ;
-    - _483_ NOR2_X1 + PLACED ( 55993 28829 ) N ;
-    - _484_ AND3_X1 + PLACED ( 55951 30532 ) N ;
-    - _485_ NAND3_X1 + PLACED ( 30602 32682 ) N ;
-    - _486_ NOR3_X1 + PLACED ( 22507 19078 ) N ;
-    - _487_ NAND2_X1 + PLACED ( 24065 19678 ) N ;
-    - _488_ NOR4_X1 + PLACED ( 29807 35052 ) N ;
-    - _489_ NAND3_X1 + PLACED ( 30248 46310 ) N ;
-    - _490_ NOR3_X1 + PLACED ( 34199 43518 ) N ;
-    - _491_ NAND3_X1 + PLACED ( 43008 39600 ) N ;
-    - _492_ AOI221_X4 + PLACED ( 44194 52110 ) N ;
-    - _493_ NAND3_X1 + PLACED ( 41773 52221 ) N ;
-    - _494_ AOI221_X1 + PLACED ( 42565 52293 ) N ;
-    - _495_ MUX2_X1 + PLACED ( 35894 55520 ) N ;
-    - _496_ NOR2_X4 + PLACED ( 34996 48388 ) N ;
-    - _498_ MUX2_X1 + PLACED ( 37348 54084 ) N ;
-    - _499_ MUX2_X1 + PLACED ( 4349 33132 ) N ;
-    - _500_ MUX2_X1 + PLACED ( 6264 31456 ) N ;
-    - _501_ MUX2_X1 + PLACED ( 24585 56250 ) N ;
-    - _502_ MUX2_X1 + PLACED ( 25941 53665 ) N ;
-    - _503_ MUX2_X1 + PLACED ( 46404 46616 ) N ;
-    - _504_ MUX2_X1 + PLACED ( 49145 47474 ) N ;
-    - _505_ MUX2_X1 + PLACED ( 20639 8645 ) N ;
-    - _506_ MUX2_X1 + PLACED ( 22515 8878 ) N ;
-    - _507_ MUX2_X1 + PLACED ( 4258 24435 ) N ;
-    - _508_ MUX2_X1 + PLACED ( 5957 23850 ) N ;
-    - _509_ MUX2_X1 + PLACED ( 12281 7558 ) N ;
-    - _510_ MUX2_X1 + PLACED ( 14042 8257 ) N ;
-    - _511_ MUX2_X1 + PLACED ( 5379 10611 ) N ;
-    - _512_ MUX2_X1 + PLACED ( 6505 9510 ) N ;
-    - _513_ MUX2_X1 + PLACED ( 7831 51700 ) N ;
-    - _514_ MUX2_X1 + PLACED ( 9557 52423 ) N ;
-    - _515_ MUX2_X1 + PLACED ( 5241 42637 ) N ;
-    - _516_ MUX2_X1 + PLACED ( 6656 45293 ) N ;
-    - _517_ MUX2_X1 + PLACED ( 37348 8190 ) N ;
-    - _518_ MUX2_X1 + PLACED ( 39033 8378 ) N ;
-    - _519_ MUX2_X1 + PLACED ( 29949 9145 ) N ;
-    - _520_ MUX2_X1 + PLACED ( 30392 9711 ) N ;
-    - _521_ MUX2_X1 + PLACED ( 49468 9079 ) N ;
-    - _522_ MUX2_X1 + PLACED ( 51539 8856 ) N ;
-    - _523_ MUX2_X1 + PLACED ( 51522 17593 ) N ;
-    - _524_ MUX2_X1 + PLACED ( 53103 16681 ) N ;
-    - _525_ MUX2_X1 + PLACED ( 49798 32017 ) N ;
-    - _526_ MUX2_X1 + PLACED ( 53484 31292 ) N ;
-    - _527_ MUX2_X1 + PLACED ( 51842 41892 ) N ;
-    - _528_ MUX2_X1 + PLACED ( 53452 41447 ) N ;
-    - _529_ AOI22_X1 + PLACED ( 16632 41808 ) N ;
-    - _530_ NOR2_X1 + PLACED ( 16996 44281 ) N ;
-    - _531_ XNOR2_X1 + PLACED ( 15624 51654 ) N ;
-    - _532_ XNOR2_X1 + PLACED ( 16828 51255 ) N ;
-    - _533_ AOI221_X1 + PLACED ( 16501 51287 ) N ;
-    - _534_ OR3_X1 + PLACED ( 25588 38759 ) N ;
-    - _535_ AOI22_X1 + PLACED ( 18203 49404 ) N ;
-    - _536_ DFF_X1 + PLACED ( 0 34382 ) N ;
-    - _537_ DFF_X2 + PLACED ( 18547 57478 ) N ;
-    - _538_ DFF_X1 + PLACED ( 31115 57478 ) N ;
-    - _539_ DFF_X2 + PLACED ( 40751 46189 ) N ;
-    - _540_ DFF_X2 + PLACED ( 20813 3064 ) N ;
-    - _541_ DFF_X2 + PLACED ( 21928 24262 ) N ;
-    - _542_ DFF_X2 + PLACED ( 15060 2568 ) N ;
-    - _543_ DFF_X2 + PLACED ( 1162 16698 ) N ;
-    - _544_ DFF_X2 + PLACED ( 671 40443 ) N ;
-    - _545_ DFF_X2 + PLACED ( 35205 2681 ) N ;
-    - _546_ DFF_X2 + PLACED ( 27860 2475 ) N ;
-    - _547_ DFF_X2 + PLACED ( 44700 9854 ) N ;
-    - _548_ DFF_X2 + PLACED ( 52667 24375 ) N ;
-    - _549_ DFF_X2 + PLACED ( 42407 32417 ) N ;
-    - _550_ DFF_X2 + PLACED ( 46248 42491 ) N ;
-    - _551_ DFF_X2 + PLACED ( 48904 53098 ) N ;
-    - _552_ DFF_X2 + PLACED ( 42315 57478 ) N ;
-    - _553_ DFF_X1 + PLACED ( 37561 55411 ) N ;
-    - _554_ DFF_X1 + PLACED ( 6285 31196 ) N ;
-    - _555_ DFF_X1 + PLACED ( 26442 54465 ) N ;
-    - _556_ DFF_X1 + PLACED ( 49858 47863 ) N ;
-    - _557_ DFF_X1 + PLACED ( 23200 8737 ) N ;
-    - _558_ DFF_X1 + PLACED ( 5595 23889 ) N ;
-    - _559_ DFF_X1 + PLACED ( 14443 7982 ) N ;
-    - _560_ DFF_X2 + PLACED ( 6647 9360 ) N ;
-    - _561_ DFF_X1 + PLACED ( 9785 52928 ) N ;
-    - _562_ DFF_X2 + PLACED ( 6864 45926 ) N ;
-    - _563_ DFF_X2 + PLACED ( 39661 8076 ) N ;
-    - _564_ DFF_X2 + PLACED ( 30681 9786 ) N ;
-    - _565_ DFF_X2 + PLACED ( 52293 8691 ) N ;
-    - _566_ DFF_X2 + PLACED ( 54044 16530 ) N ;
-    - _567_ DFF_X2 + PLACED ( 54877 31425 ) N ;
-    - _568_ DFF_X2 + PLACED ( 54570 41562 ) N ;
-    - _569_ DFF_X2 + PLACED ( 1268 49572 ) N ;
-=======
 COMPONENTS 287 ;
     - _276_ NOR2_X4 + PLACED ( 53954 9313 ) N ;
     - _278_ INV_X1 + PLACED ( 7139 36080 ) N ;
@@ -636,7 +347,6 @@
     - _568_ DFF_X1 + PLACED ( 46313 55304 ) N ;
     - _569_ DFF_X1 + PLACED ( 1600 32333 ) N ;
     - max_cap1 BUF_X4 + SOURCE TIMING + PLACED ( 55344 10506 ) N ;
->>>>>>> ca1977f0
 END COMPONENTS
 PINS 54 ;
     - clk + NET clk + DIRECTION INPUT + USE SIGNAL
