[INFO ODB-0227] LEF file: ./nangate45.lef, created 22 layers, 27 vias, 134 library cells
[INFO ODB-0128] Design: gcd
[INFO ODB-0130]     Created 54 pins.
[INFO ODB-0131]     Created 286 components and 1624 component-terminals.
[INFO ODB-0133]     Created 356 nets and 1052 connections.
[INFO GPL-0002] DBU: 2000
[INFO GPL-0003] SiteSize: (  0.190  1.400 ) um
[INFO GPL-0004] CoreBBox: (  0.000  0.000 ) ( 30.970 30.800 ) um
[INFO GPL-0006] NumInstances:               286
[INFO GPL-0007] NumPlaceInstances:          286
[INFO GPL-0008] NumFixedInstances:            0
[INFO GPL-0009] NumDummyInstances:            0
[INFO GPL-0010] NumNets:                    356
[INFO GPL-0011] NumPins:                   1106
[INFO GPL-0012] DieBBox:  (  0.000  0.000 ) ( 30.970 30.800 ) um
[INFO GPL-0013] CoreBBox: (  0.000  0.000 ) ( 30.970 30.800 ) um
[INFO GPL-0016] CoreArea:               953.876 um^2
[INFO GPL-0017] NonPlaceInstsArea:        0.000 um^2
[INFO GPL-0018] PlaceInstsArea:         553.280 um^2
[INFO GPL-0019] Util:                    58.003 %
[INFO GPL-0020] StdInstsArea:           553.280 um^2
[INFO GPL-0021] MacroInstsArea:           0.000 um^2
[InitialPlace]  Iter: 1 CG residual: 0.00000011 HPWL: 5614340
[InitialPlace]  Iter: 2 CG residual: 0.00000011 HPWL: 4984546
[InitialPlace]  Iter: 3 CG residual: 0.00000010 HPWL: 4974780
[InitialPlace]  Iter: 4 CG residual: 0.00000010 HPWL: 4982232
[InitialPlace]  Iter: 5 CG residual: 0.00000009 HPWL: 4985753
[INFO GPL-0031] FillerInit:NumGCells:       349
[INFO GPL-0032] FillerInit:NumGNets:        356
[INFO GPL-0033] FillerInit:NumGPins:       1106
[INFO GPL-0023] TargetDensity:            0.700
[INFO GPL-0024] AvrgPlaceInstArea:        1.935 um^2
[INFO GPL-0025] IdealBinArea:             2.764 um^2
[INFO GPL-0026] IdealBinCnt:                345
[INFO GPL-0027] TotalBinArea:           953.876 um^2
[INFO GPL-0028] BinCnt:        16     16
[INFO GPL-0029] BinSize: (  1.936  1.925 )
[INFO GPL-0030] NumBins: 256
[NesterovSolve] Iter:    1 overflow: 0.831 HPWL: 3661695
[INFO GPL-0100] Timing-driven iteration 1/7, virtual: true.
<<<<<<< HEAD
[INFO GPL-0101] Iter: 2, overflow: 0.760, keep rsz at: 0.3
=======
[INFO GPL-0101] Iter: 2, overflow: 0.761, keep rsz at: 0.3
Iteration |   Area    | Resized | Buffers | Nets repaired | Remaining
---------------------------------------------------------------------
        0 |     +0.0% |       0 |       0 |             0 |       356
    final |    -11.5% |      31 |       0 |             0 |         0
---------------------------------------------------------------------
>>>>>>> 5dbafad6
[INFO GPL-0106] Timing-driven: worst slack 1.42e-09
[INFO GPL-0103] Timing-driven: weighted 35 nets.
[NesterovSolve] Iter:   10 overflow: 0.730 HPWL: 4005819
[NesterovSolve] Iter:   20 overflow: 0.733 HPWL: 3997279
[NesterovSolve] Iter:   30 overflow: 0.733 HPWL: 3993713
[NesterovSolve] Iter:   40 overflow: 0.733 HPWL: 3993844
[NesterovSolve] Iter:   50 overflow: 0.733 HPWL: 3994450
[NesterovSolve] Iter:   60 overflow: 0.733 HPWL: 3994616
[NesterovSolve] Iter:   70 overflow: 0.733 HPWL: 3994861
[NesterovSolve] Iter:   80 overflow: 0.733 HPWL: 3995236
[NesterovSolve] Iter:   90 overflow: 0.733 HPWL: 3995792
[NesterovSolve] Iter:  100 overflow: 0.733 HPWL: 3996953
[NesterovSolve] Iter:  110 overflow: 0.732 HPWL: 3998849
[NesterovSolve] Iter:  120 overflow: 0.731 HPWL: 4001672
[NesterovSolve] Iter:  130 overflow: 0.730 HPWL: 4006171
[NesterovSolve] Iter:  140 overflow: 0.727 HPWL: 4013205
[NesterovSolve] Iter:  150 overflow: 0.723 HPWL: 4022955
[NesterovSolve] Iter:  160 overflow: 0.716 HPWL: 4037693
[NesterovSolve] Iter:  170 overflow: 0.704 HPWL: 4057849
[INFO GPL-0100] Timing-driven iteration 2/7, virtual: true.
[INFO GPL-0101] Iter: 176, overflow: 0.695, keep rsz at: 0.3
Iteration |   Area    | Resized | Buffers | Nets repaired | Remaining
---------------------------------------------------------------------
        0 |     +0.0% |       0 |       0 |             0 |       356
    final |    -16.3% |      29 |       0 |             0 |         0
---------------------------------------------------------------------
[INFO GPL-0106] Timing-driven: worst slack 1.42e-09
[INFO GPL-0103] Timing-driven: weighted 35 nets.
[NesterovSolve] Iter:  180 overflow: 0.686 HPWL: 4116226
[NesterovSolve] Iter:  190 overflow: 0.671 HPWL: 4153034
[NesterovSolve] Iter:  200 overflow: 0.649 HPWL: 4204099
[NesterovSolve] Iter:  210 overflow: 0.618 HPWL: 4266517
[INFO GPL-0100] Timing-driven iteration 3/7, virtual: true.
[INFO GPL-0101] Iter: 216, overflow: 0.594, keep rsz at: 0.3
Iteration |   Area    | Resized | Buffers | Nets repaired | Remaining
---------------------------------------------------------------------
        0 |     +0.0% |       0 |       0 |             0 |       356
    final |    -17.3% |      29 |       0 |             0 |         0
---------------------------------------------------------------------
[INFO GPL-0106] Timing-driven: worst slack 1.41e-09
[INFO GPL-0103] Timing-driven: weighted 35 nets.
[NesterovSolve] Iter:  220 overflow: 0.584 HPWL: 4328418
[NesterovSolve] Iter:  230 overflow: 0.542 HPWL: 4396841
[NesterovSolve] Iter:  240 overflow: 0.498 HPWL: 4449269
[INFO GPL-0100] Timing-driven iteration 4/7, virtual: true.
[INFO GPL-0101] Iter: 240, overflow: 0.492, keep rsz at: 0.3
Iteration |   Area    | Resized | Buffers | Nets repaired | Remaining
---------------------------------------------------------------------
        0 |     +0.0% |       0 |       0 |             0 |       356
    final |    -17.3% |      29 |       0 |             0 |         0
---------------------------------------------------------------------
[INFO GPL-0106] Timing-driven: worst slack 1.41e-09
[INFO GPL-0103] Timing-driven: weighted 33 nets.
[NesterovSolve] Iter:  250 overflow: 0.437 HPWL: 4449026
[INFO GPL-0100] Timing-driven iteration 5/7, virtual: true.
[INFO GPL-0101] Iter: 257, overflow: 0.393, keep rsz at: 0.3
Iteration |   Area    | Resized | Buffers | Nets repaired | Remaining
---------------------------------------------------------------------
        0 |     +0.0% |       0 |       0 |             0 |       356
    final |    -20.7% |      30 |       0 |             0 |         0
---------------------------------------------------------------------
[INFO GPL-0106] Timing-driven: worst slack 1.41e-09
[INFO GPL-0103] Timing-driven: weighted 30 nets.
[NesterovSolve] Iter:  260 overflow: 0.384 HPWL: 4439165
[NesterovSolve] Iter:  270 overflow: 0.334 HPWL: 4467995
[INFO GPL-0100] Timing-driven iteration 6/7, virtual: false.
<<<<<<< HEAD
[INFO GPL-0101] Iter: 278, overflow: 0.295, keep rsz at: 0.3
=======
[INFO GPL-0101] Iter: 278, overflow: 0.294, keep rsz at: 0.3
Iteration |   Area    | Resized | Buffers | Nets repaired | Remaining
---------------------------------------------------------------------
        0 |     +0.0% |       0 |       0 |             0 |       356
    final |    -23.1% |      29 |       0 |             0 |         0
---------------------------------------------------------------------
>>>>>>> 5dbafad6
[INFO GPL-0106] Timing-driven: worst slack 1.41e-09
[INFO GPL-0103] Timing-driven: weighted 30 nets.
[INFO GPL-0107] Timing-driven: repair_design delta area: -12.768 um^2 (-2.31%)
[INFO GPL-0108] Timing-driven: new target density: 0.6866146
[NesterovSolve] Iter:  280 overflow: 0.305 HPWL: 2861022
[NesterovSolve] Iter:  290 overflow: 0.290 HPWL: 2670789
[NesterovSolve] Iter:  300 overflow: 0.242 HPWL: 2604056
[NesterovSolve] Iter:  310 overflow: 0.219 HPWL: 2616720
[NesterovSolve] Iter:  320 overflow: 0.197 HPWL: 2639755
[INFO GPL-0100] Timing-driven iteration 7/7, virtual: false.
<<<<<<< HEAD
[INFO GPL-0101] Iter: 323, overflow: 0.191, keep rsz at: 0.3
=======
[INFO GPL-0101] Iter: 322, overflow: 0.194, keep rsz at: 0.3
Iteration |   Area    | Resized | Buffers | Nets repaired | Remaining
---------------------------------------------------------------------
        0 |     +0.0% |       0 |       0 |             0 |       356
    final |    -12.3% |       5 |       0 |             0 |         0
---------------------------------------------------------------------
>>>>>>> 5dbafad6
[INFO GPL-0106] Timing-driven: worst slack 1.41e-09
[INFO GPL-0103] Timing-driven: weighted 33 nets.
[INFO GPL-0107] Timing-driven: repair_design delta area: -6.650 um^2 (-1.23%)
[INFO GPL-0108] Timing-driven: new target density: 0.67964303
[NesterovSolve] Iter:  330 overflow: 0.175 HPWL: 2656129
[NesterovSolve] Iter:  340 overflow: 0.140 HPWL: 2675206
[NesterovSolve] Iter:  350 overflow: 0.120 HPWL: 2697579
[NesterovSolve] Finished with Overflow: 0.099371
worst slack 1.41
No differences found.<|MERGE_RESOLUTION|>--- conflicted
+++ resolved
@@ -38,16 +38,12 @@
 [INFO GPL-0030] NumBins: 256
 [NesterovSolve] Iter:    1 overflow: 0.831 HPWL: 3661695
 [INFO GPL-0100] Timing-driven iteration 1/7, virtual: true.
-<<<<<<< HEAD
-[INFO GPL-0101] Iter: 2, overflow: 0.760, keep rsz at: 0.3
-=======
 [INFO GPL-0101] Iter: 2, overflow: 0.761, keep rsz at: 0.3
 Iteration |   Area    | Resized | Buffers | Nets repaired | Remaining
 ---------------------------------------------------------------------
         0 |     +0.0% |       0 |       0 |             0 |       356
     final |    -11.5% |      31 |       0 |             0 |         0
 ---------------------------------------------------------------------
->>>>>>> 5dbafad6
 [INFO GPL-0106] Timing-driven: worst slack 1.42e-09
 [INFO GPL-0103] Timing-driven: weighted 35 nets.
 [NesterovSolve] Iter:   10 overflow: 0.730 HPWL: 4005819
@@ -114,16 +110,12 @@
 [NesterovSolve] Iter:  260 overflow: 0.384 HPWL: 4439165
 [NesterovSolve] Iter:  270 overflow: 0.334 HPWL: 4467995
 [INFO GPL-0100] Timing-driven iteration 6/7, virtual: false.
-<<<<<<< HEAD
-[INFO GPL-0101] Iter: 278, overflow: 0.295, keep rsz at: 0.3
-=======
 [INFO GPL-0101] Iter: 278, overflow: 0.294, keep rsz at: 0.3
 Iteration |   Area    | Resized | Buffers | Nets repaired | Remaining
 ---------------------------------------------------------------------
         0 |     +0.0% |       0 |       0 |             0 |       356
     final |    -23.1% |      29 |       0 |             0 |         0
 ---------------------------------------------------------------------
->>>>>>> 5dbafad6
 [INFO GPL-0106] Timing-driven: worst slack 1.41e-09
 [INFO GPL-0103] Timing-driven: weighted 30 nets.
 [INFO GPL-0107] Timing-driven: repair_design delta area: -12.768 um^2 (-2.31%)
@@ -134,16 +126,12 @@
 [NesterovSolve] Iter:  310 overflow: 0.219 HPWL: 2616720
 [NesterovSolve] Iter:  320 overflow: 0.197 HPWL: 2639755
 [INFO GPL-0100] Timing-driven iteration 7/7, virtual: false.
-<<<<<<< HEAD
-[INFO GPL-0101] Iter: 323, overflow: 0.191, keep rsz at: 0.3
-=======
 [INFO GPL-0101] Iter: 322, overflow: 0.194, keep rsz at: 0.3
 Iteration |   Area    | Resized | Buffers | Nets repaired | Remaining
 ---------------------------------------------------------------------
         0 |     +0.0% |       0 |       0 |             0 |       356
     final |    -12.3% |       5 |       0 |             0 |         0
 ---------------------------------------------------------------------
->>>>>>> 5dbafad6
 [INFO GPL-0106] Timing-driven: worst slack 1.41e-09
 [INFO GPL-0103] Timing-driven: weighted 33 nets.
 [INFO GPL-0107] Timing-driven: repair_design delta area: -6.650 um^2 (-1.23%)
