--- conflicted
+++ resolved
@@ -9,15 +9,9 @@
 [INFO ODB-0130]     Created 9 pins.
 [INFO ODB-0131]     Created 4 components and 20 component-terminals.
 [INFO ODB-0133]     Created 9 nets and 12 connections.
-<<<<<<< HEAD
-Alpha = 40.0, Beta = 1.0, #paths = 0, max size = -1
-Total ILP Cost: 97.22825
+Alpha = 40.0 Beta = 1.0, #paths = 0, max size = -1
+Total ILP Cost: 97.228264
 Total Timing Critical Path Displacement: 0.0
-=======
-Alpha = 40, Beta = 1, #paths = 0, max size = -1
-Total ILP Cost: 97.228264
-Total Timing Critical Path Displacement: 0
->>>>>>> d20db5db
 Average slot-to-flop displacement: 0.865
 Final Objective Value: 97.228264
 Sizes used
