[INFO ODB-0227] LEF file: ./nangate45.lef, created 22 layers, 27 vias, 134 library cells
[INFO ODB-0128] Design: gcd
[INFO ODB-0130]     Created 54 pins.
[INFO ODB-0131]     Created 286 components and 1624 component-terminals.
[INFO ODB-0133]     Created 356 nets and 1052 connections.
[INFO GPL-0002] DBU: 2000
[INFO GPL-0003] SiteSize: (  0.190  1.400 ) um
[INFO GPL-0004] CoreBBox: (  0.000  0.000 ) ( 30.970 30.800 ) um
[INFO GPL-0006] NumInstances:               286
[INFO GPL-0007] NumPlaceInstances:          286
[INFO GPL-0008] NumFixedInstances:            0
[INFO GPL-0009] NumDummyInstances:            0
[INFO GPL-0010] NumNets:                    356
[INFO GPL-0011] NumPins:                   1106
[INFO GPL-0012] DieBBox:  (  0.000  0.000 ) ( 30.970 30.800 ) um
[INFO GPL-0013] CoreBBox: (  0.000  0.000 ) ( 30.970 30.800 ) um
[INFO GPL-0016] CoreArea:               953.876 um^2
[INFO GPL-0017] NonPlaceInstsArea:        0.000 um^2
[INFO GPL-0018] PlaceInstsArea:         553.280 um^2
[INFO GPL-0019] Util:                    58.003 %
[INFO GPL-0020] StdInstsArea:           553.280 um^2
[INFO GPL-0021] MacroInstsArea:           0.000 um^2
[InitialPlace]  Iter: 1 CG residual: 0.00000011 HPWL: 5614340
[InitialPlace]  Iter: 2 CG residual: 0.00000011 HPWL: 4984546
[InitialPlace]  Iter: 3 CG residual: 0.00000010 HPWL: 4974780
[InitialPlace]  Iter: 4 CG residual: 0.00000010 HPWL: 4982232
[InitialPlace]  Iter: 5 CG residual: 0.00000009 HPWL: 4985753
[INFO GPL-0031] FillerInit:NumGCells:       349
[INFO GPL-0032] FillerInit:NumGNets:        356
[INFO GPL-0033] FillerInit:NumGPins:       1106
[INFO GPL-0023] TargetDensity:            0.700
[INFO GPL-0024] AvrgPlaceInstArea:        1.935 um^2
[INFO GPL-0025] IdealBinArea:             2.764 um^2
[INFO GPL-0026] IdealBinCnt:                345
[INFO GPL-0027] TotalBinArea:           953.876 um^2
[INFO GPL-0028] BinCnt:        16     16
[INFO GPL-0029] BinSize: (  1.936  1.925 )
[INFO GPL-0030] NumBins: 256
[NesterovSolve] Iter:    1 overflow: 0.831 HPWL: 3661695
[INFO GPL-0100] Timing-driven iteration 1/5, virtual: true.
[INFO GPL-0101]    Iter: 3, overflow: 0.760, keep rsz at: 0.3, HPWL: 3938056
Iteration |   Area    | Resized | Buffers | Nets repaired | Remaining
---------------------------------------------------------------------
        0 |     +0.0% |       0 |       0 |             0 |       356
    final |    -12.8% |      75 |       0 |             0 |         0
---------------------------------------------------------------------
[INFO RSZ-0039] Resized 75 instances.
[INFO GPL-0106] Timing-driven: worst slack 1.41e-09
[INFO GPL-0103] Timing-driven: weighted 35 nets.
<<<<<<< HEAD
[NesterovSolve] Iter:   10 overflow: 0.730 HPWL: 4005819
[NesterovSolve] Iter:   20 overflow: 0.733 HPWL: 3997279
[NesterovSolve] Iter:   30 overflow: 0.733 HPWL: 3993713
[NesterovSolve] Iter:   40 overflow: 0.733 HPWL: 3993844
[NesterovSolve] Iter:   50 overflow: 0.733 HPWL: 3994450
[NesterovSolve] Iter:   60 overflow: 0.733 HPWL: 3994616
[NesterovSolve] Iter:   70 overflow: 0.733 HPWL: 3994861
[NesterovSolve] Iter:   80 overflow: 0.733 HPWL: 3995236
[NesterovSolve] Iter:   90 overflow: 0.733 HPWL: 3995792
[NesterovSolve] Iter:  100 overflow: 0.733 HPWL: 3996953
[NesterovSolve] Iter:  110 overflow: 0.732 HPWL: 3998849
[NesterovSolve] Iter:  120 overflow: 0.731 HPWL: 4001672
[NesterovSolve] Iter:  130 overflow: 0.730 HPWL: 4006171
[NesterovSolve] Iter:  140 overflow: 0.727 HPWL: 4013205
[NesterovSolve] Iter:  150 overflow: 0.723 HPWL: 4022955
[NesterovSolve] Iter:  160 overflow: 0.716 HPWL: 4037693
[NesterovSolve] Iter:  170 overflow: 0.704 HPWL: 4057849
[NesterovSolve] Iter:  180 overflow: 0.691 HPWL: 4088116
[NesterovSolve] Iter:  190 overflow: 0.674 HPWL: 4128374
[NesterovSolve] Iter:  200 overflow: 0.652 HPWL: 4181455
[INFO GPL-0100] Timing-driven iteration 2/5, virtual: true.
[INFO GPL-0101]    Iter: 206, overflow: 0.632, keep rsz at: 0.3, HPWL: 4214463
=======
[NesterovSolve] Iter:   10 overflow: 0.728 HPWL: 4021066
[NesterovSolve] Iter:   20 overflow: 0.730 HPWL: 4007578
[NesterovSolve] Iter:   30 overflow: 0.731 HPWL: 4003791
[NesterovSolve] Iter:   40 overflow: 0.731 HPWL: 4003983
[NesterovSolve] Iter:   50 overflow: 0.731 HPWL: 4004492
[NesterovSolve] Iter:   60 overflow: 0.731 HPWL: 4004740
[NesterovSolve] Iter:   70 overflow: 0.731 HPWL: 4004975
[NesterovSolve] Iter:   80 overflow: 0.731 HPWL: 4005361
[NesterovSolve] Iter:   90 overflow: 0.730 HPWL: 4005937
[NesterovSolve] Iter:  100 overflow: 0.730 HPWL: 4007220
[NesterovSolve] Iter:  110 overflow: 0.730 HPWL: 4009283
[NesterovSolve] Iter:  120 overflow: 0.729 HPWL: 4012585
[NesterovSolve] Iter:  130 overflow: 0.727 HPWL: 4017579
[NesterovSolve] Iter:  140 overflow: 0.725 HPWL: 4024943
[NesterovSolve] Iter:  150 overflow: 0.721 HPWL: 4035246
[NesterovSolve] Iter:  160 overflow: 0.714 HPWL: 4050680
[NesterovSolve] Iter:  170 overflow: 0.704 HPWL: 4073172
[NesterovSolve] Iter:  180 overflow: 0.688 HPWL: 4102510
[NesterovSolve] Iter:  190 overflow: 0.670 HPWL: 4142568
[NesterovSolve] Iter:  200 overflow: 0.649 HPWL: 4194444
[INFO GPL-0100] Timing-driven iteration 2/5, virtual: true.
[INFO GPL-0101]    Iter: 206, overflow: 0.634, keep rsz at: 0.3, HPWL: 4231746
>>>>>>> 30b098f2
Iteration |   Area    | Resized | Buffers | Nets repaired | Remaining
---------------------------------------------------------------------
        0 |     +0.0% |       0 |       0 |             0 |       356
    final |    -12.6% |      76 |       0 |             0 |         0
---------------------------------------------------------------------
<<<<<<< HEAD
[INFO RSZ-0039] Resized 29 instances.
[INFO GPL-0106] Timing-driven: worst slack 1.42e-09
[INFO GPL-0103] Timing-driven: weighted 35 nets.
[NesterovSolve] Iter:  210 overflow: 0.616 HPWL: 4268566
[NesterovSolve] Iter:  220 overflow: 0.581 HPWL: 4335078
[NesterovSolve] Iter:  230 overflow: 0.541 HPWL: 4395216
[NesterovSolve] Iter:  240 overflow: 0.497 HPWL: 4450743
[NesterovSolve] Iter:  250 overflow: 0.440 HPWL: 4449733
[NesterovSolve] Iter:  260 overflow: 0.384 HPWL: 4444853
[NesterovSolve] Iter:  270 overflow: 0.331 HPWL: 4450953
[NesterovSolve] Iter:  280 overflow: 0.305 HPWL: 4478558
[INFO GPL-0100] Timing-driven iteration 3/5, virtual: false.
[INFO GPL-0101]    Iter: 286, overflow: 0.284, keep rsz at: 0.3, HPWL: 4473033
=======
[INFO RSZ-0039] Resized 76 instances.
[INFO GPL-0106] Timing-driven: worst slack 1.4e-09
[INFO GPL-0103] Timing-driven: weighted 35 nets.
[NesterovSolve] Iter:  210 overflow: 0.619 HPWL: 4259161
[NesterovSolve] Iter:  220 overflow: 0.584 HPWL: 4325126
[NesterovSolve] Iter:  230 overflow: 0.542 HPWL: 4388928
[NesterovSolve] Iter:  240 overflow: 0.498 HPWL: 4445483
[NesterovSolve] Iter:  250 overflow: 0.439 HPWL: 4444230
[NesterovSolve] Iter:  260 overflow: 0.384 HPWL: 4433958
[NesterovSolve] Iter:  270 overflow: 0.335 HPWL: 4465935
[NesterovSolve] Iter:  280 overflow: 0.299 HPWL: 4465006
[INFO GPL-0100] Timing-driven iteration 3/5, virtual: false.
[INFO GPL-0101]    Iter: 287, overflow: 0.284, keep rsz at: 0.3, HPWL: 4513729
>>>>>>> 30b098f2
Iteration |   Area    | Resized | Buffers | Nets repaired | Remaining
---------------------------------------------------------------------
        0 |     +0.0% |       0 |       0 |             0 |       356
    final |    -12.6% |      76 |       0 |             0 |         0
---------------------------------------------------------------------
<<<<<<< HEAD
[INFO RSZ-0039] Resized 28 instances.
[INFO GPL-0106] Timing-driven: worst slack 1.41e-09
[INFO GPL-0103] Timing-driven: weighted 29 nets.
[INFO GPL-0107] Timing-driven: repair_design delta area: -14.098 um^2 (-2.55%)
[INFO GPL-0108] Timing-driven: repair_design, gpl cells created: 0 (+0.00%)
[INFO GPL-0109] Timing-driven: inserted buffers as reported by repair_design: 0
[INFO GPL-0110] Timing-driven: new target density: 0.6852203
[NesterovSolve] Iter:  290 overflow: 0.291 HPWL: 2638437
[NesterovSolve] Iter:  300 overflow: 0.261 HPWL: 2657628
[NesterovSolve] Iter:  310 overflow: 0.226 HPWL: 2635574
[INFO GPL-0100] Timing-driven iteration 4/5, virtual: false.
[INFO GPL-0101]    Iter: 317, overflow: 0.200, keep rsz at: 0.3, HPWL: 2634500
=======
[INFO RSZ-0039] Resized 76 instances.
[INFO GPL-0106] Timing-driven: worst slack 1.39e-09
[INFO GPL-0103] Timing-driven: weighted 34 nets.
[INFO GPL-0107] Timing-driven: repair_design delta area: -69.958 um^2 (-12.64%)
[INFO GPL-0108] Timing-driven: repair_design, gpl cells created: 0 (+0.00%)
[INFO GPL-0109] Timing-driven: inserted buffers as reported by repair_design: 0
[INFO GPL-0110] Timing-driven: new target density: 0.62665915
[NesterovSolve] Iter:  290 overflow: 0.309 HPWL: 2662969
[NesterovSolve] Iter:  300 overflow: 0.255 HPWL: 2659751
[NesterovSolve] Iter:  310 overflow: 0.240 HPWL: 2638776
[NesterovSolve] Iter:  320 overflow: 0.217 HPWL: 2657741
[INFO GPL-0100] Timing-driven iteration 4/5, virtual: false.
[INFO GPL-0101]    Iter: 324, overflow: 0.200, keep rsz at: 0.3, HPWL: 2655270
>>>>>>> 30b098f2
Iteration |   Area    | Resized | Buffers | Nets repaired | Remaining
---------------------------------------------------------------------
        0 |     +0.0% |       0 |       0 |             0 |       356
    final |     +1.0% |      42 |       1 |             1 |         0
---------------------------------------------------------------------
<<<<<<< HEAD
[INFO RSZ-0039] Resized 4 instances.
[INFO GPL-0106] Timing-driven: worst slack 1.41e-09
[INFO GPL-0103] Timing-driven: weighted 34 nets.
[INFO GPL-0107] Timing-driven: repair_design delta area: -5.320 um^2 (-0.99%)
[INFO GPL-0108] Timing-driven: repair_design, gpl cells created: 0 (+0.00%)
[INFO GPL-0109] Timing-driven: inserted buffers as reported by repair_design: 0
[INFO GPL-0110] Timing-driven: new target density: 0.67964303
[NesterovSolve] Iter:  320 overflow: 0.193 HPWL: 2611705
[NesterovSolve] Iter:  330 overflow: 0.182 HPWL: 2652537
[NesterovSolve] Iter:  340 overflow: 0.150 HPWL: 2677185
[INFO GPL-0100] Timing-driven iteration 5/5, virtual: false.
[INFO GPL-0101]    Iter: 344, overflow: 0.143, keep rsz at: 0.3, HPWL: 2686832
=======
[INFO RSZ-0036] Found 1 capacitance violations.
[INFO RSZ-0039] Resized 42 instances.
[INFO RSZ-0038] Inserted 1 buffers in 1 nets.
[INFO GPL-0106] Timing-driven: worst slack 1.39e-09
[INFO GPL-0103] Timing-driven: weighted 34 nets.
[INFO GPL-0107] Timing-driven: repair_design delta area: 4.788 um^2 (+0.99%)
[INFO GPL-0108] Timing-driven: repair_design, gpl cells created: 1 (+0.00%)
[INFO GPL-0109] Timing-driven: inserted buffers as reported by repair_design: 1
[INFO GPL-0110] Timing-driven: new target density: 0.6316787
[NesterovSolve] Iter:  330 overflow: 0.177 HPWL: 2663264
[NesterovSolve] Iter:  340 overflow: 0.147 HPWL: 2695346
[INFO GPL-0100] Timing-driven iteration 5/5, virtual: false.
[INFO GPL-0101]    Iter: 342, overflow: 0.145, keep rsz at: 0.3, HPWL: 2699265
>>>>>>> 30b098f2
Iteration |   Area    | Resized | Buffers | Nets repaired | Remaining
---------------------------------------------------------------------
        0 |     +0.0% |       0 |       0 |             0 |       356
    final |     +0.0% |      37 |       0 |             0 |         0
---------------------------------------------------------------------
[INFO RSZ-0039] Resized 37 instances.
[INFO GPL-0106] Timing-driven: worst slack 1.39e-09
[INFO GPL-0103] Timing-driven: weighted 34 nets.
[INFO GPL-0107] Timing-driven: repair_design delta area: 0.000 um^2 (+0.00%)
[INFO GPL-0108] Timing-driven: repair_design, gpl cells created: 0 (+0.00%)
[INFO GPL-0109] Timing-driven: inserted buffers as reported by repair_design: 0
<<<<<<< HEAD
[INFO GPL-0110] Timing-driven: new target density: 0.67964303
[NesterovSolve] Iter:  350 overflow: 0.128 HPWL: 2700868
[NesterovSolve] Iter:  360 overflow: 0.114 HPWL: 2722838
[NesterovSolve] Finished with Overflow: 0.099242
worst slack 1.41
=======
[INFO GPL-0110] Timing-driven: new target density: 0.6316787
[NesterovSolve] Iter:  350 overflow: 0.128 HPWL: 2723900
[NesterovSolve] Iter:  360 overflow: 0.105 HPWL: 2760353
[NesterovSolve] Finished with Overflow: 0.098964
worst slack 1.39
>>>>>>> 30b098f2
No differences found.<|MERGE_RESOLUTION|>--- conflicted
+++ resolved
@@ -47,30 +47,6 @@
 [INFO RSZ-0039] Resized 75 instances.
 [INFO GPL-0106] Timing-driven: worst slack 1.41e-09
 [INFO GPL-0103] Timing-driven: weighted 35 nets.
-<<<<<<< HEAD
-[NesterovSolve] Iter:   10 overflow: 0.730 HPWL: 4005819
-[NesterovSolve] Iter:   20 overflow: 0.733 HPWL: 3997279
-[NesterovSolve] Iter:   30 overflow: 0.733 HPWL: 3993713
-[NesterovSolve] Iter:   40 overflow: 0.733 HPWL: 3993844
-[NesterovSolve] Iter:   50 overflow: 0.733 HPWL: 3994450
-[NesterovSolve] Iter:   60 overflow: 0.733 HPWL: 3994616
-[NesterovSolve] Iter:   70 overflow: 0.733 HPWL: 3994861
-[NesterovSolve] Iter:   80 overflow: 0.733 HPWL: 3995236
-[NesterovSolve] Iter:   90 overflow: 0.733 HPWL: 3995792
-[NesterovSolve] Iter:  100 overflow: 0.733 HPWL: 3996953
-[NesterovSolve] Iter:  110 overflow: 0.732 HPWL: 3998849
-[NesterovSolve] Iter:  120 overflow: 0.731 HPWL: 4001672
-[NesterovSolve] Iter:  130 overflow: 0.730 HPWL: 4006171
-[NesterovSolve] Iter:  140 overflow: 0.727 HPWL: 4013205
-[NesterovSolve] Iter:  150 overflow: 0.723 HPWL: 4022955
-[NesterovSolve] Iter:  160 overflow: 0.716 HPWL: 4037693
-[NesterovSolve] Iter:  170 overflow: 0.704 HPWL: 4057849
-[NesterovSolve] Iter:  180 overflow: 0.691 HPWL: 4088116
-[NesterovSolve] Iter:  190 overflow: 0.674 HPWL: 4128374
-[NesterovSolve] Iter:  200 overflow: 0.652 HPWL: 4181455
-[INFO GPL-0100] Timing-driven iteration 2/5, virtual: true.
-[INFO GPL-0101]    Iter: 206, overflow: 0.632, keep rsz at: 0.3, HPWL: 4214463
-=======
 [NesterovSolve] Iter:   10 overflow: 0.728 HPWL: 4021066
 [NesterovSolve] Iter:   20 overflow: 0.730 HPWL: 4007578
 [NesterovSolve] Iter:   30 overflow: 0.731 HPWL: 4003791
@@ -93,27 +69,11 @@
 [NesterovSolve] Iter:  200 overflow: 0.649 HPWL: 4194444
 [INFO GPL-0100] Timing-driven iteration 2/5, virtual: true.
 [INFO GPL-0101]    Iter: 206, overflow: 0.634, keep rsz at: 0.3, HPWL: 4231746
->>>>>>> 30b098f2
 Iteration |   Area    | Resized | Buffers | Nets repaired | Remaining
 ---------------------------------------------------------------------
         0 |     +0.0% |       0 |       0 |             0 |       356
     final |    -12.6% |      76 |       0 |             0 |         0
 ---------------------------------------------------------------------
-<<<<<<< HEAD
-[INFO RSZ-0039] Resized 29 instances.
-[INFO GPL-0106] Timing-driven: worst slack 1.42e-09
-[INFO GPL-0103] Timing-driven: weighted 35 nets.
-[NesterovSolve] Iter:  210 overflow: 0.616 HPWL: 4268566
-[NesterovSolve] Iter:  220 overflow: 0.581 HPWL: 4335078
-[NesterovSolve] Iter:  230 overflow: 0.541 HPWL: 4395216
-[NesterovSolve] Iter:  240 overflow: 0.497 HPWL: 4450743
-[NesterovSolve] Iter:  250 overflow: 0.440 HPWL: 4449733
-[NesterovSolve] Iter:  260 overflow: 0.384 HPWL: 4444853
-[NesterovSolve] Iter:  270 overflow: 0.331 HPWL: 4450953
-[NesterovSolve] Iter:  280 overflow: 0.305 HPWL: 4478558
-[INFO GPL-0100] Timing-driven iteration 3/5, virtual: false.
-[INFO GPL-0101]    Iter: 286, overflow: 0.284, keep rsz at: 0.3, HPWL: 4473033
-=======
 [INFO RSZ-0039] Resized 76 instances.
 [INFO GPL-0106] Timing-driven: worst slack 1.4e-09
 [INFO GPL-0103] Timing-driven: weighted 35 nets.
@@ -127,26 +87,11 @@
 [NesterovSolve] Iter:  280 overflow: 0.299 HPWL: 4465006
 [INFO GPL-0100] Timing-driven iteration 3/5, virtual: false.
 [INFO GPL-0101]    Iter: 287, overflow: 0.284, keep rsz at: 0.3, HPWL: 4513729
->>>>>>> 30b098f2
 Iteration |   Area    | Resized | Buffers | Nets repaired | Remaining
 ---------------------------------------------------------------------
         0 |     +0.0% |       0 |       0 |             0 |       356
     final |    -12.6% |      76 |       0 |             0 |         0
 ---------------------------------------------------------------------
-<<<<<<< HEAD
-[INFO RSZ-0039] Resized 28 instances.
-[INFO GPL-0106] Timing-driven: worst slack 1.41e-09
-[INFO GPL-0103] Timing-driven: weighted 29 nets.
-[INFO GPL-0107] Timing-driven: repair_design delta area: -14.098 um^2 (-2.55%)
-[INFO GPL-0108] Timing-driven: repair_design, gpl cells created: 0 (+0.00%)
-[INFO GPL-0109] Timing-driven: inserted buffers as reported by repair_design: 0
-[INFO GPL-0110] Timing-driven: new target density: 0.6852203
-[NesterovSolve] Iter:  290 overflow: 0.291 HPWL: 2638437
-[NesterovSolve] Iter:  300 overflow: 0.261 HPWL: 2657628
-[NesterovSolve] Iter:  310 overflow: 0.226 HPWL: 2635574
-[INFO GPL-0100] Timing-driven iteration 4/5, virtual: false.
-[INFO GPL-0101]    Iter: 317, overflow: 0.200, keep rsz at: 0.3, HPWL: 2634500
-=======
 [INFO RSZ-0039] Resized 76 instances.
 [INFO GPL-0106] Timing-driven: worst slack 1.39e-09
 [INFO GPL-0103] Timing-driven: weighted 34 nets.
@@ -160,26 +105,11 @@
 [NesterovSolve] Iter:  320 overflow: 0.217 HPWL: 2657741
 [INFO GPL-0100] Timing-driven iteration 4/5, virtual: false.
 [INFO GPL-0101]    Iter: 324, overflow: 0.200, keep rsz at: 0.3, HPWL: 2655270
->>>>>>> 30b098f2
 Iteration |   Area    | Resized | Buffers | Nets repaired | Remaining
 ---------------------------------------------------------------------
         0 |     +0.0% |       0 |       0 |             0 |       356
     final |     +1.0% |      42 |       1 |             1 |         0
 ---------------------------------------------------------------------
-<<<<<<< HEAD
-[INFO RSZ-0039] Resized 4 instances.
-[INFO GPL-0106] Timing-driven: worst slack 1.41e-09
-[INFO GPL-0103] Timing-driven: weighted 34 nets.
-[INFO GPL-0107] Timing-driven: repair_design delta area: -5.320 um^2 (-0.99%)
-[INFO GPL-0108] Timing-driven: repair_design, gpl cells created: 0 (+0.00%)
-[INFO GPL-0109] Timing-driven: inserted buffers as reported by repair_design: 0
-[INFO GPL-0110] Timing-driven: new target density: 0.67964303
-[NesterovSolve] Iter:  320 overflow: 0.193 HPWL: 2611705
-[NesterovSolve] Iter:  330 overflow: 0.182 HPWL: 2652537
-[NesterovSolve] Iter:  340 overflow: 0.150 HPWL: 2677185
-[INFO GPL-0100] Timing-driven iteration 5/5, virtual: false.
-[INFO GPL-0101]    Iter: 344, overflow: 0.143, keep rsz at: 0.3, HPWL: 2686832
-=======
 [INFO RSZ-0036] Found 1 capacitance violations.
 [INFO RSZ-0039] Resized 42 instances.
 [INFO RSZ-0038] Inserted 1 buffers in 1 nets.
@@ -193,7 +123,6 @@
 [NesterovSolve] Iter:  340 overflow: 0.147 HPWL: 2695346
 [INFO GPL-0100] Timing-driven iteration 5/5, virtual: false.
 [INFO GPL-0101]    Iter: 342, overflow: 0.145, keep rsz at: 0.3, HPWL: 2699265
->>>>>>> 30b098f2
 Iteration |   Area    | Resized | Buffers | Nets repaired | Remaining
 ---------------------------------------------------------------------
         0 |     +0.0% |       0 |       0 |             0 |       356
@@ -205,17 +134,9 @@
 [INFO GPL-0107] Timing-driven: repair_design delta area: 0.000 um^2 (+0.00%)
 [INFO GPL-0108] Timing-driven: repair_design, gpl cells created: 0 (+0.00%)
 [INFO GPL-0109] Timing-driven: inserted buffers as reported by repair_design: 0
-<<<<<<< HEAD
-[INFO GPL-0110] Timing-driven: new target density: 0.67964303
-[NesterovSolve] Iter:  350 overflow: 0.128 HPWL: 2700868
-[NesterovSolve] Iter:  360 overflow: 0.114 HPWL: 2722838
-[NesterovSolve] Finished with Overflow: 0.099242
-worst slack 1.41
-=======
 [INFO GPL-0110] Timing-driven: new target density: 0.6316787
 [NesterovSolve] Iter:  350 overflow: 0.128 HPWL: 2723900
 [NesterovSolve] Iter:  360 overflow: 0.105 HPWL: 2760353
 [NesterovSolve] Finished with Overflow: 0.098964
 worst slack 1.39
->>>>>>> 30b098f2
 No differences found.