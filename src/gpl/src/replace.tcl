--- conflicted
+++ resolved
@@ -59,11 +59,7 @@
     [-routability_inflation_ratio_coef routability_inflation_ratio_coef]\
     [-routability_max_inflation_ratio routability_max_inflation_ratio]\
     [-routability_rc_coefficients routability_rc_coefficients]\
-<<<<<<< HEAD
-    [-timing_driven_check_overflow timing_driven_check_overflow]\
-=======
     [-keep_resize_below_overflow keep_resize_below_overflow]\
->>>>>>> 71eabf59
     [-timing_driven_net_reweight_overflow timing_driven_net_reweight_overflow]\
     [-timing_driven_net_weight_max timing_driven_net_weight_max]\
     [-timing_driven_nets_percentage timing_driven_nets_percentage]\
@@ -87,11 +83,7 @@
       -timing_driven_net_reweight_overflow \
       -timing_driven_net_weight_max \
       -timing_driven_nets_percentage \
-<<<<<<< HEAD
-      -timing_driven_check_overflow \
-=======
       -keep_resize_below_overflow \
->>>>>>> 71eabf59
       -pad_left -pad_right} \
     flags {-skip_initial_place \
       -skip_nesterov_place \
@@ -144,16 +136,6 @@
       gpl::add_timing_net_reweight_overflow_cmd $overflow
     }
 
-<<<<<<< HEAD
-    
-    # timing driven check overflow to keep resizer changes (non-virtual resizer)
-    if { [info exists keys(-timing_driven_check_overflow)] } {
-      set timing_driven_check_overflow $keys(-timing_driven_check_overflow)
-      sta::check_positive_float "-timing_driven_check_overflow" $timing_driven_check_overflow
-      gpl::set_timing_driven_check_overflow_cmd $timing_driven_check_overflow
-    }
-    
-=======
     # timing driven check overflow to keep resizer changes (non-virtual resizer)
     if { [info exists keys(-keep_resize_below_overflow)] } {
       set keep_resize_below_overflow $keys(-keep_resize_below_overflow)
@@ -161,7 +143,6 @@
       gpl::set_keep_resize_below_overflow_cmd $keep_resize_below_overflow
     }
 
->>>>>>> 71eabf59
     if { [info exists keys(-timing_driven_net_weight_max)] } {
       gpl::set_timing_driven_net_weight_max_cmd $keys(-timing_driven_net_weight_max)
     }
