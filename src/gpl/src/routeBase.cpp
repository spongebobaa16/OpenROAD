--- conflicted
+++ resolved
@@ -875,7 +875,6 @@
     }
   }
 
-<<<<<<< HEAD
   avg005RC /= ceil(0.005 * arraySize);
   avg010RC /= ceil(0.010 * arraySize);
   avg020RC /= ceil(0.020 * arraySize);
@@ -891,53 +890,6 @@
                   / (rbVars_.rcK1 + rbVars_.rcK2 + rbVars_.rcK3 + rbVars_.rcK4);
 
   log_->info(GPL, 69, "FinalRC: {}", finalRC);
-=======
-  horAvg005RC /= ceil(0.005 * horArraySize);
-  horAvg010RC /= ceil(0.010 * horArraySize);
-  horAvg020RC /= ceil(0.020 * horArraySize);
-  horAvg050RC /= ceil(0.050 * horArraySize);
-
-  double verAvg005RC = 0;
-  double verAvg010RC = 0;
-  double verAvg020RC = 0;
-  double verAvg050RC = 0;
-  for (int i = 0; i < verArraySize; ++i) {
-    if (i < 0.005 * verArraySize) {
-      verAvg005RC += verEdgeCongArray[i];
-    }
-    if (i < 0.01 * verArraySize) {
-      verAvg010RC += verEdgeCongArray[i];
-    }
-    if (i < 0.02 * verArraySize) {
-      verAvg020RC += verEdgeCongArray[i];
-    }
-    if (i < 0.05 * verArraySize) {
-      verAvg050RC += verEdgeCongArray[i];
-    }
-  }
-  verAvg005RC /= ceil(0.005 * verArraySize);
-  verAvg010RC /= ceil(0.010 * verArraySize);
-  verAvg020RC /= ceil(0.020 * verArraySize);
-  verAvg050RC /= ceil(0.050 * verArraySize);
-
-  log_->info(GPL, 66, "0.5%RC: {:.4f}", std::fmax(horAvg005RC, verAvg005RC));
-  log_->info(GPL, 67, "1.0%RC: {:.4f}", std::fmax(horAvg010RC, verAvg010RC));
-  log_->info(GPL, 68, "2.0%RC: {:.4f}", std::fmax(horAvg020RC, verAvg020RC));
-  log_->info(GPL, 69, "5.0%RC: {:.4f}", std::fmax(horAvg050RC, verAvg050RC));
-
-  log_->info(GPL, 70, "0.5rcK: {}", rbVars_.rcK1);
-  log_->info(GPL, 71, "1.0rcK: {}", rbVars_.rcK2);
-  log_->info(GPL, 72, "2.0rcK: {}", rbVars_.rcK3);
-  log_->info(GPL, 73, "5.0rcK: {}", rbVars_.rcK4);
-
-  float finalRC = (rbVars_.rcK1 * std::fmax(horAvg005RC, verAvg005RC)
-                   + rbVars_.rcK2 * std::fmax(horAvg010RC, verAvg010RC)
-                   + rbVars_.rcK3 * std::fmax(horAvg020RC, verAvg020RC)
-                   + rbVars_.rcK4 * std::fmax(horAvg050RC, verAvg050RC))
-                  / (rbVars_.rcK1 + rbVars_.rcK2 + rbVars_.rcK3 + rbVars_.rcK4);
-
-  log_->info(GPL, 74, "FinalRC: {:.4f}", finalRC);
->>>>>>> e35d4045
   return finalRC;
 }
 
