--- conflicted
+++ resolved
@@ -10,1950 +10,6 @@
 Notice 0:     Created 294 components and 1656 component-terminals.
 Notice 0:     Created 364 nets and 1068 connections.
 Notice 0: Finished DEF file: ./diverge01.def
-<<<<<<< HEAD
-[INFO] DBU = 2000
-[INFO] SiteSize = (380, 2800)
-[INFO] CoreAreaLxLy = (0, 0)
-[INFO] CoreAreaUxUy = (61940, 61600)
-[INFO] NumInstances = 294
-[INFO] NumPlaceInstances = 294
-[INFO] NumFixedInstances = 0
-[INFO] NumDummyInstances = 0
-[INFO] NumNets = 364
-[INFO] NumPins = 1122
-[INFO] DieAreaLxLy = (0, 0)
-[INFO] DieAreaUxUy = (61940, 61600)
-[INFO] CoreAreaLxLy = (0, 0)
-[INFO] CoreAreaUxUy = (61940, 61600)
-[INFO] CoreArea = 3815504000
-[INFO] NonPlaceInstsArea = 0
-[INFO] PlaceInstsArea = 2279088000
-[INFO] Util(%) = 59.732300
-[INFO] StdInstsArea = 2279088000
-[INFO] MacroInstsArea = 0
-[INFO] FillerInit: NumGCells = 348
-[INFO] FillerInit: NumGNets = 364
-[INFO] FillerInit: NumGPins = 1122
-[INFO] TargetDensity = 0.700000
-[INFO] AveragePlaceInstArea = 7752000
-[INFO] IdealBinArea = 11074286
-[INFO] IdealBinCnt = 344
-[INFO] TotalBinArea = 3815504000
-[INFO] BinCnt = (16, 16)
-[INFO] BinSize = (3872, 3850)
-[INFO] NumBins = 256
-[WARN] Backtracking limit reached so a small step will be taken (REPL-2)
-[NesterovSolve] Iter: 1 overflow: 0.96303 HPWL: 3009930
-[WARN] Backtracking limit reached so a small step will be taken (REPL-2)
-[WARN] Backtracking limit reached so a small step will be taken (REPL-2)
-[WARN] Backtracking limit reached so a small step will be taken (REPL-2)
-[WARN] Backtracking limit reached so a small step will be taken (REPL-2)
-[WARN] Backtracking limit reached so a small step will be taken (REPL-2)
-[WARN] Backtracking limit reached so a small step will be taken (REPL-2)
-[WARN] Backtracking limit reached so a small step will be taken (REPL-2)
-[WARN] Backtracking limit reached so a small step will be taken (REPL-2)
-[WARN] Backtracking limit reached so a small step will be taken (REPL-2)
-[NesterovSolve] Iter: 10 overflow: 0.96303 HPWL: 3009930
-[WARN] Backtracking limit reached so a small step will be taken (REPL-2)
-[WARN] Backtracking limit reached so a small step will be taken (REPL-2)
-[WARN] Backtracking limit reached so a small step will be taken (REPL-2)
-[WARN] Backtracking limit reached so a small step will be taken (REPL-2)
-[WARN] Backtracking limit reached so a small step will be taken (REPL-2)
-[WARN] Backtracking limit reached so a small step will be taken (REPL-2)
-[WARN] Backtracking limit reached so a small step will be taken (REPL-2)
-[WARN] Backtracking limit reached so a small step will be taken (REPL-2)
-[WARN] Backtracking limit reached so a small step will be taken (REPL-2)
-[WARN] Backtracking limit reached so a small step will be taken (REPL-2)
-[NesterovSolve] Iter: 20 overflow: 0.96303 HPWL: 3009930
-[WARN] Backtracking limit reached so a small step will be taken (REPL-2)
-[WARN] Backtracking limit reached so a small step will be taken (REPL-2)
-[WARN] Backtracking limit reached so a small step will be taken (REPL-2)
-[WARN] Backtracking limit reached so a small step will be taken (REPL-2)
-[WARN] Backtracking limit reached so a small step will be taken (REPL-2)
-[WARN] Backtracking limit reached so a small step will be taken (REPL-2)
-[WARN] Backtracking limit reached so a small step will be taken (REPL-2)
-[WARN] Backtracking limit reached so a small step will be taken (REPL-2)
-[WARN] Backtracking limit reached so a small step will be taken (REPL-2)
-[WARN] Backtracking limit reached so a small step will be taken (REPL-2)
-[NesterovSolve] Iter: 30 overflow: 0.96303 HPWL: 3009930
-[WARN] Backtracking limit reached so a small step will be taken (REPL-2)
-[WARN] Backtracking limit reached so a small step will be taken (REPL-2)
-[WARN] Backtracking limit reached so a small step will be taken (REPL-2)
-[WARN] Backtracking limit reached so a small step will be taken (REPL-2)
-[WARN] Backtracking limit reached so a small step will be taken (REPL-2)
-[WARN] Backtracking limit reached so a small step will be taken (REPL-2)
-[WARN] Backtracking limit reached so a small step will be taken (REPL-2)
-[WARN] Backtracking limit reached so a small step will be taken (REPL-2)
-[WARN] Backtracking limit reached so a small step will be taken (REPL-2)
-[WARN] Backtracking limit reached so a small step will be taken (REPL-2)
-[NesterovSolve] Iter: 40 overflow: 0.96303 HPWL: 3009930
-[WARN] Backtracking limit reached so a small step will be taken (REPL-2)
-[WARN] Backtracking limit reached so a small step will be taken (REPL-2)
-[WARN] Backtracking limit reached so a small step will be taken (REPL-2)
-[WARN] Backtracking limit reached so a small step will be taken (REPL-2)
-[WARN] Backtracking limit reached so a small step will be taken (REPL-2)
-[WARN] Backtracking limit reached so a small step will be taken (REPL-2)
-[WARN] Backtracking limit reached so a small step will be taken (REPL-2)
-[WARN] Backtracking limit reached so a small step will be taken (REPL-2)
-[WARN] Backtracking limit reached so a small step will be taken (REPL-2)
-[WARN] Backtracking limit reached so a small step will be taken (REPL-2)
-[NesterovSolve] Iter: 50 overflow: 0.96303 HPWL: 3009930
-[WARN] Backtracking limit reached so a small step will be taken (REPL-2)
-[WARN] Backtracking limit reached so a small step will be taken (REPL-2)
-[WARN] Backtracking limit reached so a small step will be taken (REPL-2)
-[WARN] Backtracking limit reached so a small step will be taken (REPL-2)
-[WARN] Backtracking limit reached so a small step will be taken (REPL-2)
-[WARN] Backtracking limit reached so a small step will be taken (REPL-2)
-[WARN] Backtracking limit reached so a small step will be taken (REPL-2)
-[WARN] Backtracking limit reached so a small step will be taken (REPL-2)
-[WARN] Backtracking limit reached so a small step will be taken (REPL-2)
-[WARN] Backtracking limit reached so a small step will be taken (REPL-2)
-[NesterovSolve] Iter: 60 overflow: 0.96303 HPWL: 3009930
-[WARN] Backtracking limit reached so a small step will be taken (REPL-2)
-[WARN] Backtracking limit reached so a small step will be taken (REPL-2)
-[WARN] Backtracking limit reached so a small step will be taken (REPL-2)
-[WARN] Backtracking limit reached so a small step will be taken (REPL-2)
-[WARN] Backtracking limit reached so a small step will be taken (REPL-2)
-[WARN] Backtracking limit reached so a small step will be taken (REPL-2)
-[WARN] Backtracking limit reached so a small step will be taken (REPL-2)
-[WARN] Backtracking limit reached so a small step will be taken (REPL-2)
-[WARN] Backtracking limit reached so a small step will be taken (REPL-2)
-[WARN] Backtracking limit reached so a small step will be taken (REPL-2)
-[NesterovSolve] Iter: 70 overflow: 0.96303 HPWL: 3009930
-[WARN] Backtracking limit reached so a small step will be taken (REPL-2)
-[WARN] Backtracking limit reached so a small step will be taken (REPL-2)
-[WARN] Backtracking limit reached so a small step will be taken (REPL-2)
-[WARN] Backtracking limit reached so a small step will be taken (REPL-2)
-[WARN] Backtracking limit reached so a small step will be taken (REPL-2)
-[WARN] Backtracking limit reached so a small step will be taken (REPL-2)
-[WARN] Backtracking limit reached so a small step will be taken (REPL-2)
-[WARN] Backtracking limit reached so a small step will be taken (REPL-2)
-[WARN] Backtracking limit reached so a small step will be taken (REPL-2)
-[WARN] Backtracking limit reached so a small step will be taken (REPL-2)
-[NesterovSolve] Iter: 80 overflow: 0.96303 HPWL: 3009930
-[WARN] Backtracking limit reached so a small step will be taken (REPL-2)
-[WARN] Backtracking limit reached so a small step will be taken (REPL-2)
-[WARN] Backtracking limit reached so a small step will be taken (REPL-2)
-[WARN] Backtracking limit reached so a small step will be taken (REPL-2)
-[WARN] Backtracking limit reached so a small step will be taken (REPL-2)
-[WARN] Backtracking limit reached so a small step will be taken (REPL-2)
-[WARN] Backtracking limit reached so a small step will be taken (REPL-2)
-[WARN] Backtracking limit reached so a small step will be taken (REPL-2)
-[WARN] Backtracking limit reached so a small step will be taken (REPL-2)
-[WARN] Backtracking limit reached so a small step will be taken (REPL-2)
-[NesterovSolve] Iter: 90 overflow: 0.96303 HPWL: 3009930
-[WARN] Backtracking limit reached so a small step will be taken (REPL-2)
-[WARN] Backtracking limit reached so a small step will be taken (REPL-2)
-[WARN] Backtracking limit reached so a small step will be taken (REPL-2)
-[WARN] Backtracking limit reached so a small step will be taken (REPL-2)
-[WARN] Backtracking limit reached so a small step will be taken (REPL-2)
-[WARN] Backtracking limit reached so a small step will be taken (REPL-2)
-[WARN] Backtracking limit reached so a small step will be taken (REPL-2)
-[WARN] Backtracking limit reached so a small step will be taken (REPL-2)
-[WARN] Backtracking limit reached so a small step will be taken (REPL-2)
-[WARN] Backtracking limit reached so a small step will be taken (REPL-2)
-[NesterovSolve] Iter: 100 overflow: 0.96303 HPWL: 3009930
-[WARN] Backtracking limit reached so a small step will be taken (REPL-2)
-[WARN] Backtracking limit reached so a small step will be taken (REPL-2)
-[WARN] Backtracking limit reached so a small step will be taken (REPL-2)
-[WARN] Backtracking limit reached so a small step will be taken (REPL-2)
-[WARN] Backtracking limit reached so a small step will be taken (REPL-2)
-[WARN] Backtracking limit reached so a small step will be taken (REPL-2)
-[WARN] Backtracking limit reached so a small step will be taken (REPL-2)
-[WARN] Backtracking limit reached so a small step will be taken (REPL-2)
-[WARN] Backtracking limit reached so a small step will be taken (REPL-2)
-[WARN] Backtracking limit reached so a small step will be taken (REPL-2)
-[NesterovSolve] Iter: 110 overflow: 0.96303 HPWL: 3009930
-[WARN] Backtracking limit reached so a small step will be taken (REPL-2)
-[WARN] Backtracking limit reached so a small step will be taken (REPL-2)
-[WARN] Backtracking limit reached so a small step will be taken (REPL-2)
-[WARN] Backtracking limit reached so a small step will be taken (REPL-2)
-[WARN] Backtracking limit reached so a small step will be taken (REPL-2)
-[WARN] Backtracking limit reached so a small step will be taken (REPL-2)
-[WARN] Backtracking limit reached so a small step will be taken (REPL-2)
-[WARN] Backtracking limit reached so a small step will be taken (REPL-2)
-[WARN] Backtracking limit reached so a small step will be taken (REPL-2)
-[WARN] Backtracking limit reached so a small step will be taken (REPL-2)
-[NesterovSolve] Iter: 120 overflow: 0.96303 HPWL: 3009930
-[WARN] Backtracking limit reached so a small step will be taken (REPL-2)
-[WARN] Backtracking limit reached so a small step will be taken (REPL-2)
-[WARN] Backtracking limit reached so a small step will be taken (REPL-2)
-[WARN] Backtracking limit reached so a small step will be taken (REPL-2)
-[WARN] Backtracking limit reached so a small step will be taken (REPL-2)
-[WARN] Backtracking limit reached so a small step will be taken (REPL-2)
-[WARN] Backtracking limit reached so a small step will be taken (REPL-2)
-[WARN] Backtracking limit reached so a small step will be taken (REPL-2)
-[WARN] Backtracking limit reached so a small step will be taken (REPL-2)
-[WARN] Backtracking limit reached so a small step will be taken (REPL-2)
-[NesterovSolve] Iter: 130 overflow: 0.96303 HPWL: 3009930
-[WARN] Backtracking limit reached so a small step will be taken (REPL-2)
-[WARN] Backtracking limit reached so a small step will be taken (REPL-2)
-[WARN] Backtracking limit reached so a small step will be taken (REPL-2)
-[WARN] Backtracking limit reached so a small step will be taken (REPL-2)
-[WARN] Backtracking limit reached so a small step will be taken (REPL-2)
-[WARN] Backtracking limit reached so a small step will be taken (REPL-2)
-[WARN] Backtracking limit reached so a small step will be taken (REPL-2)
-[WARN] Backtracking limit reached so a small step will be taken (REPL-2)
-[WARN] Backtracking limit reached so a small step will be taken (REPL-2)
-[WARN] Backtracking limit reached so a small step will be taken (REPL-2)
-[NesterovSolve] Iter: 140 overflow: 0.96303 HPWL: 3009930
-[WARN] Backtracking limit reached so a small step will be taken (REPL-2)
-[WARN] Backtracking limit reached so a small step will be taken (REPL-2)
-[WARN] Backtracking limit reached so a small step will be taken (REPL-2)
-[WARN] Backtracking limit reached so a small step will be taken (REPL-2)
-[WARN] Backtracking limit reached so a small step will be taken (REPL-2)
-[WARN] Backtracking limit reached so a small step will be taken (REPL-2)
-[WARN] Backtracking limit reached so a small step will be taken (REPL-2)
-[WARN] Backtracking limit reached so a small step will be taken (REPL-2)
-[WARN] Backtracking limit reached so a small step will be taken (REPL-2)
-[WARN] Backtracking limit reached so a small step will be taken (REPL-2)
-[NesterovSolve] Iter: 150 overflow: 0.96303 HPWL: 3009930
-[WARN] Backtracking limit reached so a small step will be taken (REPL-2)
-[WARN] Backtracking limit reached so a small step will be taken (REPL-2)
-[WARN] Backtracking limit reached so a small step will be taken (REPL-2)
-[WARN] Backtracking limit reached so a small step will be taken (REPL-2)
-[WARN] Backtracking limit reached so a small step will be taken (REPL-2)
-[WARN] Backtracking limit reached so a small step will be taken (REPL-2)
-[WARN] Backtracking limit reached so a small step will be taken (REPL-2)
-[WARN] Backtracking limit reached so a small step will be taken (REPL-2)
-[WARN] Backtracking limit reached so a small step will be taken (REPL-2)
-[WARN] Backtracking limit reached so a small step will be taken (REPL-2)
-[NesterovSolve] Iter: 160 overflow: 0.96303 HPWL: 3009930
-[WARN] Backtracking limit reached so a small step will be taken (REPL-2)
-[WARN] Backtracking limit reached so a small step will be taken (REPL-2)
-[WARN] Backtracking limit reached so a small step will be taken (REPL-2)
-[WARN] Backtracking limit reached so a small step will be taken (REPL-2)
-[WARN] Backtracking limit reached so a small step will be taken (REPL-2)
-[WARN] Backtracking limit reached so a small step will be taken (REPL-2)
-[WARN] Backtracking limit reached so a small step will be taken (REPL-2)
-[WARN] Backtracking limit reached so a small step will be taken (REPL-2)
-[WARN] Backtracking limit reached so a small step will be taken (REPL-2)
-[WARN] Backtracking limit reached so a small step will be taken (REPL-2)
-[NesterovSolve] Iter: 170 overflow: 0.96303 HPWL: 3009930
-[WARN] Backtracking limit reached so a small step will be taken (REPL-2)
-[WARN] Backtracking limit reached so a small step will be taken (REPL-2)
-[WARN] Backtracking limit reached so a small step will be taken (REPL-2)
-[WARN] Backtracking limit reached so a small step will be taken (REPL-2)
-[WARN] Backtracking limit reached so a small step will be taken (REPL-2)
-[WARN] Backtracking limit reached so a small step will be taken (REPL-2)
-[WARN] Backtracking limit reached so a small step will be taken (REPL-2)
-[WARN] Backtracking limit reached so a small step will be taken (REPL-2)
-[WARN] Backtracking limit reached so a small step will be taken (REPL-2)
-[WARN] Backtracking limit reached so a small step will be taken (REPL-2)
-[NesterovSolve] Iter: 180 overflow: 0.96303 HPWL: 3009930
-[WARN] Backtracking limit reached so a small step will be taken (REPL-2)
-[WARN] Backtracking limit reached so a small step will be taken (REPL-2)
-[WARN] Backtracking limit reached so a small step will be taken (REPL-2)
-[WARN] Backtracking limit reached so a small step will be taken (REPL-2)
-[WARN] Backtracking limit reached so a small step will be taken (REPL-2)
-[WARN] Backtracking limit reached so a small step will be taken (REPL-2)
-[WARN] Backtracking limit reached so a small step will be taken (REPL-2)
-[WARN] Backtracking limit reached so a small step will be taken (REPL-2)
-[WARN] Backtracking limit reached so a small step will be taken (REPL-2)
-[WARN] Backtracking limit reached so a small step will be taken (REPL-2)
-[NesterovSolve] Iter: 190 overflow: 0.96303 HPWL: 3009930
-[WARN] Backtracking limit reached so a small step will be taken (REPL-2)
-[WARN] Backtracking limit reached so a small step will be taken (REPL-2)
-[WARN] Backtracking limit reached so a small step will be taken (REPL-2)
-[WARN] Backtracking limit reached so a small step will be taken (REPL-2)
-[WARN] Backtracking limit reached so a small step will be taken (REPL-2)
-[WARN] Backtracking limit reached so a small step will be taken (REPL-2)
-[WARN] Backtracking limit reached so a small step will be taken (REPL-2)
-[WARN] Backtracking limit reached so a small step will be taken (REPL-2)
-[WARN] Backtracking limit reached so a small step will be taken (REPL-2)
-[WARN] Backtracking limit reached so a small step will be taken (REPL-2)
-[NesterovSolve] Iter: 200 overflow: 0.96303 HPWL: 3009930
-[WARN] Backtracking limit reached so a small step will be taken (REPL-2)
-[WARN] Backtracking limit reached so a small step will be taken (REPL-2)
-[WARN] Backtracking limit reached so a small step will be taken (REPL-2)
-[WARN] Backtracking limit reached so a small step will be taken (REPL-2)
-[WARN] Backtracking limit reached so a small step will be taken (REPL-2)
-[WARN] Backtracking limit reached so a small step will be taken (REPL-2)
-[WARN] Backtracking limit reached so a small step will be taken (REPL-2)
-[WARN] Backtracking limit reached so a small step will be taken (REPL-2)
-[WARN] Backtracking limit reached so a small step will be taken (REPL-2)
-[WARN] Backtracking limit reached so a small step will be taken (REPL-2)
-[NesterovSolve] Iter: 210 overflow: 0.96303 HPWL: 3009930
-[WARN] Backtracking limit reached so a small step will be taken (REPL-2)
-[WARN] Backtracking limit reached so a small step will be taken (REPL-2)
-[WARN] Backtracking limit reached so a small step will be taken (REPL-2)
-[WARN] Backtracking limit reached so a small step will be taken (REPL-2)
-[WARN] Backtracking limit reached so a small step will be taken (REPL-2)
-[WARN] Backtracking limit reached so a small step will be taken (REPL-2)
-[WARN] Backtracking limit reached so a small step will be taken (REPL-2)
-[WARN] Backtracking limit reached so a small step will be taken (REPL-2)
-[WARN] Backtracking limit reached so a small step will be taken (REPL-2)
-[WARN] Backtracking limit reached so a small step will be taken (REPL-2)
-[NesterovSolve] Iter: 220 overflow: 0.96303 HPWL: 3009930
-[WARN] Backtracking limit reached so a small step will be taken (REPL-2)
-[WARN] Backtracking limit reached so a small step will be taken (REPL-2)
-[WARN] Backtracking limit reached so a small step will be taken (REPL-2)
-[WARN] Backtracking limit reached so a small step will be taken (REPL-2)
-[WARN] Backtracking limit reached so a small step will be taken (REPL-2)
-[WARN] Backtracking limit reached so a small step will be taken (REPL-2)
-[WARN] Backtracking limit reached so a small step will be taken (REPL-2)
-[WARN] Backtracking limit reached so a small step will be taken (REPL-2)
-[WARN] Backtracking limit reached so a small step will be taken (REPL-2)
-[WARN] Backtracking limit reached so a small step will be taken (REPL-2)
-[NesterovSolve] Iter: 230 overflow: 0.96303 HPWL: 3009930
-[WARN] Backtracking limit reached so a small step will be taken (REPL-2)
-[WARN] Backtracking limit reached so a small step will be taken (REPL-2)
-[WARN] Backtracking limit reached so a small step will be taken (REPL-2)
-[WARN] Backtracking limit reached so a small step will be taken (REPL-2)
-[WARN] Backtracking limit reached so a small step will be taken (REPL-2)
-[WARN] Backtracking limit reached so a small step will be taken (REPL-2)
-[WARN] Backtracking limit reached so a small step will be taken (REPL-2)
-[WARN] Backtracking limit reached so a small step will be taken (REPL-2)
-[WARN] Backtracking limit reached so a small step will be taken (REPL-2)
-[WARN] Backtracking limit reached so a small step will be taken (REPL-2)
-[NesterovSolve] Iter: 240 overflow: 0.96303 HPWL: 3009930
-[WARN] Backtracking limit reached so a small step will be taken (REPL-2)
-[WARN] Backtracking limit reached so a small step will be taken (REPL-2)
-[WARN] Backtracking limit reached so a small step will be taken (REPL-2)
-[WARN] Backtracking limit reached so a small step will be taken (REPL-2)
-[WARN] Backtracking limit reached so a small step will be taken (REPL-2)
-[WARN] Backtracking limit reached so a small step will be taken (REPL-2)
-[WARN] Backtracking limit reached so a small step will be taken (REPL-2)
-[WARN] Backtracking limit reached so a small step will be taken (REPL-2)
-[WARN] Backtracking limit reached so a small step will be taken (REPL-2)
-[WARN] Backtracking limit reached so a small step will be taken (REPL-2)
-[NesterovSolve] Iter: 250 overflow: 0.96303 HPWL: 3009930
-[WARN] Backtracking limit reached so a small step will be taken (REPL-2)
-[WARN] Backtracking limit reached so a small step will be taken (REPL-2)
-[WARN] Backtracking limit reached so a small step will be taken (REPL-2)
-[WARN] Backtracking limit reached so a small step will be taken (REPL-2)
-[WARN] Backtracking limit reached so a small step will be taken (REPL-2)
-[WARN] Backtracking limit reached so a small step will be taken (REPL-2)
-[WARN] Backtracking limit reached so a small step will be taken (REPL-2)
-[WARN] Backtracking limit reached so a small step will be taken (REPL-2)
-[WARN] Backtracking limit reached so a small step will be taken (REPL-2)
-[WARN] Backtracking limit reached so a small step will be taken (REPL-2)
-[NesterovSolve] Iter: 260 overflow: 0.96303 HPWL: 3009930
-[WARN] Backtracking limit reached so a small step will be taken (REPL-2)
-[WARN] Backtracking limit reached so a small step will be taken (REPL-2)
-[WARN] Backtracking limit reached so a small step will be taken (REPL-2)
-[WARN] Backtracking limit reached so a small step will be taken (REPL-2)
-[WARN] Backtracking limit reached so a small step will be taken (REPL-2)
-[WARN] Backtracking limit reached so a small step will be taken (REPL-2)
-[WARN] Backtracking limit reached so a small step will be taken (REPL-2)
-[WARN] Backtracking limit reached so a small step will be taken (REPL-2)
-[WARN] Backtracking limit reached so a small step will be taken (REPL-2)
-[WARN] Backtracking limit reached so a small step will be taken (REPL-2)
-[NesterovSolve] Iter: 270 overflow: 0.96303 HPWL: 3009930
-[WARN] Backtracking limit reached so a small step will be taken (REPL-2)
-[WARN] Backtracking limit reached so a small step will be taken (REPL-2)
-[WARN] Backtracking limit reached so a small step will be taken (REPL-2)
-[WARN] Backtracking limit reached so a small step will be taken (REPL-2)
-[WARN] Backtracking limit reached so a small step will be taken (REPL-2)
-[WARN] Backtracking limit reached so a small step will be taken (REPL-2)
-[WARN] Backtracking limit reached so a small step will be taken (REPL-2)
-[WARN] Backtracking limit reached so a small step will be taken (REPL-2)
-[WARN] Backtracking limit reached so a small step will be taken (REPL-2)
-[WARN] Backtracking limit reached so a small step will be taken (REPL-2)
-[NesterovSolve] Iter: 280 overflow: 0.96303 HPWL: 3009930
-[WARN] Backtracking limit reached so a small step will be taken (REPL-2)
-[WARN] Backtracking limit reached so a small step will be taken (REPL-2)
-[WARN] Backtracking limit reached so a small step will be taken (REPL-2)
-[WARN] Backtracking limit reached so a small step will be taken (REPL-2)
-[WARN] Backtracking limit reached so a small step will be taken (REPL-2)
-[WARN] Backtracking limit reached so a small step will be taken (REPL-2)
-[WARN] Backtracking limit reached so a small step will be taken (REPL-2)
-[WARN] Backtracking limit reached so a small step will be taken (REPL-2)
-[WARN] Backtracking limit reached so a small step will be taken (REPL-2)
-[WARN] Backtracking limit reached so a small step will be taken (REPL-2)
-[NesterovSolve] Iter: 290 overflow: 0.96303 HPWL: 3009930
-[WARN] Backtracking limit reached so a small step will be taken (REPL-2)
-[WARN] Backtracking limit reached so a small step will be taken (REPL-2)
-[WARN] Backtracking limit reached so a small step will be taken (REPL-2)
-[WARN] Backtracking limit reached so a small step will be taken (REPL-2)
-[WARN] Backtracking limit reached so a small step will be taken (REPL-2)
-[WARN] Backtracking limit reached so a small step will be taken (REPL-2)
-[WARN] Backtracking limit reached so a small step will be taken (REPL-2)
-[WARN] Backtracking limit reached so a small step will be taken (REPL-2)
-[WARN] Backtracking limit reached so a small step will be taken (REPL-2)
-[WARN] Backtracking limit reached so a small step will be taken (REPL-2)
-[NesterovSolve] Iter: 300 overflow: 0.96303 HPWL: 3009930
-[WARN] Backtracking limit reached so a small step will be taken (REPL-2)
-[WARN] Backtracking limit reached so a small step will be taken (REPL-2)
-[WARN] Backtracking limit reached so a small step will be taken (REPL-2)
-[WARN] Backtracking limit reached so a small step will be taken (REPL-2)
-[WARN] Backtracking limit reached so a small step will be taken (REPL-2)
-[WARN] Backtracking limit reached so a small step will be taken (REPL-2)
-[WARN] Backtracking limit reached so a small step will be taken (REPL-2)
-[WARN] Backtracking limit reached so a small step will be taken (REPL-2)
-[WARN] Backtracking limit reached so a small step will be taken (REPL-2)
-[WARN] Backtracking limit reached so a small step will be taken (REPL-2)
-[NesterovSolve] Iter: 310 overflow: 0.96303 HPWL: 3009930
-[WARN] Backtracking limit reached so a small step will be taken (REPL-2)
-[WARN] Backtracking limit reached so a small step will be taken (REPL-2)
-[WARN] Backtracking limit reached so a small step will be taken (REPL-2)
-[WARN] Backtracking limit reached so a small step will be taken (REPL-2)
-[WARN] Backtracking limit reached so a small step will be taken (REPL-2)
-[WARN] Backtracking limit reached so a small step will be taken (REPL-2)
-[WARN] Backtracking limit reached so a small step will be taken (REPL-2)
-[WARN] Backtracking limit reached so a small step will be taken (REPL-2)
-[WARN] Backtracking limit reached so a small step will be taken (REPL-2)
-[WARN] Backtracking limit reached so a small step will be taken (REPL-2)
-[NesterovSolve] Iter: 320 overflow: 0.96303 HPWL: 3009930
-[WARN] Backtracking limit reached so a small step will be taken (REPL-2)
-[WARN] Backtracking limit reached so a small step will be taken (REPL-2)
-[WARN] Backtracking limit reached so a small step will be taken (REPL-2)
-[WARN] Backtracking limit reached so a small step will be taken (REPL-2)
-[WARN] Backtracking limit reached so a small step will be taken (REPL-2)
-[WARN] Backtracking limit reached so a small step will be taken (REPL-2)
-[WARN] Backtracking limit reached so a small step will be taken (REPL-2)
-[WARN] Backtracking limit reached so a small step will be taken (REPL-2)
-[WARN] Backtracking limit reached so a small step will be taken (REPL-2)
-[WARN] Backtracking limit reached so a small step will be taken (REPL-2)
-[NesterovSolve] Iter: 330 overflow: 0.96303 HPWL: 3009930
-[WARN] Backtracking limit reached so a small step will be taken (REPL-2)
-[WARN] Backtracking limit reached so a small step will be taken (REPL-2)
-[WARN] Backtracking limit reached so a small step will be taken (REPL-2)
-[WARN] Backtracking limit reached so a small step will be taken (REPL-2)
-[WARN] Backtracking limit reached so a small step will be taken (REPL-2)
-[WARN] Backtracking limit reached so a small step will be taken (REPL-2)
-[WARN] Backtracking limit reached so a small step will be taken (REPL-2)
-[WARN] Backtracking limit reached so a small step will be taken (REPL-2)
-[WARN] Backtracking limit reached so a small step will be taken (REPL-2)
-[WARN] Backtracking limit reached so a small step will be taken (REPL-2)
-[NesterovSolve] Iter: 340 overflow: 0.96303 HPWL: 3009930
-[WARN] Backtracking limit reached so a small step will be taken (REPL-2)
-[WARN] Backtracking limit reached so a small step will be taken (REPL-2)
-[WARN] Backtracking limit reached so a small step will be taken (REPL-2)
-[WARN] Backtracking limit reached so a small step will be taken (REPL-2)
-[WARN] Backtracking limit reached so a small step will be taken (REPL-2)
-[WARN] Backtracking limit reached so a small step will be taken (REPL-2)
-[WARN] Backtracking limit reached so a small step will be taken (REPL-2)
-[WARN] Backtracking limit reached so a small step will be taken (REPL-2)
-[WARN] Backtracking limit reached so a small step will be taken (REPL-2)
-[WARN] Backtracking limit reached so a small step will be taken (REPL-2)
-[NesterovSolve] Iter: 350 overflow: 0.96303 HPWL: 3009930
-[WARN] Backtracking limit reached so a small step will be taken (REPL-2)
-[WARN] Backtracking limit reached so a small step will be taken (REPL-2)
-[WARN] Backtracking limit reached so a small step will be taken (REPL-2)
-[WARN] Backtracking limit reached so a small step will be taken (REPL-2)
-[WARN] Backtracking limit reached so a small step will be taken (REPL-2)
-[WARN] Backtracking limit reached so a small step will be taken (REPL-2)
-[WARN] Backtracking limit reached so a small step will be taken (REPL-2)
-[WARN] Backtracking limit reached so a small step will be taken (REPL-2)
-[WARN] Backtracking limit reached so a small step will be taken (REPL-2)
-[WARN] Backtracking limit reached so a small step will be taken (REPL-2)
-[NesterovSolve] Iter: 360 overflow: 0.96303 HPWL: 3009930
-[WARN] Backtracking limit reached so a small step will be taken (REPL-2)
-[WARN] Backtracking limit reached so a small step will be taken (REPL-2)
-[WARN] Backtracking limit reached so a small step will be taken (REPL-2)
-[WARN] Backtracking limit reached so a small step will be taken (REPL-2)
-[WARN] Backtracking limit reached so a small step will be taken (REPL-2)
-[WARN] Backtracking limit reached so a small step will be taken (REPL-2)
-[WARN] Backtracking limit reached so a small step will be taken (REPL-2)
-[WARN] Backtracking limit reached so a small step will be taken (REPL-2)
-[WARN] Backtracking limit reached so a small step will be taken (REPL-2)
-[WARN] Backtracking limit reached so a small step will be taken (REPL-2)
-[NesterovSolve] Iter: 370 overflow: 0.96303 HPWL: 3009930
-[WARN] Backtracking limit reached so a small step will be taken (REPL-2)
-[WARN] Backtracking limit reached so a small step will be taken (REPL-2)
-[WARN] Backtracking limit reached so a small step will be taken (REPL-2)
-[WARN] Backtracking limit reached so a small step will be taken (REPL-2)
-[WARN] Backtracking limit reached so a small step will be taken (REPL-2)
-[WARN] Backtracking limit reached so a small step will be taken (REPL-2)
-[WARN] Backtracking limit reached so a small step will be taken (REPL-2)
-[WARN] Backtracking limit reached so a small step will be taken (REPL-2)
-[WARN] Backtracking limit reached so a small step will be taken (REPL-2)
-[WARN] Backtracking limit reached so a small step will be taken (REPL-2)
-[NesterovSolve] Iter: 380 overflow: 0.96303 HPWL: 3009930
-[WARN] Backtracking limit reached so a small step will be taken (REPL-2)
-[WARN] Backtracking limit reached so a small step will be taken (REPL-2)
-[WARN] Backtracking limit reached so a small step will be taken (REPL-2)
-[WARN] Backtracking limit reached so a small step will be taken (REPL-2)
-[WARN] Backtracking limit reached so a small step will be taken (REPL-2)
-[WARN] Backtracking limit reached so a small step will be taken (REPL-2)
-[WARN] Backtracking limit reached so a small step will be taken (REPL-2)
-[WARN] Backtracking limit reached so a small step will be taken (REPL-2)
-[WARN] Backtracking limit reached so a small step will be taken (REPL-2)
-[WARN] Backtracking limit reached so a small step will be taken (REPL-2)
-[NesterovSolve] Iter: 390 overflow: 0.96303 HPWL: 3009930
-[WARN] Backtracking limit reached so a small step will be taken (REPL-2)
-[WARN] Backtracking limit reached so a small step will be taken (REPL-2)
-[WARN] Backtracking limit reached so a small step will be taken (REPL-2)
-[WARN] Backtracking limit reached so a small step will be taken (REPL-2)
-[WARN] Backtracking limit reached so a small step will be taken (REPL-2)
-[WARN] Backtracking limit reached so a small step will be taken (REPL-2)
-[WARN] Backtracking limit reached so a small step will be taken (REPL-2)
-[WARN] Backtracking limit reached so a small step will be taken (REPL-2)
-[WARN] Backtracking limit reached so a small step will be taken (REPL-2)
-[WARN] Backtracking limit reached so a small step will be taken (REPL-2)
-[NesterovSolve] Iter: 400 overflow: 0.96303 HPWL: 3009930
-[WARN] Backtracking limit reached so a small step will be taken (REPL-2)
-[WARN] Backtracking limit reached so a small step will be taken (REPL-2)
-[WARN] Backtracking limit reached so a small step will be taken (REPL-2)
-[WARN] Backtracking limit reached so a small step will be taken (REPL-2)
-[WARN] Backtracking limit reached so a small step will be taken (REPL-2)
-[WARN] Backtracking limit reached so a small step will be taken (REPL-2)
-[WARN] Backtracking limit reached so a small step will be taken (REPL-2)
-[WARN] Backtracking limit reached so a small step will be taken (REPL-2)
-[WARN] Backtracking limit reached so a small step will be taken (REPL-2)
-[WARN] Backtracking limit reached so a small step will be taken (REPL-2)
-[NesterovSolve] Iter: 410 overflow: 0.96303 HPWL: 3009930
-[WARN] Backtracking limit reached so a small step will be taken (REPL-2)
-[WARN] Backtracking limit reached so a small step will be taken (REPL-2)
-[WARN] Backtracking limit reached so a small step will be taken (REPL-2)
-[WARN] Backtracking limit reached so a small step will be taken (REPL-2)
-[WARN] Backtracking limit reached so a small step will be taken (REPL-2)
-[WARN] Backtracking limit reached so a small step will be taken (REPL-2)
-[WARN] Backtracking limit reached so a small step will be taken (REPL-2)
-[WARN] Backtracking limit reached so a small step will be taken (REPL-2)
-[WARN] Backtracking limit reached so a small step will be taken (REPL-2)
-[WARN] Backtracking limit reached so a small step will be taken (REPL-2)
-[NesterovSolve] Iter: 420 overflow: 0.96303 HPWL: 3009930
-[WARN] Backtracking limit reached so a small step will be taken (REPL-2)
-[WARN] Backtracking limit reached so a small step will be taken (REPL-2)
-[WARN] Backtracking limit reached so a small step will be taken (REPL-2)
-[WARN] Backtracking limit reached so a small step will be taken (REPL-2)
-[WARN] Backtracking limit reached so a small step will be taken (REPL-2)
-[WARN] Backtracking limit reached so a small step will be taken (REPL-2)
-[WARN] Backtracking limit reached so a small step will be taken (REPL-2)
-[WARN] Backtracking limit reached so a small step will be taken (REPL-2)
-[WARN] Backtracking limit reached so a small step will be taken (REPL-2)
-[WARN] Backtracking limit reached so a small step will be taken (REPL-2)
-[NesterovSolve] Iter: 430 overflow: 0.96303 HPWL: 3009930
-[WARN] Backtracking limit reached so a small step will be taken (REPL-2)
-[WARN] Backtracking limit reached so a small step will be taken (REPL-2)
-[WARN] Backtracking limit reached so a small step will be taken (REPL-2)
-[WARN] Backtracking limit reached so a small step will be taken (REPL-2)
-[WARN] Backtracking limit reached so a small step will be taken (REPL-2)
-[WARN] Backtracking limit reached so a small step will be taken (REPL-2)
-[WARN] Backtracking limit reached so a small step will be taken (REPL-2)
-[WARN] Backtracking limit reached so a small step will be taken (REPL-2)
-[WARN] Backtracking limit reached so a small step will be taken (REPL-2)
-[WARN] Backtracking limit reached so a small step will be taken (REPL-2)
-[NesterovSolve] Iter: 440 overflow: 0.96303 HPWL: 3009930
-[WARN] Backtracking limit reached so a small step will be taken (REPL-2)
-[WARN] Backtracking limit reached so a small step will be taken (REPL-2)
-[WARN] Backtracking limit reached so a small step will be taken (REPL-2)
-[WARN] Backtracking limit reached so a small step will be taken (REPL-2)
-[WARN] Backtracking limit reached so a small step will be taken (REPL-2)
-[WARN] Backtracking limit reached so a small step will be taken (REPL-2)
-[WARN] Backtracking limit reached so a small step will be taken (REPL-2)
-[WARN] Backtracking limit reached so a small step will be taken (REPL-2)
-[WARN] Backtracking limit reached so a small step will be taken (REPL-2)
-[WARN] Backtracking limit reached so a small step will be taken (REPL-2)
-[NesterovSolve] Iter: 450 overflow: 0.96303 HPWL: 3009930
-[WARN] Backtracking limit reached so a small step will be taken (REPL-2)
-[WARN] Backtracking limit reached so a small step will be taken (REPL-2)
-[WARN] Backtracking limit reached so a small step will be taken (REPL-2)
-[WARN] Backtracking limit reached so a small step will be taken (REPL-2)
-[WARN] Backtracking limit reached so a small step will be taken (REPL-2)
-[WARN] Backtracking limit reached so a small step will be taken (REPL-2)
-[WARN] Backtracking limit reached so a small step will be taken (REPL-2)
-[WARN] Backtracking limit reached so a small step will be taken (REPL-2)
-[WARN] Backtracking limit reached so a small step will be taken (REPL-2)
-[WARN] Backtracking limit reached so a small step will be taken (REPL-2)
-[NesterovSolve] Iter: 460 overflow: 0.96303 HPWL: 3009930
-[WARN] Backtracking limit reached so a small step will be taken (REPL-2)
-[WARN] Backtracking limit reached so a small step will be taken (REPL-2)
-[WARN] Backtracking limit reached so a small step will be taken (REPL-2)
-[WARN] Backtracking limit reached so a small step will be taken (REPL-2)
-[WARN] Backtracking limit reached so a small step will be taken (REPL-2)
-[WARN] Backtracking limit reached so a small step will be taken (REPL-2)
-[WARN] Backtracking limit reached so a small step will be taken (REPL-2)
-[WARN] Backtracking limit reached so a small step will be taken (REPL-2)
-[WARN] Backtracking limit reached so a small step will be taken (REPL-2)
-[WARN] Backtracking limit reached so a small step will be taken (REPL-2)
-[NesterovSolve] Iter: 470 overflow: 0.96303 HPWL: 3009930
-[WARN] Backtracking limit reached so a small step will be taken (REPL-2)
-[WARN] Backtracking limit reached so a small step will be taken (REPL-2)
-[WARN] Backtracking limit reached so a small step will be taken (REPL-2)
-[WARN] Backtracking limit reached so a small step will be taken (REPL-2)
-[WARN] Backtracking limit reached so a small step will be taken (REPL-2)
-[WARN] Backtracking limit reached so a small step will be taken (REPL-2)
-[WARN] Backtracking limit reached so a small step will be taken (REPL-2)
-[WARN] Backtracking limit reached so a small step will be taken (REPL-2)
-[WARN] Backtracking limit reached so a small step will be taken (REPL-2)
-[WARN] Backtracking limit reached so a small step will be taken (REPL-2)
-[NesterovSolve] Iter: 480 overflow: 0.96303 HPWL: 3009930
-[WARN] Backtracking limit reached so a small step will be taken (REPL-2)
-[WARN] Backtracking limit reached so a small step will be taken (REPL-2)
-[WARN] Backtracking limit reached so a small step will be taken (REPL-2)
-[WARN] Backtracking limit reached so a small step will be taken (REPL-2)
-[WARN] Backtracking limit reached so a small step will be taken (REPL-2)
-[WARN] Backtracking limit reached so a small step will be taken (REPL-2)
-[WARN] Backtracking limit reached so a small step will be taken (REPL-2)
-[WARN] Backtracking limit reached so a small step will be taken (REPL-2)
-[WARN] Backtracking limit reached so a small step will be taken (REPL-2)
-[WARN] Backtracking limit reached so a small step will be taken (REPL-2)
-[NesterovSolve] Iter: 490 overflow: 0.96303 HPWL: 3009930
-[WARN] Backtracking limit reached so a small step will be taken (REPL-2)
-[WARN] Backtracking limit reached so a small step will be taken (REPL-2)
-[WARN] Backtracking limit reached so a small step will be taken (REPL-2)
-[WARN] Backtracking limit reached so a small step will be taken (REPL-2)
-[WARN] Backtracking limit reached so a small step will be taken (REPL-2)
-[WARN] Backtracking limit reached so a small step will be taken (REPL-2)
-[WARN] Backtracking limit reached so a small step will be taken (REPL-2)
-[WARN] Backtracking limit reached so a small step will be taken (REPL-2)
-[WARN] Backtracking limit reached so a small step will be taken (REPL-2)
-[WARN] Backtracking limit reached so a small step will be taken (REPL-2)
-[NesterovSolve] Iter: 500 overflow: 0.96303 HPWL: 3009930
-[WARN] Backtracking limit reached so a small step will be taken (REPL-2)
-[WARN] Backtracking limit reached so a small step will be taken (REPL-2)
-[WARN] Backtracking limit reached so a small step will be taken (REPL-2)
-[WARN] Backtracking limit reached so a small step will be taken (REPL-2)
-[WARN] Backtracking limit reached so a small step will be taken (REPL-2)
-[WARN] Backtracking limit reached so a small step will be taken (REPL-2)
-[WARN] Backtracking limit reached so a small step will be taken (REPL-2)
-[WARN] Backtracking limit reached so a small step will be taken (REPL-2)
-[WARN] Backtracking limit reached so a small step will be taken (REPL-2)
-[WARN] Backtracking limit reached so a small step will be taken (REPL-2)
-[NesterovSolve] Iter: 510 overflow: 0.96303 HPWL: 3009930
-[WARN] Backtracking limit reached so a small step will be taken (REPL-2)
-[WARN] Backtracking limit reached so a small step will be taken (REPL-2)
-[WARN] Backtracking limit reached so a small step will be taken (REPL-2)
-[WARN] Backtracking limit reached so a small step will be taken (REPL-2)
-[WARN] Backtracking limit reached so a small step will be taken (REPL-2)
-[WARN] Backtracking limit reached so a small step will be taken (REPL-2)
-[WARN] Backtracking limit reached so a small step will be taken (REPL-2)
-[WARN] Backtracking limit reached so a small step will be taken (REPL-2)
-[WARN] Backtracking limit reached so a small step will be taken (REPL-2)
-[WARN] Backtracking limit reached so a small step will be taken (REPL-2)
-[NesterovSolve] Iter: 520 overflow: 0.96303 HPWL: 3009930
-[WARN] Backtracking limit reached so a small step will be taken (REPL-2)
-[WARN] Backtracking limit reached so a small step will be taken (REPL-2)
-[WARN] Backtracking limit reached so a small step will be taken (REPL-2)
-[WARN] Backtracking limit reached so a small step will be taken (REPL-2)
-[WARN] Backtracking limit reached so a small step will be taken (REPL-2)
-[WARN] Backtracking limit reached so a small step will be taken (REPL-2)
-[WARN] Backtracking limit reached so a small step will be taken (REPL-2)
-[WARN] Backtracking limit reached so a small step will be taken (REPL-2)
-[WARN] Backtracking limit reached so a small step will be taken (REPL-2)
-[WARN] Backtracking limit reached so a small step will be taken (REPL-2)
-[NesterovSolve] Iter: 530 overflow: 0.96303 HPWL: 3009930
-[WARN] Backtracking limit reached so a small step will be taken (REPL-2)
-[WARN] Backtracking limit reached so a small step will be taken (REPL-2)
-[WARN] Backtracking limit reached so a small step will be taken (REPL-2)
-[WARN] Backtracking limit reached so a small step will be taken (REPL-2)
-[WARN] Backtracking limit reached so a small step will be taken (REPL-2)
-[WARN] Backtracking limit reached so a small step will be taken (REPL-2)
-[WARN] Backtracking limit reached so a small step will be taken (REPL-2)
-[WARN] Backtracking limit reached so a small step will be taken (REPL-2)
-[WARN] Backtracking limit reached so a small step will be taken (REPL-2)
-[WARN] Backtracking limit reached so a small step will be taken (REPL-2)
-[NesterovSolve] Iter: 540 overflow: 0.96303 HPWL: 3009930
-[WARN] Backtracking limit reached so a small step will be taken (REPL-2)
-[WARN] Backtracking limit reached so a small step will be taken (REPL-2)
-[WARN] Backtracking limit reached so a small step will be taken (REPL-2)
-[WARN] Backtracking limit reached so a small step will be taken (REPL-2)
-[WARN] Backtracking limit reached so a small step will be taken (REPL-2)
-[WARN] Backtracking limit reached so a small step will be taken (REPL-2)
-[WARN] Backtracking limit reached so a small step will be taken (REPL-2)
-[WARN] Backtracking limit reached so a small step will be taken (REPL-2)
-[WARN] Backtracking limit reached so a small step will be taken (REPL-2)
-[WARN] Backtracking limit reached so a small step will be taken (REPL-2)
-[NesterovSolve] Iter: 550 overflow: 0.96303 HPWL: 3009930
-[WARN] Backtracking limit reached so a small step will be taken (REPL-2)
-[WARN] Backtracking limit reached so a small step will be taken (REPL-2)
-[WARN] Backtracking limit reached so a small step will be taken (REPL-2)
-[WARN] Backtracking limit reached so a small step will be taken (REPL-2)
-[WARN] Backtracking limit reached so a small step will be taken (REPL-2)
-[WARN] Backtracking limit reached so a small step will be taken (REPL-2)
-[WARN] Backtracking limit reached so a small step will be taken (REPL-2)
-[WARN] Backtracking limit reached so a small step will be taken (REPL-2)
-[WARN] Backtracking limit reached so a small step will be taken (REPL-2)
-[WARN] Backtracking limit reached so a small step will be taken (REPL-2)
-[NesterovSolve] Iter: 560 overflow: 0.96303 HPWL: 3009930
-[WARN] Backtracking limit reached so a small step will be taken (REPL-2)
-[WARN] Backtracking limit reached so a small step will be taken (REPL-2)
-[WARN] Backtracking limit reached so a small step will be taken (REPL-2)
-[WARN] Backtracking limit reached so a small step will be taken (REPL-2)
-[WARN] Backtracking limit reached so a small step will be taken (REPL-2)
-[WARN] Backtracking limit reached so a small step will be taken (REPL-2)
-[WARN] Backtracking limit reached so a small step will be taken (REPL-2)
-[WARN] Backtracking limit reached so a small step will be taken (REPL-2)
-[WARN] Backtracking limit reached so a small step will be taken (REPL-2)
-[WARN] Backtracking limit reached so a small step will be taken (REPL-2)
-[NesterovSolve] Iter: 570 overflow: 0.96303 HPWL: 3009930
-[WARN] Backtracking limit reached so a small step will be taken (REPL-2)
-[WARN] Backtracking limit reached so a small step will be taken (REPL-2)
-[WARN] Backtracking limit reached so a small step will be taken (REPL-2)
-[WARN] Backtracking limit reached so a small step will be taken (REPL-2)
-[WARN] Backtracking limit reached so a small step will be taken (REPL-2)
-[WARN] Backtracking limit reached so a small step will be taken (REPL-2)
-[WARN] Backtracking limit reached so a small step will be taken (REPL-2)
-[WARN] Backtracking limit reached so a small step will be taken (REPL-2)
-[WARN] Backtracking limit reached so a small step will be taken (REPL-2)
-[WARN] Backtracking limit reached so a small step will be taken (REPL-2)
-[NesterovSolve] Iter: 580 overflow: 0.96303 HPWL: 3009930
-[WARN] Backtracking limit reached so a small step will be taken (REPL-2)
-[WARN] Backtracking limit reached so a small step will be taken (REPL-2)
-[WARN] Backtracking limit reached so a small step will be taken (REPL-2)
-[WARN] Backtracking limit reached so a small step will be taken (REPL-2)
-[WARN] Backtracking limit reached so a small step will be taken (REPL-2)
-[WARN] Backtracking limit reached so a small step will be taken (REPL-2)
-[WARN] Backtracking limit reached so a small step will be taken (REPL-2)
-[WARN] Backtracking limit reached so a small step will be taken (REPL-2)
-[WARN] Backtracking limit reached so a small step will be taken (REPL-2)
-[WARN] Backtracking limit reached so a small step will be taken (REPL-2)
-[NesterovSolve] Iter: 590 overflow: 0.96303 HPWL: 3009930
-[WARN] Backtracking limit reached so a small step will be taken (REPL-2)
-[WARN] Backtracking limit reached so a small step will be taken (REPL-2)
-[WARN] Backtracking limit reached so a small step will be taken (REPL-2)
-[WARN] Backtracking limit reached so a small step will be taken (REPL-2)
-[WARN] Backtracking limit reached so a small step will be taken (REPL-2)
-[WARN] Backtracking limit reached so a small step will be taken (REPL-2)
-[WARN] Backtracking limit reached so a small step will be taken (REPL-2)
-[WARN] Backtracking limit reached so a small step will be taken (REPL-2)
-[WARN] Backtracking limit reached so a small step will be taken (REPL-2)
-[WARN] Backtracking limit reached so a small step will be taken (REPL-2)
-[NesterovSolve] Iter: 600 overflow: 0.96303 HPWL: 3009930
-[WARN] Backtracking limit reached so a small step will be taken (REPL-2)
-[WARN] Backtracking limit reached so a small step will be taken (REPL-2)
-[WARN] Backtracking limit reached so a small step will be taken (REPL-2)
-[WARN] Backtracking limit reached so a small step will be taken (REPL-2)
-[WARN] Backtracking limit reached so a small step will be taken (REPL-2)
-[WARN] Backtracking limit reached so a small step will be taken (REPL-2)
-[WARN] Backtracking limit reached so a small step will be taken (REPL-2)
-[WARN] Backtracking limit reached so a small step will be taken (REPL-2)
-[WARN] Backtracking limit reached so a small step will be taken (REPL-2)
-[WARN] Backtracking limit reached so a small step will be taken (REPL-2)
-[NesterovSolve] Iter: 610 overflow: 0.96303 HPWL: 3009930
-[WARN] Backtracking limit reached so a small step will be taken (REPL-2)
-[WARN] Backtracking limit reached so a small step will be taken (REPL-2)
-[WARN] Backtracking limit reached so a small step will be taken (REPL-2)
-[WARN] Backtracking limit reached so a small step will be taken (REPL-2)
-[WARN] Backtracking limit reached so a small step will be taken (REPL-2)
-[WARN] Backtracking limit reached so a small step will be taken (REPL-2)
-[WARN] Backtracking limit reached so a small step will be taken (REPL-2)
-[WARN] Backtracking limit reached so a small step will be taken (REPL-2)
-[WARN] Backtracking limit reached so a small step will be taken (REPL-2)
-[WARN] Backtracking limit reached so a small step will be taken (REPL-2)
-[NesterovSolve] Iter: 620 overflow: 0.96303 HPWL: 3009930
-[WARN] Backtracking limit reached so a small step will be taken (REPL-2)
-[WARN] Backtracking limit reached so a small step will be taken (REPL-2)
-[WARN] Backtracking limit reached so a small step will be taken (REPL-2)
-[WARN] Backtracking limit reached so a small step will be taken (REPL-2)
-[WARN] Backtracking limit reached so a small step will be taken (REPL-2)
-[WARN] Backtracking limit reached so a small step will be taken (REPL-2)
-[WARN] Backtracking limit reached so a small step will be taken (REPL-2)
-[WARN] Backtracking limit reached so a small step will be taken (REPL-2)
-[WARN] Backtracking limit reached so a small step will be taken (REPL-2)
-[WARN] Backtracking limit reached so a small step will be taken (REPL-2)
-[NesterovSolve] Iter: 630 overflow: 0.96303 HPWL: 3009930
-[WARN] Backtracking limit reached so a small step will be taken (REPL-2)
-[WARN] Backtracking limit reached so a small step will be taken (REPL-2)
-[WARN] Backtracking limit reached so a small step will be taken (REPL-2)
-[WARN] Backtracking limit reached so a small step will be taken (REPL-2)
-[WARN] Backtracking limit reached so a small step will be taken (REPL-2)
-[WARN] Backtracking limit reached so a small step will be taken (REPL-2)
-[WARN] Backtracking limit reached so a small step will be taken (REPL-2)
-[WARN] Backtracking limit reached so a small step will be taken (REPL-2)
-[WARN] Backtracking limit reached so a small step will be taken (REPL-2)
-[WARN] Backtracking limit reached so a small step will be taken (REPL-2)
-[NesterovSolve] Iter: 640 overflow: 0.96303 HPWL: 3009930
-[WARN] Backtracking limit reached so a small step will be taken (REPL-2)
-[WARN] Backtracking limit reached so a small step will be taken (REPL-2)
-[WARN] Backtracking limit reached so a small step will be taken (REPL-2)
-[WARN] Backtracking limit reached so a small step will be taken (REPL-2)
-[WARN] Backtracking limit reached so a small step will be taken (REPL-2)
-[WARN] Backtracking limit reached so a small step will be taken (REPL-2)
-[WARN] Backtracking limit reached so a small step will be taken (REPL-2)
-[WARN] Backtracking limit reached so a small step will be taken (REPL-2)
-[WARN] Backtracking limit reached so a small step will be taken (REPL-2)
-[WARN] Backtracking limit reached so a small step will be taken (REPL-2)
-[NesterovSolve] Iter: 650 overflow: 0.96303 HPWL: 3009930
-[WARN] Backtracking limit reached so a small step will be taken (REPL-2)
-[WARN] Backtracking limit reached so a small step will be taken (REPL-2)
-[WARN] Backtracking limit reached so a small step will be taken (REPL-2)
-[WARN] Backtracking limit reached so a small step will be taken (REPL-2)
-[WARN] Backtracking limit reached so a small step will be taken (REPL-2)
-[WARN] Backtracking limit reached so a small step will be taken (REPL-2)
-[WARN] Backtracking limit reached so a small step will be taken (REPL-2)
-[WARN] Backtracking limit reached so a small step will be taken (REPL-2)
-[WARN] Backtracking limit reached so a small step will be taken (REPL-2)
-[WARN] Backtracking limit reached so a small step will be taken (REPL-2)
-[NesterovSolve] Iter: 660 overflow: 0.96303 HPWL: 3009930
-[WARN] Backtracking limit reached so a small step will be taken (REPL-2)
-[WARN] Backtracking limit reached so a small step will be taken (REPL-2)
-[WARN] Backtracking limit reached so a small step will be taken (REPL-2)
-[WARN] Backtracking limit reached so a small step will be taken (REPL-2)
-[WARN] Backtracking limit reached so a small step will be taken (REPL-2)
-[WARN] Backtracking limit reached so a small step will be taken (REPL-2)
-[WARN] Backtracking limit reached so a small step will be taken (REPL-2)
-[WARN] Backtracking limit reached so a small step will be taken (REPL-2)
-[WARN] Backtracking limit reached so a small step will be taken (REPL-2)
-[WARN] Backtracking limit reached so a small step will be taken (REPL-2)
-[NesterovSolve] Iter: 670 overflow: 0.96303 HPWL: 3009930
-[WARN] Backtracking limit reached so a small step will be taken (REPL-2)
-[WARN] Backtracking limit reached so a small step will be taken (REPL-2)
-[WARN] Backtracking limit reached so a small step will be taken (REPL-2)
-[WARN] Backtracking limit reached so a small step will be taken (REPL-2)
-[WARN] Backtracking limit reached so a small step will be taken (REPL-2)
-[WARN] Backtracking limit reached so a small step will be taken (REPL-2)
-[WARN] Backtracking limit reached so a small step will be taken (REPL-2)
-[WARN] Backtracking limit reached so a small step will be taken (REPL-2)
-[WARN] Backtracking limit reached so a small step will be taken (REPL-2)
-[WARN] Backtracking limit reached so a small step will be taken (REPL-2)
-[NesterovSolve] Iter: 680 overflow: 0.96303 HPWL: 3009930
-[WARN] Backtracking limit reached so a small step will be taken (REPL-2)
-[WARN] Backtracking limit reached so a small step will be taken (REPL-2)
-[WARN] Backtracking limit reached so a small step will be taken (REPL-2)
-[WARN] Backtracking limit reached so a small step will be taken (REPL-2)
-[WARN] Backtracking limit reached so a small step will be taken (REPL-2)
-[WARN] Backtracking limit reached so a small step will be taken (REPL-2)
-[WARN] Backtracking limit reached so a small step will be taken (REPL-2)
-[WARN] Backtracking limit reached so a small step will be taken (REPL-2)
-[WARN] Backtracking limit reached so a small step will be taken (REPL-2)
-[WARN] Backtracking limit reached so a small step will be taken (REPL-2)
-[NesterovSolve] Iter: 690 overflow: 0.96303 HPWL: 3009930
-[WARN] Backtracking limit reached so a small step will be taken (REPL-2)
-[WARN] Backtracking limit reached so a small step will be taken (REPL-2)
-[WARN] Backtracking limit reached so a small step will be taken (REPL-2)
-[WARN] Backtracking limit reached so a small step will be taken (REPL-2)
-[WARN] Backtracking limit reached so a small step will be taken (REPL-2)
-[WARN] Backtracking limit reached so a small step will be taken (REPL-2)
-[WARN] Backtracking limit reached so a small step will be taken (REPL-2)
-[WARN] Backtracking limit reached so a small step will be taken (REPL-2)
-[WARN] Backtracking limit reached so a small step will be taken (REPL-2)
-[WARN] Backtracking limit reached so a small step will be taken (REPL-2)
-[NesterovSolve] Iter: 700 overflow: 0.96303 HPWL: 3009930
-[WARN] Backtracking limit reached so a small step will be taken (REPL-2)
-[WARN] Backtracking limit reached so a small step will be taken (REPL-2)
-[WARN] Backtracking limit reached so a small step will be taken (REPL-2)
-[WARN] Backtracking limit reached so a small step will be taken (REPL-2)
-[WARN] Backtracking limit reached so a small step will be taken (REPL-2)
-[WARN] Backtracking limit reached so a small step will be taken (REPL-2)
-[WARN] Backtracking limit reached so a small step will be taken (REPL-2)
-[WARN] Backtracking limit reached so a small step will be taken (REPL-2)
-[WARN] Backtracking limit reached so a small step will be taken (REPL-2)
-[WARN] Backtracking limit reached so a small step will be taken (REPL-2)
-[NesterovSolve] Iter: 710 overflow: 0.96303 HPWL: 3009930
-[WARN] Backtracking limit reached so a small step will be taken (REPL-2)
-[WARN] Backtracking limit reached so a small step will be taken (REPL-2)
-[WARN] Backtracking limit reached so a small step will be taken (REPL-2)
-[WARN] Backtracking limit reached so a small step will be taken (REPL-2)
-[WARN] Backtracking limit reached so a small step will be taken (REPL-2)
-[WARN] Backtracking limit reached so a small step will be taken (REPL-2)
-[WARN] Backtracking limit reached so a small step will be taken (REPL-2)
-[WARN] Backtracking limit reached so a small step will be taken (REPL-2)
-[WARN] Backtracking limit reached so a small step will be taken (REPL-2)
-[WARN] Backtracking limit reached so a small step will be taken (REPL-2)
-[NesterovSolve] Iter: 720 overflow: 0.96303 HPWL: 3009930
-[WARN] Backtracking limit reached so a small step will be taken (REPL-2)
-[WARN] Backtracking limit reached so a small step will be taken (REPL-2)
-[WARN] Backtracking limit reached so a small step will be taken (REPL-2)
-[WARN] Backtracking limit reached so a small step will be taken (REPL-2)
-[WARN] Backtracking limit reached so a small step will be taken (REPL-2)
-[WARN] Backtracking limit reached so a small step will be taken (REPL-2)
-[WARN] Backtracking limit reached so a small step will be taken (REPL-2)
-[WARN] Backtracking limit reached so a small step will be taken (REPL-2)
-[WARN] Backtracking limit reached so a small step will be taken (REPL-2)
-[WARN] Backtracking limit reached so a small step will be taken (REPL-2)
-[NesterovSolve] Iter: 730 overflow: 0.96303 HPWL: 3009930
-[WARN] Backtracking limit reached so a small step will be taken (REPL-2)
-[WARN] Backtracking limit reached so a small step will be taken (REPL-2)
-[WARN] Backtracking limit reached so a small step will be taken (REPL-2)
-[WARN] Backtracking limit reached so a small step will be taken (REPL-2)
-[WARN] Backtracking limit reached so a small step will be taken (REPL-2)
-[WARN] Backtracking limit reached so a small step will be taken (REPL-2)
-[WARN] Backtracking limit reached so a small step will be taken (REPL-2)
-[WARN] Backtracking limit reached so a small step will be taken (REPL-2)
-[WARN] Backtracking limit reached so a small step will be taken (REPL-2)
-[WARN] Backtracking limit reached so a small step will be taken (REPL-2)
-[NesterovSolve] Iter: 740 overflow: 0.96303 HPWL: 3009930
-[WARN] Backtracking limit reached so a small step will be taken (REPL-2)
-[WARN] Backtracking limit reached so a small step will be taken (REPL-2)
-[WARN] Backtracking limit reached so a small step will be taken (REPL-2)
-[WARN] Backtracking limit reached so a small step will be taken (REPL-2)
-[WARN] Backtracking limit reached so a small step will be taken (REPL-2)
-[WARN] Backtracking limit reached so a small step will be taken (REPL-2)
-[WARN] Backtracking limit reached so a small step will be taken (REPL-2)
-[WARN] Backtracking limit reached so a small step will be taken (REPL-2)
-[WARN] Backtracking limit reached so a small step will be taken (REPL-2)
-[WARN] Backtracking limit reached so a small step will be taken (REPL-2)
-[NesterovSolve] Iter: 750 overflow: 0.96303 HPWL: 3009930
-[WARN] Backtracking limit reached so a small step will be taken (REPL-2)
-[WARN] Backtracking limit reached so a small step will be taken (REPL-2)
-[WARN] Backtracking limit reached so a small step will be taken (REPL-2)
-[WARN] Backtracking limit reached so a small step will be taken (REPL-2)
-[WARN] Backtracking limit reached so a small step will be taken (REPL-2)
-[WARN] Backtracking limit reached so a small step will be taken (REPL-2)
-[WARN] Backtracking limit reached so a small step will be taken (REPL-2)
-[WARN] Backtracking limit reached so a small step will be taken (REPL-2)
-[WARN] Backtracking limit reached so a small step will be taken (REPL-2)
-[WARN] Backtracking limit reached so a small step will be taken (REPL-2)
-[NesterovSolve] Iter: 760 overflow: 0.96303 HPWL: 3009930
-[WARN] Backtracking limit reached so a small step will be taken (REPL-2)
-[WARN] Backtracking limit reached so a small step will be taken (REPL-2)
-[WARN] Backtracking limit reached so a small step will be taken (REPL-2)
-[WARN] Backtracking limit reached so a small step will be taken (REPL-2)
-[WARN] Backtracking limit reached so a small step will be taken (REPL-2)
-[WARN] Backtracking limit reached so a small step will be taken (REPL-2)
-[WARN] Backtracking limit reached so a small step will be taken (REPL-2)
-[WARN] Backtracking limit reached so a small step will be taken (REPL-2)
-[WARN] Backtracking limit reached so a small step will be taken (REPL-2)
-[WARN] Backtracking limit reached so a small step will be taken (REPL-2)
-[NesterovSolve] Iter: 770 overflow: 0.96303 HPWL: 3009930
-[WARN] Backtracking limit reached so a small step will be taken (REPL-2)
-[WARN] Backtracking limit reached so a small step will be taken (REPL-2)
-[WARN] Backtracking limit reached so a small step will be taken (REPL-2)
-[WARN] Backtracking limit reached so a small step will be taken (REPL-2)
-[WARN] Backtracking limit reached so a small step will be taken (REPL-2)
-[WARN] Backtracking limit reached so a small step will be taken (REPL-2)
-[WARN] Backtracking limit reached so a small step will be taken (REPL-2)
-[WARN] Backtracking limit reached so a small step will be taken (REPL-2)
-[WARN] Backtracking limit reached so a small step will be taken (REPL-2)
-[WARN] Backtracking limit reached so a small step will be taken (REPL-2)
-[NesterovSolve] Iter: 780 overflow: 0.96303 HPWL: 3009930
-[WARN] Backtracking limit reached so a small step will be taken (REPL-2)
-[WARN] Backtracking limit reached so a small step will be taken (REPL-2)
-[WARN] Backtracking limit reached so a small step will be taken (REPL-2)
-[WARN] Backtracking limit reached so a small step will be taken (REPL-2)
-[WARN] Backtracking limit reached so a small step will be taken (REPL-2)
-[WARN] Backtracking limit reached so a small step will be taken (REPL-2)
-[WARN] Backtracking limit reached so a small step will be taken (REPL-2)
-[WARN] Backtracking limit reached so a small step will be taken (REPL-2)
-[WARN] Backtracking limit reached so a small step will be taken (REPL-2)
-[WARN] Backtracking limit reached so a small step will be taken (REPL-2)
-[NesterovSolve] Iter: 790 overflow: 0.96303 HPWL: 3009930
-[WARN] Backtracking limit reached so a small step will be taken (REPL-2)
-[WARN] Backtracking limit reached so a small step will be taken (REPL-2)
-[WARN] Backtracking limit reached so a small step will be taken (REPL-2)
-[WARN] Backtracking limit reached so a small step will be taken (REPL-2)
-[WARN] Backtracking limit reached so a small step will be taken (REPL-2)
-[WARN] Backtracking limit reached so a small step will be taken (REPL-2)
-[WARN] Backtracking limit reached so a small step will be taken (REPL-2)
-[WARN] Backtracking limit reached so a small step will be taken (REPL-2)
-[WARN] Backtracking limit reached so a small step will be taken (REPL-2)
-[WARN] Backtracking limit reached so a small step will be taken (REPL-2)
-[NesterovSolve] Iter: 800 overflow: 0.96303 HPWL: 3009930
-[WARN] Backtracking limit reached so a small step will be taken (REPL-2)
-[WARN] Backtracking limit reached so a small step will be taken (REPL-2)
-[WARN] Backtracking limit reached so a small step will be taken (REPL-2)
-[WARN] Backtracking limit reached so a small step will be taken (REPL-2)
-[WARN] Backtracking limit reached so a small step will be taken (REPL-2)
-[WARN] Backtracking limit reached so a small step will be taken (REPL-2)
-[WARN] Backtracking limit reached so a small step will be taken (REPL-2)
-[WARN] Backtracking limit reached so a small step will be taken (REPL-2)
-[WARN] Backtracking limit reached so a small step will be taken (REPL-2)
-[WARN] Backtracking limit reached so a small step will be taken (REPL-2)
-[NesterovSolve] Iter: 810 overflow: 0.96303 HPWL: 3009930
-[WARN] Backtracking limit reached so a small step will be taken (REPL-2)
-[WARN] Backtracking limit reached so a small step will be taken (REPL-2)
-[WARN] Backtracking limit reached so a small step will be taken (REPL-2)
-[WARN] Backtracking limit reached so a small step will be taken (REPL-2)
-[WARN] Backtracking limit reached so a small step will be taken (REPL-2)
-[WARN] Backtracking limit reached so a small step will be taken (REPL-2)
-[WARN] Backtracking limit reached so a small step will be taken (REPL-2)
-[WARN] Backtracking limit reached so a small step will be taken (REPL-2)
-[WARN] Backtracking limit reached so a small step will be taken (REPL-2)
-[WARN] Backtracking limit reached so a small step will be taken (REPL-2)
-[NesterovSolve] Iter: 820 overflow: 0.96303 HPWL: 3009930
-[WARN] Backtracking limit reached so a small step will be taken (REPL-2)
-[WARN] Backtracking limit reached so a small step will be taken (REPL-2)
-[WARN] Backtracking limit reached so a small step will be taken (REPL-2)
-[WARN] Backtracking limit reached so a small step will be taken (REPL-2)
-[WARN] Backtracking limit reached so a small step will be taken (REPL-2)
-[WARN] Backtracking limit reached so a small step will be taken (REPL-2)
-[WARN] Backtracking limit reached so a small step will be taken (REPL-2)
-[WARN] Backtracking limit reached so a small step will be taken (REPL-2)
-[WARN] Backtracking limit reached so a small step will be taken (REPL-2)
-[WARN] Backtracking limit reached so a small step will be taken (REPL-2)
-[NesterovSolve] Iter: 830 overflow: 0.96303 HPWL: 3009930
-[WARN] Backtracking limit reached so a small step will be taken (REPL-2)
-[WARN] Backtracking limit reached so a small step will be taken (REPL-2)
-[WARN] Backtracking limit reached so a small step will be taken (REPL-2)
-[WARN] Backtracking limit reached so a small step will be taken (REPL-2)
-[WARN] Backtracking limit reached so a small step will be taken (REPL-2)
-[WARN] Backtracking limit reached so a small step will be taken (REPL-2)
-[WARN] Backtracking limit reached so a small step will be taken (REPL-2)
-[WARN] Backtracking limit reached so a small step will be taken (REPL-2)
-[WARN] Backtracking limit reached so a small step will be taken (REPL-2)
-[WARN] Backtracking limit reached so a small step will be taken (REPL-2)
-[NesterovSolve] Iter: 840 overflow: 0.96303 HPWL: 3009930
-[WARN] Backtracking limit reached so a small step will be taken (REPL-2)
-[WARN] Backtracking limit reached so a small step will be taken (REPL-2)
-[WARN] Backtracking limit reached so a small step will be taken (REPL-2)
-[WARN] Backtracking limit reached so a small step will be taken (REPL-2)
-[WARN] Backtracking limit reached so a small step will be taken (REPL-2)
-[WARN] Backtracking limit reached so a small step will be taken (REPL-2)
-[WARN] Backtracking limit reached so a small step will be taken (REPL-2)
-[WARN] Backtracking limit reached so a small step will be taken (REPL-2)
-[WARN] Backtracking limit reached so a small step will be taken (REPL-2)
-[WARN] Backtracking limit reached so a small step will be taken (REPL-2)
-[NesterovSolve] Iter: 850 overflow: 0.96303 HPWL: 3009930
-[WARN] Backtracking limit reached so a small step will be taken (REPL-2)
-[WARN] Backtracking limit reached so a small step will be taken (REPL-2)
-[WARN] Backtracking limit reached so a small step will be taken (REPL-2)
-[WARN] Backtracking limit reached so a small step will be taken (REPL-2)
-[WARN] Backtracking limit reached so a small step will be taken (REPL-2)
-[WARN] Backtracking limit reached so a small step will be taken (REPL-2)
-[WARN] Backtracking limit reached so a small step will be taken (REPL-2)
-[WARN] Backtracking limit reached so a small step will be taken (REPL-2)
-[WARN] Backtracking limit reached so a small step will be taken (REPL-2)
-[WARN] Backtracking limit reached so a small step will be taken (REPL-2)
-[NesterovSolve] Iter: 860 overflow: 0.96303 HPWL: 3009930
-[WARN] Backtracking limit reached so a small step will be taken (REPL-2)
-[WARN] Backtracking limit reached so a small step will be taken (REPL-2)
-[WARN] Backtracking limit reached so a small step will be taken (REPL-2)
-[WARN] Backtracking limit reached so a small step will be taken (REPL-2)
-[WARN] Backtracking limit reached so a small step will be taken (REPL-2)
-[WARN] Backtracking limit reached so a small step will be taken (REPL-2)
-[WARN] Backtracking limit reached so a small step will be taken (REPL-2)
-[WARN] Backtracking limit reached so a small step will be taken (REPL-2)
-[WARN] Backtracking limit reached so a small step will be taken (REPL-2)
-[WARN] Backtracking limit reached so a small step will be taken (REPL-2)
-[NesterovSolve] Iter: 870 overflow: 0.96303 HPWL: 3009930
-[WARN] Backtracking limit reached so a small step will be taken (REPL-2)
-[WARN] Backtracking limit reached so a small step will be taken (REPL-2)
-[WARN] Backtracking limit reached so a small step will be taken (REPL-2)
-[WARN] Backtracking limit reached so a small step will be taken (REPL-2)
-[WARN] Backtracking limit reached so a small step will be taken (REPL-2)
-[WARN] Backtracking limit reached so a small step will be taken (REPL-2)
-[WARN] Backtracking limit reached so a small step will be taken (REPL-2)
-[WARN] Backtracking limit reached so a small step will be taken (REPL-2)
-[WARN] Backtracking limit reached so a small step will be taken (REPL-2)
-[WARN] Backtracking limit reached so a small step will be taken (REPL-2)
-[NesterovSolve] Iter: 880 overflow: 0.96303 HPWL: 3009930
-[WARN] Backtracking limit reached so a small step will be taken (REPL-2)
-[WARN] Backtracking limit reached so a small step will be taken (REPL-2)
-[WARN] Backtracking limit reached so a small step will be taken (REPL-2)
-[WARN] Backtracking limit reached so a small step will be taken (REPL-2)
-[WARN] Backtracking limit reached so a small step will be taken (REPL-2)
-[WARN] Backtracking limit reached so a small step will be taken (REPL-2)
-[WARN] Backtracking limit reached so a small step will be taken (REPL-2)
-[WARN] Backtracking limit reached so a small step will be taken (REPL-2)
-[WARN] Backtracking limit reached so a small step will be taken (REPL-2)
-[WARN] Backtracking limit reached so a small step will be taken (REPL-2)
-[NesterovSolve] Iter: 890 overflow: 0.96303 HPWL: 3009930
-[WARN] Backtracking limit reached so a small step will be taken (REPL-2)
-[WARN] Backtracking limit reached so a small step will be taken (REPL-2)
-[WARN] Backtracking limit reached so a small step will be taken (REPL-2)
-[WARN] Backtracking limit reached so a small step will be taken (REPL-2)
-[WARN] Backtracking limit reached so a small step will be taken (REPL-2)
-[WARN] Backtracking limit reached so a small step will be taken (REPL-2)
-[WARN] Backtracking limit reached so a small step will be taken (REPL-2)
-[WARN] Backtracking limit reached so a small step will be taken (REPL-2)
-[WARN] Backtracking limit reached so a small step will be taken (REPL-2)
-[WARN] Backtracking limit reached so a small step will be taken (REPL-2)
-[NesterovSolve] Iter: 900 overflow: 0.96303 HPWL: 3009930
-[WARN] Backtracking limit reached so a small step will be taken (REPL-2)
-[WARN] Backtracking limit reached so a small step will be taken (REPL-2)
-[WARN] Backtracking limit reached so a small step will be taken (REPL-2)
-[WARN] Backtracking limit reached so a small step will be taken (REPL-2)
-[WARN] Backtracking limit reached so a small step will be taken (REPL-2)
-[WARN] Backtracking limit reached so a small step will be taken (REPL-2)
-[WARN] Backtracking limit reached so a small step will be taken (REPL-2)
-[WARN] Backtracking limit reached so a small step will be taken (REPL-2)
-[WARN] Backtracking limit reached so a small step will be taken (REPL-2)
-[WARN] Backtracking limit reached so a small step will be taken (REPL-2)
-[NesterovSolve] Iter: 910 overflow: 0.96303 HPWL: 3009930
-[WARN] Backtracking limit reached so a small step will be taken (REPL-2)
-[WARN] Backtracking limit reached so a small step will be taken (REPL-2)
-[WARN] Backtracking limit reached so a small step will be taken (REPL-2)
-[WARN] Backtracking limit reached so a small step will be taken (REPL-2)
-[WARN] Backtracking limit reached so a small step will be taken (REPL-2)
-[WARN] Backtracking limit reached so a small step will be taken (REPL-2)
-[WARN] Backtracking limit reached so a small step will be taken (REPL-2)
-[WARN] Backtracking limit reached so a small step will be taken (REPL-2)
-[WARN] Backtracking limit reached so a small step will be taken (REPL-2)
-[WARN] Backtracking limit reached so a small step will be taken (REPL-2)
-[NesterovSolve] Iter: 920 overflow: 0.96303 HPWL: 3009930
-[WARN] Backtracking limit reached so a small step will be taken (REPL-2)
-[WARN] Backtracking limit reached so a small step will be taken (REPL-2)
-[WARN] Backtracking limit reached so a small step will be taken (REPL-2)
-[WARN] Backtracking limit reached so a small step will be taken (REPL-2)
-[WARN] Backtracking limit reached so a small step will be taken (REPL-2)
-[WARN] Backtracking limit reached so a small step will be taken (REPL-2)
-[WARN] Backtracking limit reached so a small step will be taken (REPL-2)
-[WARN] Backtracking limit reached so a small step will be taken (REPL-2)
-[WARN] Backtracking limit reached so a small step will be taken (REPL-2)
-[WARN] Backtracking limit reached so a small step will be taken (REPL-2)
-[NesterovSolve] Iter: 930 overflow: 0.96303 HPWL: 3009930
-[WARN] Backtracking limit reached so a small step will be taken (REPL-2)
-[WARN] Backtracking limit reached so a small step will be taken (REPL-2)
-[WARN] Backtracking limit reached so a small step will be taken (REPL-2)
-[WARN] Backtracking limit reached so a small step will be taken (REPL-2)
-[WARN] Backtracking limit reached so a small step will be taken (REPL-2)
-[WARN] Backtracking limit reached so a small step will be taken (REPL-2)
-[WARN] Backtracking limit reached so a small step will be taken (REPL-2)
-[WARN] Backtracking limit reached so a small step will be taken (REPL-2)
-[WARN] Backtracking limit reached so a small step will be taken (REPL-2)
-[WARN] Backtracking limit reached so a small step will be taken (REPL-2)
-[NesterovSolve] Iter: 940 overflow: 0.96303 HPWL: 3009930
-[WARN] Backtracking limit reached so a small step will be taken (REPL-2)
-[WARN] Backtracking limit reached so a small step will be taken (REPL-2)
-[WARN] Backtracking limit reached so a small step will be taken (REPL-2)
-[WARN] Backtracking limit reached so a small step will be taken (REPL-2)
-[WARN] Backtracking limit reached so a small step will be taken (REPL-2)
-[WARN] Backtracking limit reached so a small step will be taken (REPL-2)
-[WARN] Backtracking limit reached so a small step will be taken (REPL-2)
-[WARN] Backtracking limit reached so a small step will be taken (REPL-2)
-[WARN] Backtracking limit reached so a small step will be taken (REPL-2)
-[WARN] Backtracking limit reached so a small step will be taken (REPL-2)
-[NesterovSolve] Iter: 950 overflow: 0.96303 HPWL: 3009930
-[WARN] Backtracking limit reached so a small step will be taken (REPL-2)
-[WARN] Backtracking limit reached so a small step will be taken (REPL-2)
-[WARN] Backtracking limit reached so a small step will be taken (REPL-2)
-[WARN] Backtracking limit reached so a small step will be taken (REPL-2)
-[WARN] Backtracking limit reached so a small step will be taken (REPL-2)
-[WARN] Backtracking limit reached so a small step will be taken (REPL-2)
-[WARN] Backtracking limit reached so a small step will be taken (REPL-2)
-[WARN] Backtracking limit reached so a small step will be taken (REPL-2)
-[WARN] Backtracking limit reached so a small step will be taken (REPL-2)
-[WARN] Backtracking limit reached so a small step will be taken (REPL-2)
-[NesterovSolve] Iter: 960 overflow: 0.96303 HPWL: 3009930
-[WARN] Backtracking limit reached so a small step will be taken (REPL-2)
-[WARN] Backtracking limit reached so a small step will be taken (REPL-2)
-[WARN] Backtracking limit reached so a small step will be taken (REPL-2)
-[WARN] Backtracking limit reached so a small step will be taken (REPL-2)
-[WARN] Backtracking limit reached so a small step will be taken (REPL-2)
-[WARN] Backtracking limit reached so a small step will be taken (REPL-2)
-[WARN] Backtracking limit reached so a small step will be taken (REPL-2)
-[WARN] Backtracking limit reached so a small step will be taken (REPL-2)
-[WARN] Backtracking limit reached so a small step will be taken (REPL-2)
-[WARN] Backtracking limit reached so a small step will be taken (REPL-2)
-[NesterovSolve] Iter: 970 overflow: 0.96303 HPWL: 3009930
-[WARN] Backtracking limit reached so a small step will be taken (REPL-2)
-[WARN] Backtracking limit reached so a small step will be taken (REPL-2)
-[WARN] Backtracking limit reached so a small step will be taken (REPL-2)
-[WARN] Backtracking limit reached so a small step will be taken (REPL-2)
-[WARN] Backtracking limit reached so a small step will be taken (REPL-2)
-[WARN] Backtracking limit reached so a small step will be taken (REPL-2)
-[WARN] Backtracking limit reached so a small step will be taken (REPL-2)
-[WARN] Backtracking limit reached so a small step will be taken (REPL-2)
-[WARN] Backtracking limit reached so a small step will be taken (REPL-2)
-[WARN] Backtracking limit reached so a small step will be taken (REPL-2)
-[NesterovSolve] Iter: 980 overflow: 0.96303 HPWL: 3009930
-[WARN] Backtracking limit reached so a small step will be taken (REPL-2)
-[WARN] Backtracking limit reached so a small step will be taken (REPL-2)
-[WARN] Backtracking limit reached so a small step will be taken (REPL-2)
-[WARN] Backtracking limit reached so a small step will be taken (REPL-2)
-[WARN] Backtracking limit reached so a small step will be taken (REPL-2)
-[WARN] Backtracking limit reached so a small step will be taken (REPL-2)
-[WARN] Backtracking limit reached so a small step will be taken (REPL-2)
-[WARN] Backtracking limit reached so a small step will be taken (REPL-2)
-[WARN] Backtracking limit reached so a small step will be taken (REPL-2)
-[WARN] Backtracking limit reached so a small step will be taken (REPL-2)
-[NesterovSolve] Iter: 990 overflow: 0.96303 HPWL: 3009930
-[WARN] Backtracking limit reached so a small step will be taken (REPL-2)
-[WARN] Backtracking limit reached so a small step will be taken (REPL-2)
-[WARN] Backtracking limit reached so a small step will be taken (REPL-2)
-[WARN] Backtracking limit reached so a small step will be taken (REPL-2)
-[WARN] Backtracking limit reached so a small step will be taken (REPL-2)
-[WARN] Backtracking limit reached so a small step will be taken (REPL-2)
-[WARN] Backtracking limit reached so a small step will be taken (REPL-2)
-[WARN] Backtracking limit reached so a small step will be taken (REPL-2)
-[WARN] Backtracking limit reached so a small step will be taken (REPL-2)
-[WARN] Backtracking limit reached so a small step will be taken (REPL-2)
-[NesterovSolve] Iter: 1000 overflow: 0.96303 HPWL: 3009930
-[WARN] Backtracking limit reached so a small step will be taken (REPL-2)
-[WARN] Backtracking limit reached so a small step will be taken (REPL-2)
-[WARN] Backtracking limit reached so a small step will be taken (REPL-2)
-[WARN] Backtracking limit reached so a small step will be taken (REPL-2)
-[WARN] Backtracking limit reached so a small step will be taken (REPL-2)
-[WARN] Backtracking limit reached so a small step will be taken (REPL-2)
-[WARN] Backtracking limit reached so a small step will be taken (REPL-2)
-[WARN] Backtracking limit reached so a small step will be taken (REPL-2)
-[WARN] Backtracking limit reached so a small step will be taken (REPL-2)
-[WARN] Backtracking limit reached so a small step will be taken (REPL-2)
-[NesterovSolve] Iter: 1010 overflow: 0.96303 HPWL: 3009930
-[WARN] Backtracking limit reached so a small step will be taken (REPL-2)
-[WARN] Backtracking limit reached so a small step will be taken (REPL-2)
-[WARN] Backtracking limit reached so a small step will be taken (REPL-2)
-[WARN] Backtracking limit reached so a small step will be taken (REPL-2)
-[WARN] Backtracking limit reached so a small step will be taken (REPL-2)
-[WARN] Backtracking limit reached so a small step will be taken (REPL-2)
-[WARN] Backtracking limit reached so a small step will be taken (REPL-2)
-[WARN] Backtracking limit reached so a small step will be taken (REPL-2)
-[WARN] Backtracking limit reached so a small step will be taken (REPL-2)
-[WARN] Backtracking limit reached so a small step will be taken (REPL-2)
-[NesterovSolve] Iter: 1020 overflow: 0.96303 HPWL: 3009930
-[WARN] Backtracking limit reached so a small step will be taken (REPL-2)
-[WARN] Backtracking limit reached so a small step will be taken (REPL-2)
-[WARN] Backtracking limit reached so a small step will be taken (REPL-2)
-[WARN] Backtracking limit reached so a small step will be taken (REPL-2)
-[WARN] Backtracking limit reached so a small step will be taken (REPL-2)
-[WARN] Backtracking limit reached so a small step will be taken (REPL-2)
-[WARN] Backtracking limit reached so a small step will be taken (REPL-2)
-[WARN] Backtracking limit reached so a small step will be taken (REPL-2)
-[WARN] Backtracking limit reached so a small step will be taken (REPL-2)
-[WARN] Backtracking limit reached so a small step will be taken (REPL-2)
-[NesterovSolve] Iter: 1030 overflow: 0.96303 HPWL: 3009930
-[WARN] Backtracking limit reached so a small step will be taken (REPL-2)
-[WARN] Backtracking limit reached so a small step will be taken (REPL-2)
-[WARN] Backtracking limit reached so a small step will be taken (REPL-2)
-[WARN] Backtracking limit reached so a small step will be taken (REPL-2)
-[WARN] Backtracking limit reached so a small step will be taken (REPL-2)
-[WARN] Backtracking limit reached so a small step will be taken (REPL-2)
-[WARN] Backtracking limit reached so a small step will be taken (REPL-2)
-[WARN] Backtracking limit reached so a small step will be taken (REPL-2)
-[WARN] Backtracking limit reached so a small step will be taken (REPL-2)
-[WARN] Backtracking limit reached so a small step will be taken (REPL-2)
-[NesterovSolve] Iter: 1040 overflow: 0.96303 HPWL: 3009930
-[WARN] Backtracking limit reached so a small step will be taken (REPL-2)
-[WARN] Backtracking limit reached so a small step will be taken (REPL-2)
-[WARN] Backtracking limit reached so a small step will be taken (REPL-2)
-[WARN] Backtracking limit reached so a small step will be taken (REPL-2)
-[WARN] Backtracking limit reached so a small step will be taken (REPL-2)
-[WARN] Backtracking limit reached so a small step will be taken (REPL-2)
-[WARN] Backtracking limit reached so a small step will be taken (REPL-2)
-[WARN] Backtracking limit reached so a small step will be taken (REPL-2)
-[WARN] Backtracking limit reached so a small step will be taken (REPL-2)
-[WARN] Backtracking limit reached so a small step will be taken (REPL-2)
-[NesterovSolve] Iter: 1050 overflow: 0.96303 HPWL: 3009930
-[WARN] Backtracking limit reached so a small step will be taken (REPL-2)
-[WARN] Backtracking limit reached so a small step will be taken (REPL-2)
-[WARN] Backtracking limit reached so a small step will be taken (REPL-2)
-[WARN] Backtracking limit reached so a small step will be taken (REPL-2)
-[WARN] Backtracking limit reached so a small step will be taken (REPL-2)
-[WARN] Backtracking limit reached so a small step will be taken (REPL-2)
-[WARN] Backtracking limit reached so a small step will be taken (REPL-2)
-[WARN] Backtracking limit reached so a small step will be taken (REPL-2)
-[WARN] Backtracking limit reached so a small step will be taken (REPL-2)
-[WARN] Backtracking limit reached so a small step will be taken (REPL-2)
-[NesterovSolve] Iter: 1060 overflow: 0.96303 HPWL: 3009930
-[WARN] Backtracking limit reached so a small step will be taken (REPL-2)
-[WARN] Backtracking limit reached so a small step will be taken (REPL-2)
-[WARN] Backtracking limit reached so a small step will be taken (REPL-2)
-[WARN] Backtracking limit reached so a small step will be taken (REPL-2)
-[WARN] Backtracking limit reached so a small step will be taken (REPL-2)
-[WARN] Backtracking limit reached so a small step will be taken (REPL-2)
-[WARN] Backtracking limit reached so a small step will be taken (REPL-2)
-[WARN] Backtracking limit reached so a small step will be taken (REPL-2)
-[WARN] Backtracking limit reached so a small step will be taken (REPL-2)
-[WARN] Backtracking limit reached so a small step will be taken (REPL-2)
-[NesterovSolve] Iter: 1070 overflow: 0.96303 HPWL: 3009930
-[WARN] Backtracking limit reached so a small step will be taken (REPL-2)
-[WARN] Backtracking limit reached so a small step will be taken (REPL-2)
-[WARN] Backtracking limit reached so a small step will be taken (REPL-2)
-[WARN] Backtracking limit reached so a small step will be taken (REPL-2)
-[WARN] Backtracking limit reached so a small step will be taken (REPL-2)
-[WARN] Backtracking limit reached so a small step will be taken (REPL-2)
-[WARN] Backtracking limit reached so a small step will be taken (REPL-2)
-[WARN] Backtracking limit reached so a small step will be taken (REPL-2)
-[WARN] Backtracking limit reached so a small step will be taken (REPL-2)
-[WARN] Backtracking limit reached so a small step will be taken (REPL-2)
-[NesterovSolve] Iter: 1080 overflow: 0.96303 HPWL: 3009930
-[WARN] Backtracking limit reached so a small step will be taken (REPL-2)
-[WARN] Backtracking limit reached so a small step will be taken (REPL-2)
-[WARN] Backtracking limit reached so a small step will be taken (REPL-2)
-[WARN] Backtracking limit reached so a small step will be taken (REPL-2)
-[WARN] Backtracking limit reached so a small step will be taken (REPL-2)
-[WARN] Backtracking limit reached so a small step will be taken (REPL-2)
-[WARN] Backtracking limit reached so a small step will be taken (REPL-2)
-[WARN] Backtracking limit reached so a small step will be taken (REPL-2)
-[WARN] Backtracking limit reached so a small step will be taken (REPL-2)
-[WARN] Backtracking limit reached so a small step will be taken (REPL-2)
-[NesterovSolve] Iter: 1090 overflow: 0.96303 HPWL: 3009930
-[WARN] Backtracking limit reached so a small step will be taken (REPL-2)
-[WARN] Backtracking limit reached so a small step will be taken (REPL-2)
-[WARN] Backtracking limit reached so a small step will be taken (REPL-2)
-[WARN] Backtracking limit reached so a small step will be taken (REPL-2)
-[WARN] Backtracking limit reached so a small step will be taken (REPL-2)
-[WARN] Backtracking limit reached so a small step will be taken (REPL-2)
-[WARN] Backtracking limit reached so a small step will be taken (REPL-2)
-[WARN] Backtracking limit reached so a small step will be taken (REPL-2)
-[WARN] Backtracking limit reached so a small step will be taken (REPL-2)
-[WARN] Backtracking limit reached so a small step will be taken (REPL-2)
-[NesterovSolve] Iter: 1100 overflow: 0.96303 HPWL: 3009930
-[WARN] Backtracking limit reached so a small step will be taken (REPL-2)
-[WARN] Backtracking limit reached so a small step will be taken (REPL-2)
-[WARN] Backtracking limit reached so a small step will be taken (REPL-2)
-[WARN] Backtracking limit reached so a small step will be taken (REPL-2)
-[WARN] Backtracking limit reached so a small step will be taken (REPL-2)
-[WARN] Backtracking limit reached so a small step will be taken (REPL-2)
-[WARN] Backtracking limit reached so a small step will be taken (REPL-2)
-[WARN] Backtracking limit reached so a small step will be taken (REPL-2)
-[WARN] Backtracking limit reached so a small step will be taken (REPL-2)
-[WARN] Backtracking limit reached so a small step will be taken (REPL-2)
-[NesterovSolve] Iter: 1110 overflow: 0.96303 HPWL: 3009930
-[WARN] Backtracking limit reached so a small step will be taken (REPL-2)
-[WARN] Backtracking limit reached so a small step will be taken (REPL-2)
-[WARN] Backtracking limit reached so a small step will be taken (REPL-2)
-[WARN] Backtracking limit reached so a small step will be taken (REPL-2)
-[WARN] Backtracking limit reached so a small step will be taken (REPL-2)
-[WARN] Backtracking limit reached so a small step will be taken (REPL-2)
-[WARN] Backtracking limit reached so a small step will be taken (REPL-2)
-[WARN] Backtracking limit reached so a small step will be taken (REPL-2)
-[WARN] Backtracking limit reached so a small step will be taken (REPL-2)
-[WARN] Backtracking limit reached so a small step will be taken (REPL-2)
-[NesterovSolve] Iter: 1120 overflow: 0.96303 HPWL: 3009930
-[WARN] Backtracking limit reached so a small step will be taken (REPL-2)
-[WARN] Backtracking limit reached so a small step will be taken (REPL-2)
-[WARN] Backtracking limit reached so a small step will be taken (REPL-2)
-[WARN] Backtracking limit reached so a small step will be taken (REPL-2)
-[WARN] Backtracking limit reached so a small step will be taken (REPL-2)
-[WARN] Backtracking limit reached so a small step will be taken (REPL-2)
-[WARN] Backtracking limit reached so a small step will be taken (REPL-2)
-[WARN] Backtracking limit reached so a small step will be taken (REPL-2)
-[WARN] Backtracking limit reached so a small step will be taken (REPL-2)
-[WARN] Backtracking limit reached so a small step will be taken (REPL-2)
-[NesterovSolve] Iter: 1130 overflow: 0.96303 HPWL: 3009930
-[WARN] Backtracking limit reached so a small step will be taken (REPL-2)
-[WARN] Backtracking limit reached so a small step will be taken (REPL-2)
-[WARN] Backtracking limit reached so a small step will be taken (REPL-2)
-[WARN] Backtracking limit reached so a small step will be taken (REPL-2)
-[WARN] Backtracking limit reached so a small step will be taken (REPL-2)
-[WARN] Backtracking limit reached so a small step will be taken (REPL-2)
-[WARN] Backtracking limit reached so a small step will be taken (REPL-2)
-[WARN] Backtracking limit reached so a small step will be taken (REPL-2)
-[WARN] Backtracking limit reached so a small step will be taken (REPL-2)
-[WARN] Backtracking limit reached so a small step will be taken (REPL-2)
-[NesterovSolve] Iter: 1140 overflow: 0.96303 HPWL: 3009930
-[WARN] Backtracking limit reached so a small step will be taken (REPL-2)
-[WARN] Backtracking limit reached so a small step will be taken (REPL-2)
-[WARN] Backtracking limit reached so a small step will be taken (REPL-2)
-[WARN] Backtracking limit reached so a small step will be taken (REPL-2)
-[WARN] Backtracking limit reached so a small step will be taken (REPL-2)
-[WARN] Backtracking limit reached so a small step will be taken (REPL-2)
-[WARN] Backtracking limit reached so a small step will be taken (REPL-2)
-[WARN] Backtracking limit reached so a small step will be taken (REPL-2)
-[WARN] Backtracking limit reached so a small step will be taken (REPL-2)
-[WARN] Backtracking limit reached so a small step will be taken (REPL-2)
-[NesterovSolve] Iter: 1150 overflow: 0.96303 HPWL: 3009930
-[WARN] Backtracking limit reached so a small step will be taken (REPL-2)
-[WARN] Backtracking limit reached so a small step will be taken (REPL-2)
-[WARN] Backtracking limit reached so a small step will be taken (REPL-2)
-[WARN] Backtracking limit reached so a small step will be taken (REPL-2)
-[WARN] Backtracking limit reached so a small step will be taken (REPL-2)
-[WARN] Backtracking limit reached so a small step will be taken (REPL-2)
-[WARN] Backtracking limit reached so a small step will be taken (REPL-2)
-[WARN] Backtracking limit reached so a small step will be taken (REPL-2)
-[WARN] Backtracking limit reached so a small step will be taken (REPL-2)
-[WARN] Backtracking limit reached so a small step will be taken (REPL-2)
-[NesterovSolve] Iter: 1160 overflow: 0.96303 HPWL: 3009930
-[WARN] Backtracking limit reached so a small step will be taken (REPL-2)
-[WARN] Backtracking limit reached so a small step will be taken (REPL-2)
-[WARN] Backtracking limit reached so a small step will be taken (REPL-2)
-[WARN] Backtracking limit reached so a small step will be taken (REPL-2)
-[WARN] Backtracking limit reached so a small step will be taken (REPL-2)
-[WARN] Backtracking limit reached so a small step will be taken (REPL-2)
-[WARN] Backtracking limit reached so a small step will be taken (REPL-2)
-[WARN] Backtracking limit reached so a small step will be taken (REPL-2)
-[WARN] Backtracking limit reached so a small step will be taken (REPL-2)
-[WARN] Backtracking limit reached so a small step will be taken (REPL-2)
-[NesterovSolve] Iter: 1170 overflow: 0.96303 HPWL: 3009930
-[WARN] Backtracking limit reached so a small step will be taken (REPL-2)
-[WARN] Backtracking limit reached so a small step will be taken (REPL-2)
-[WARN] Backtracking limit reached so a small step will be taken (REPL-2)
-[WARN] Backtracking limit reached so a small step will be taken (REPL-2)
-[WARN] Backtracking limit reached so a small step will be taken (REPL-2)
-[WARN] Backtracking limit reached so a small step will be taken (REPL-2)
-[WARN] Backtracking limit reached so a small step will be taken (REPL-2)
-[WARN] Backtracking limit reached so a small step will be taken (REPL-2)
-[WARN] Backtracking limit reached so a small step will be taken (REPL-2)
-[WARN] Backtracking limit reached so a small step will be taken (REPL-2)
-[NesterovSolve] Iter: 1180 overflow: 0.96303 HPWL: 3009930
-[WARN] Backtracking limit reached so a small step will be taken (REPL-2)
-[WARN] Backtracking limit reached so a small step will be taken (REPL-2)
-[WARN] Backtracking limit reached so a small step will be taken (REPL-2)
-[WARN] Backtracking limit reached so a small step will be taken (REPL-2)
-[WARN] Backtracking limit reached so a small step will be taken (REPL-2)
-[WARN] Backtracking limit reached so a small step will be taken (REPL-2)
-[WARN] Backtracking limit reached so a small step will be taken (REPL-2)
-[WARN] Backtracking limit reached so a small step will be taken (REPL-2)
-[WARN] Backtracking limit reached so a small step will be taken (REPL-2)
-[WARN] Backtracking limit reached so a small step will be taken (REPL-2)
-[NesterovSolve] Iter: 1190 overflow: 0.96303 HPWL: 3009930
-[WARN] Backtracking limit reached so a small step will be taken (REPL-2)
-[WARN] Backtracking limit reached so a small step will be taken (REPL-2)
-[WARN] Backtracking limit reached so a small step will be taken (REPL-2)
-[WARN] Backtracking limit reached so a small step will be taken (REPL-2)
-[WARN] Backtracking limit reached so a small step will be taken (REPL-2)
-[WARN] Backtracking limit reached so a small step will be taken (REPL-2)
-[WARN] Backtracking limit reached so a small step will be taken (REPL-2)
-[WARN] Backtracking limit reached so a small step will be taken (REPL-2)
-[WARN] Backtracking limit reached so a small step will be taken (REPL-2)
-[WARN] Backtracking limit reached so a small step will be taken (REPL-2)
-[NesterovSolve] Iter: 1200 overflow: 0.96303 HPWL: 3009930
-[WARN] Backtracking limit reached so a small step will be taken (REPL-2)
-[WARN] Backtracking limit reached so a small step will be taken (REPL-2)
-[WARN] Backtracking limit reached so a small step will be taken (REPL-2)
-[WARN] Backtracking limit reached so a small step will be taken (REPL-2)
-[WARN] Backtracking limit reached so a small step will be taken (REPL-2)
-[WARN] Backtracking limit reached so a small step will be taken (REPL-2)
-[WARN] Backtracking limit reached so a small step will be taken (REPL-2)
-[WARN] Backtracking limit reached so a small step will be taken (REPL-2)
-[WARN] Backtracking limit reached so a small step will be taken (REPL-2)
-[WARN] Backtracking limit reached so a small step will be taken (REPL-2)
-[NesterovSolve] Iter: 1210 overflow: 0.96303 HPWL: 3009930
-[WARN] Backtracking limit reached so a small step will be taken (REPL-2)
-[WARN] Backtracking limit reached so a small step will be taken (REPL-2)
-[WARN] Backtracking limit reached so a small step will be taken (REPL-2)
-[WARN] Backtracking limit reached so a small step will be taken (REPL-2)
-[WARN] Backtracking limit reached so a small step will be taken (REPL-2)
-[WARN] Backtracking limit reached so a small step will be taken (REPL-2)
-[WARN] Backtracking limit reached so a small step will be taken (REPL-2)
-[WARN] Backtracking limit reached so a small step will be taken (REPL-2)
-[WARN] Backtracking limit reached so a small step will be taken (REPL-2)
-[WARN] Backtracking limit reached so a small step will be taken (REPL-2)
-[NesterovSolve] Iter: 1220 overflow: 0.96303 HPWL: 3009930
-[WARN] Backtracking limit reached so a small step will be taken (REPL-2)
-[WARN] Backtracking limit reached so a small step will be taken (REPL-2)
-[WARN] Backtracking limit reached so a small step will be taken (REPL-2)
-[WARN] Backtracking limit reached so a small step will be taken (REPL-2)
-[WARN] Backtracking limit reached so a small step will be taken (REPL-2)
-[WARN] Backtracking limit reached so a small step will be taken (REPL-2)
-[WARN] Backtracking limit reached so a small step will be taken (REPL-2)
-[WARN] Backtracking limit reached so a small step will be taken (REPL-2)
-[WARN] Backtracking limit reached so a small step will be taken (REPL-2)
-[WARN] Backtracking limit reached so a small step will be taken (REPL-2)
-[NesterovSolve] Iter: 1230 overflow: 0.96303 HPWL: 3009930
-[WARN] Backtracking limit reached so a small step will be taken (REPL-2)
-[WARN] Backtracking limit reached so a small step will be taken (REPL-2)
-[WARN] Backtracking limit reached so a small step will be taken (REPL-2)
-[WARN] Backtracking limit reached so a small step will be taken (REPL-2)
-[WARN] Backtracking limit reached so a small step will be taken (REPL-2)
-[WARN] Backtracking limit reached so a small step will be taken (REPL-2)
-[WARN] Backtracking limit reached so a small step will be taken (REPL-2)
-[WARN] Backtracking limit reached so a small step will be taken (REPL-2)
-[WARN] Backtracking limit reached so a small step will be taken (REPL-2)
-[WARN] Backtracking limit reached so a small step will be taken (REPL-2)
-[NesterovSolve] Iter: 1240 overflow: 0.96303 HPWL: 3009930
-[WARN] Backtracking limit reached so a small step will be taken (REPL-2)
-[WARN] Backtracking limit reached so a small step will be taken (REPL-2)
-[WARN] Backtracking limit reached so a small step will be taken (REPL-2)
-[WARN] Backtracking limit reached so a small step will be taken (REPL-2)
-[WARN] Backtracking limit reached so a small step will be taken (REPL-2)
-[WARN] Backtracking limit reached so a small step will be taken (REPL-2)
-[WARN] Backtracking limit reached so a small step will be taken (REPL-2)
-[WARN] Backtracking limit reached so a small step will be taken (REPL-2)
-[WARN] Backtracking limit reached so a small step will be taken (REPL-2)
-[WARN] Backtracking limit reached so a small step will be taken (REPL-2)
-[NesterovSolve] Iter: 1250 overflow: 0.96303 HPWL: 3009930
-[WARN] Backtracking limit reached so a small step will be taken (REPL-2)
-[WARN] Backtracking limit reached so a small step will be taken (REPL-2)
-[WARN] Backtracking limit reached so a small step will be taken (REPL-2)
-[WARN] Backtracking limit reached so a small step will be taken (REPL-2)
-[WARN] Backtracking limit reached so a small step will be taken (REPL-2)
-[WARN] Backtracking limit reached so a small step will be taken (REPL-2)
-[WARN] Backtracking limit reached so a small step will be taken (REPL-2)
-[WARN] Backtracking limit reached so a small step will be taken (REPL-2)
-[WARN] Backtracking limit reached so a small step will be taken (REPL-2)
-[WARN] Backtracking limit reached so a small step will be taken (REPL-2)
-[NesterovSolve] Iter: 1260 overflow: 0.96303 HPWL: 3009930
-[WARN] Backtracking limit reached so a small step will be taken (REPL-2)
-[WARN] Backtracking limit reached so a small step will be taken (REPL-2)
-[WARN] Backtracking limit reached so a small step will be taken (REPL-2)
-[WARN] Backtracking limit reached so a small step will be taken (REPL-2)
-[WARN] Backtracking limit reached so a small step will be taken (REPL-2)
-[WARN] Backtracking limit reached so a small step will be taken (REPL-2)
-[WARN] Backtracking limit reached so a small step will be taken (REPL-2)
-[WARN] Backtracking limit reached so a small step will be taken (REPL-2)
-[WARN] Backtracking limit reached so a small step will be taken (REPL-2)
-[WARN] Backtracking limit reached so a small step will be taken (REPL-2)
-[NesterovSolve] Iter: 1270 overflow: 0.96303 HPWL: 3009930
-[WARN] Backtracking limit reached so a small step will be taken (REPL-2)
-[WARN] Backtracking limit reached so a small step will be taken (REPL-2)
-[WARN] Backtracking limit reached so a small step will be taken (REPL-2)
-[WARN] Backtracking limit reached so a small step will be taken (REPL-2)
-[WARN] Backtracking limit reached so a small step will be taken (REPL-2)
-[WARN] Backtracking limit reached so a small step will be taken (REPL-2)
-[WARN] Backtracking limit reached so a small step will be taken (REPL-2)
-[WARN] Backtracking limit reached so a small step will be taken (REPL-2)
-[WARN] Backtracking limit reached so a small step will be taken (REPL-2)
-[WARN] Backtracking limit reached so a small step will be taken (REPL-2)
-[NesterovSolve] Iter: 1280 overflow: 0.96303 HPWL: 3009930
-[WARN] Backtracking limit reached so a small step will be taken (REPL-2)
-[WARN] Backtracking limit reached so a small step will be taken (REPL-2)
-[WARN] Backtracking limit reached so a small step will be taken (REPL-2)
-[WARN] Backtracking limit reached so a small step will be taken (REPL-2)
-[WARN] Backtracking limit reached so a small step will be taken (REPL-2)
-[WARN] Backtracking limit reached so a small step will be taken (REPL-2)
-[WARN] Backtracking limit reached so a small step will be taken (REPL-2)
-[WARN] Backtracking limit reached so a small step will be taken (REPL-2)
-[WARN] Backtracking limit reached so a small step will be taken (REPL-2)
-[WARN] Backtracking limit reached so a small step will be taken (REPL-2)
-[NesterovSolve] Iter: 1290 overflow: 0.96303 HPWL: 3009930
-[WARN] Backtracking limit reached so a small step will be taken (REPL-2)
-[WARN] Backtracking limit reached so a small step will be taken (REPL-2)
-[WARN] Backtracking limit reached so a small step will be taken (REPL-2)
-[WARN] Backtracking limit reached so a small step will be taken (REPL-2)
-[WARN] Backtracking limit reached so a small step will be taken (REPL-2)
-[WARN] Backtracking limit reached so a small step will be taken (REPL-2)
-[WARN] Backtracking limit reached so a small step will be taken (REPL-2)
-[WARN] Backtracking limit reached so a small step will be taken (REPL-2)
-[WARN] Backtracking limit reached so a small step will be taken (REPL-2)
-[WARN] Backtracking limit reached so a small step will be taken (REPL-2)
-[NesterovSolve] Iter: 1300 overflow: 0.96303 HPWL: 3009930
-[WARN] Backtracking limit reached so a small step will be taken (REPL-2)
-[WARN] Backtracking limit reached so a small step will be taken (REPL-2)
-[WARN] Backtracking limit reached so a small step will be taken (REPL-2)
-[WARN] Backtracking limit reached so a small step will be taken (REPL-2)
-[WARN] Backtracking limit reached so a small step will be taken (REPL-2)
-[WARN] Backtracking limit reached so a small step will be taken (REPL-2)
-[WARN] Backtracking limit reached so a small step will be taken (REPL-2)
-[WARN] Backtracking limit reached so a small step will be taken (REPL-2)
-[WARN] Backtracking limit reached so a small step will be taken (REPL-2)
-[WARN] Backtracking limit reached so a small step will be taken (REPL-2)
-[NesterovSolve] Iter: 1310 overflow: 0.96303 HPWL: 3009930
-[WARN] Backtracking limit reached so a small step will be taken (REPL-2)
-[WARN] Backtracking limit reached so a small step will be taken (REPL-2)
-[WARN] Backtracking limit reached so a small step will be taken (REPL-2)
-[WARN] Backtracking limit reached so a small step will be taken (REPL-2)
-[WARN] Backtracking limit reached so a small step will be taken (REPL-2)
-[WARN] Backtracking limit reached so a small step will be taken (REPL-2)
-[WARN] Backtracking limit reached so a small step will be taken (REPL-2)
-[WARN] Backtracking limit reached so a small step will be taken (REPL-2)
-[WARN] Backtracking limit reached so a small step will be taken (REPL-2)
-[WARN] Backtracking limit reached so a small step will be taken (REPL-2)
-[NesterovSolve] Iter: 1320 overflow: 0.96303 HPWL: 3009930
-[WARN] Backtracking limit reached so a small step will be taken (REPL-2)
-[WARN] Backtracking limit reached so a small step will be taken (REPL-2)
-[WARN] Backtracking limit reached so a small step will be taken (REPL-2)
-[WARN] Backtracking limit reached so a small step will be taken (REPL-2)
-[WARN] Backtracking limit reached so a small step will be taken (REPL-2)
-[WARN] Backtracking limit reached so a small step will be taken (REPL-2)
-[WARN] Backtracking limit reached so a small step will be taken (REPL-2)
-[WARN] Backtracking limit reached so a small step will be taken (REPL-2)
-[WARN] Backtracking limit reached so a small step will be taken (REPL-2)
-[WARN] Backtracking limit reached so a small step will be taken (REPL-2)
-[NesterovSolve] Iter: 1330 overflow: 0.96303 HPWL: 3009930
-[WARN] Backtracking limit reached so a small step will be taken (REPL-2)
-[WARN] Backtracking limit reached so a small step will be taken (REPL-2)
-[WARN] Backtracking limit reached so a small step will be taken (REPL-2)
-[WARN] Backtracking limit reached so a small step will be taken (REPL-2)
-[WARN] Backtracking limit reached so a small step will be taken (REPL-2)
-[WARN] Backtracking limit reached so a small step will be taken (REPL-2)
-[WARN] Backtracking limit reached so a small step will be taken (REPL-2)
-[WARN] Backtracking limit reached so a small step will be taken (REPL-2)
-[WARN] Backtracking limit reached so a small step will be taken (REPL-2)
-[WARN] Backtracking limit reached so a small step will be taken (REPL-2)
-[NesterovSolve] Iter: 1340 overflow: 0.96303 HPWL: 3009930
-[WARN] Backtracking limit reached so a small step will be taken (REPL-2)
-[WARN] Backtracking limit reached so a small step will be taken (REPL-2)
-[WARN] Backtracking limit reached so a small step will be taken (REPL-2)
-[WARN] Backtracking limit reached so a small step will be taken (REPL-2)
-[WARN] Backtracking limit reached so a small step will be taken (REPL-2)
-[WARN] Backtracking limit reached so a small step will be taken (REPL-2)
-[WARN] Backtracking limit reached so a small step will be taken (REPL-2)
-[WARN] Backtracking limit reached so a small step will be taken (REPL-2)
-[WARN] Backtracking limit reached so a small step will be taken (REPL-2)
-[WARN] Backtracking limit reached so a small step will be taken (REPL-2)
-[NesterovSolve] Iter: 1350 overflow: 0.96303 HPWL: 3009930
-[WARN] Backtracking limit reached so a small step will be taken (REPL-2)
-[WARN] Backtracking limit reached so a small step will be taken (REPL-2)
-[WARN] Backtracking limit reached so a small step will be taken (REPL-2)
-[WARN] Backtracking limit reached so a small step will be taken (REPL-2)
-[WARN] Backtracking limit reached so a small step will be taken (REPL-2)
-[WARN] Backtracking limit reached so a small step will be taken (REPL-2)
-[WARN] Backtracking limit reached so a small step will be taken (REPL-2)
-[WARN] Backtracking limit reached so a small step will be taken (REPL-2)
-[WARN] Backtracking limit reached so a small step will be taken (REPL-2)
-[WARN] Backtracking limit reached so a small step will be taken (REPL-2)
-[NesterovSolve] Iter: 1360 overflow: 0.96303 HPWL: 3009930
-[WARN] Backtracking limit reached so a small step will be taken (REPL-2)
-[WARN] Backtracking limit reached so a small step will be taken (REPL-2)
-[WARN] Backtracking limit reached so a small step will be taken (REPL-2)
-[WARN] Backtracking limit reached so a small step will be taken (REPL-2)
-[WARN] Backtracking limit reached so a small step will be taken (REPL-2)
-[WARN] Backtracking limit reached so a small step will be taken (REPL-2)
-[WARN] Backtracking limit reached so a small step will be taken (REPL-2)
-[WARN] Backtracking limit reached so a small step will be taken (REPL-2)
-[WARN] Backtracking limit reached so a small step will be taken (REPL-2)
-[WARN] Backtracking limit reached so a small step will be taken (REPL-2)
-[NesterovSolve] Iter: 1370 overflow: 0.96303 HPWL: 3009930
-[WARN] Backtracking limit reached so a small step will be taken (REPL-2)
-[WARN] Backtracking limit reached so a small step will be taken (REPL-2)
-[WARN] Backtracking limit reached so a small step will be taken (REPL-2)
-[WARN] Backtracking limit reached so a small step will be taken (REPL-2)
-[WARN] Backtracking limit reached so a small step will be taken (REPL-2)
-[WARN] Backtracking limit reached so a small step will be taken (REPL-2)
-[WARN] Backtracking limit reached so a small step will be taken (REPL-2)
-[WARN] Backtracking limit reached so a small step will be taken (REPL-2)
-[WARN] Backtracking limit reached so a small step will be taken (REPL-2)
-[WARN] Backtracking limit reached so a small step will be taken (REPL-2)
-[NesterovSolve] Iter: 1380 overflow: 0.96303 HPWL: 3009930
-[WARN] Backtracking limit reached so a small step will be taken (REPL-2)
-[WARN] Backtracking limit reached so a small step will be taken (REPL-2)
-[WARN] Backtracking limit reached so a small step will be taken (REPL-2)
-[WARN] Backtracking limit reached so a small step will be taken (REPL-2)
-[WARN] Backtracking limit reached so a small step will be taken (REPL-2)
-[WARN] Backtracking limit reached so a small step will be taken (REPL-2)
-[WARN] Backtracking limit reached so a small step will be taken (REPL-2)
-[WARN] Backtracking limit reached so a small step will be taken (REPL-2)
-[WARN] Backtracking limit reached so a small step will be taken (REPL-2)
-[WARN] Backtracking limit reached so a small step will be taken (REPL-2)
-[NesterovSolve] Iter: 1390 overflow: 0.96303 HPWL: 3009930
-[WARN] Backtracking limit reached so a small step will be taken (REPL-2)
-[WARN] Backtracking limit reached so a small step will be taken (REPL-2)
-[WARN] Backtracking limit reached so a small step will be taken (REPL-2)
-[WARN] Backtracking limit reached so a small step will be taken (REPL-2)
-[WARN] Backtracking limit reached so a small step will be taken (REPL-2)
-[WARN] Backtracking limit reached so a small step will be taken (REPL-2)
-[WARN] Backtracking limit reached so a small step will be taken (REPL-2)
-[WARN] Backtracking limit reached so a small step will be taken (REPL-2)
-[WARN] Backtracking limit reached so a small step will be taken (REPL-2)
-[WARN] Backtracking limit reached so a small step will be taken (REPL-2)
-[NesterovSolve] Iter: 1400 overflow: 0.96303 HPWL: 3009930
-[WARN] Backtracking limit reached so a small step will be taken (REPL-2)
-[WARN] Backtracking limit reached so a small step will be taken (REPL-2)
-[WARN] Backtracking limit reached so a small step will be taken (REPL-2)
-[WARN] Backtracking limit reached so a small step will be taken (REPL-2)
-[WARN] Backtracking limit reached so a small step will be taken (REPL-2)
-[WARN] Backtracking limit reached so a small step will be taken (REPL-2)
-[WARN] Backtracking limit reached so a small step will be taken (REPL-2)
-[WARN] Backtracking limit reached so a small step will be taken (REPL-2)
-[WARN] Backtracking limit reached so a small step will be taken (REPL-2)
-[WARN] Backtracking limit reached so a small step will be taken (REPL-2)
-[NesterovSolve] Iter: 1410 overflow: 0.96303 HPWL: 3009930
-[WARN] Backtracking limit reached so a small step will be taken (REPL-2)
-[WARN] Backtracking limit reached so a small step will be taken (REPL-2)
-[WARN] Backtracking limit reached so a small step will be taken (REPL-2)
-[WARN] Backtracking limit reached so a small step will be taken (REPL-2)
-[WARN] Backtracking limit reached so a small step will be taken (REPL-2)
-[WARN] Backtracking limit reached so a small step will be taken (REPL-2)
-[WARN] Backtracking limit reached so a small step will be taken (REPL-2)
-[WARN] Backtracking limit reached so a small step will be taken (REPL-2)
-[WARN] Backtracking limit reached so a small step will be taken (REPL-2)
-[WARN] Backtracking limit reached so a small step will be taken (REPL-2)
-[NesterovSolve] Iter: 1420 overflow: 0.96303 HPWL: 3009930
-[WARN] Backtracking limit reached so a small step will be taken (REPL-2)
-[WARN] Backtracking limit reached so a small step will be taken (REPL-2)
-[WARN] Backtracking limit reached so a small step will be taken (REPL-2)
-[WARN] Backtracking limit reached so a small step will be taken (REPL-2)
-[WARN] Backtracking limit reached so a small step will be taken (REPL-2)
-[WARN] Backtracking limit reached so a small step will be taken (REPL-2)
-[WARN] Backtracking limit reached so a small step will be taken (REPL-2)
-[WARN] Backtracking limit reached so a small step will be taken (REPL-2)
-[WARN] Backtracking limit reached so a small step will be taken (REPL-2)
-[WARN] Backtracking limit reached so a small step will be taken (REPL-2)
-[NesterovSolve] Iter: 1430 overflow: 0.96303 HPWL: 3009930
-[WARN] Backtracking limit reached so a small step will be taken (REPL-2)
-[WARN] Backtracking limit reached so a small step will be taken (REPL-2)
-[WARN] Backtracking limit reached so a small step will be taken (REPL-2)
-[WARN] Backtracking limit reached so a small step will be taken (REPL-2)
-[WARN] Backtracking limit reached so a small step will be taken (REPL-2)
-[WARN] Backtracking limit reached so a small step will be taken (REPL-2)
-[WARN] Backtracking limit reached so a small step will be taken (REPL-2)
-[WARN] Backtracking limit reached so a small step will be taken (REPL-2)
-[WARN] Backtracking limit reached so a small step will be taken (REPL-2)
-[WARN] Backtracking limit reached so a small step will be taken (REPL-2)
-[NesterovSolve] Iter: 1440 overflow: 0.96303 HPWL: 3009930
-[WARN] Backtracking limit reached so a small step will be taken (REPL-2)
-[WARN] Backtracking limit reached so a small step will be taken (REPL-2)
-[WARN] Backtracking limit reached so a small step will be taken (REPL-2)
-[WARN] Backtracking limit reached so a small step will be taken (REPL-2)
-[WARN] Backtracking limit reached so a small step will be taken (REPL-2)
-[WARN] Backtracking limit reached so a small step will be taken (REPL-2)
-[WARN] Backtracking limit reached so a small step will be taken (REPL-2)
-[WARN] Backtracking limit reached so a small step will be taken (REPL-2)
-[WARN] Backtracking limit reached so a small step will be taken (REPL-2)
-[WARN] Backtracking limit reached so a small step will be taken (REPL-2)
-[NesterovSolve] Iter: 1450 overflow: 0.96303 HPWL: 3009930
-[WARN] Backtracking limit reached so a small step will be taken (REPL-2)
-[WARN] Backtracking limit reached so a small step will be taken (REPL-2)
-[WARN] Backtracking limit reached so a small step will be taken (REPL-2)
-[WARN] Backtracking limit reached so a small step will be taken (REPL-2)
-[WARN] Backtracking limit reached so a small step will be taken (REPL-2)
-[WARN] Backtracking limit reached so a small step will be taken (REPL-2)
-[WARN] Backtracking limit reached so a small step will be taken (REPL-2)
-[WARN] Backtracking limit reached so a small step will be taken (REPL-2)
-[WARN] Backtracking limit reached so a small step will be taken (REPL-2)
-[WARN] Backtracking limit reached so a small step will be taken (REPL-2)
-[NesterovSolve] Iter: 1460 overflow: 0.96303 HPWL: 3009930
-[WARN] Backtracking limit reached so a small step will be taken (REPL-2)
-[WARN] Backtracking limit reached so a small step will be taken (REPL-2)
-[WARN] Backtracking limit reached so a small step will be taken (REPL-2)
-[WARN] Backtracking limit reached so a small step will be taken (REPL-2)
-[WARN] Backtracking limit reached so a small step will be taken (REPL-2)
-[WARN] Backtracking limit reached so a small step will be taken (REPL-2)
-[WARN] Backtracking limit reached so a small step will be taken (REPL-2)
-[WARN] Backtracking limit reached so a small step will be taken (REPL-2)
-[WARN] Backtracking limit reached so a small step will be taken (REPL-2)
-[WARN] Backtracking limit reached so a small step will be taken (REPL-2)
-[NesterovSolve] Iter: 1470 overflow: 0.96303 HPWL: 3009930
-[WARN] Backtracking limit reached so a small step will be taken (REPL-2)
-[WARN] Backtracking limit reached so a small step will be taken (REPL-2)
-[WARN] Backtracking limit reached so a small step will be taken (REPL-2)
-[WARN] Backtracking limit reached so a small step will be taken (REPL-2)
-[WARN] Backtracking limit reached so a small step will be taken (REPL-2)
-[WARN] Backtracking limit reached so a small step will be taken (REPL-2)
-[WARN] Backtracking limit reached so a small step will be taken (REPL-2)
-[WARN] Backtracking limit reached so a small step will be taken (REPL-2)
-[WARN] Backtracking limit reached so a small step will be taken (REPL-2)
-[WARN] Backtracking limit reached so a small step will be taken (REPL-2)
-[NesterovSolve] Iter: 1480 overflow: 0.96303 HPWL: 3009930
-[WARN] Backtracking limit reached so a small step will be taken (REPL-2)
-[WARN] Backtracking limit reached so a small step will be taken (REPL-2)
-[WARN] Backtracking limit reached so a small step will be taken (REPL-2)
-[WARN] Backtracking limit reached so a small step will be taken (REPL-2)
-[WARN] Backtracking limit reached so a small step will be taken (REPL-2)
-[WARN] Backtracking limit reached so a small step will be taken (REPL-2)
-[WARN] Backtracking limit reached so a small step will be taken (REPL-2)
-[WARN] Backtracking limit reached so a small step will be taken (REPL-2)
-[WARN] Backtracking limit reached so a small step will be taken (REPL-2)
-[WARN] Backtracking limit reached so a small step will be taken (REPL-2)
-[NesterovSolve] Iter: 1490 overflow: 0.96303 HPWL: 3009930
-[WARN] Backtracking limit reached so a small step will be taken (REPL-2)
-[WARN] Backtracking limit reached so a small step will be taken (REPL-2)
-[WARN] Backtracking limit reached so a small step will be taken (REPL-2)
-[WARN] Backtracking limit reached so a small step will be taken (REPL-2)
-[WARN] Backtracking limit reached so a small step will be taken (REPL-2)
-[WARN] Backtracking limit reached so a small step will be taken (REPL-2)
-[WARN] Backtracking limit reached so a small step will be taken (REPL-2)
-[WARN] Backtracking limit reached so a small step will be taken (REPL-2)
-[WARN] Backtracking limit reached so a small step will be taken (REPL-2)
-[WARN] Backtracking limit reached so a small step will be taken (REPL-2)
-[NesterovSolve] Iter: 1500 overflow: 0.96303 HPWL: 3009930
-[WARN] Backtracking limit reached so a small step will be taken (REPL-2)
-[WARN] Backtracking limit reached so a small step will be taken (REPL-2)
-[WARN] Backtracking limit reached so a small step will be taken (REPL-2)
-[WARN] Backtracking limit reached so a small step will be taken (REPL-2)
-[WARN] Backtracking limit reached so a small step will be taken (REPL-2)
-[WARN] Backtracking limit reached so a small step will be taken (REPL-2)
-[WARN] Backtracking limit reached so a small step will be taken (REPL-2)
-[WARN] Backtracking limit reached so a small step will be taken (REPL-2)
-[WARN] Backtracking limit reached so a small step will be taken (REPL-2)
-[WARN] Backtracking limit reached so a small step will be taken (REPL-2)
-[NesterovSolve] Iter: 1510 overflow: 0.96303 HPWL: 3009930
-[WARN] Backtracking limit reached so a small step will be taken (REPL-2)
-[WARN] Backtracking limit reached so a small step will be taken (REPL-2)
-[WARN] Backtracking limit reached so a small step will be taken (REPL-2)
-[WARN] Backtracking limit reached so a small step will be taken (REPL-2)
-[WARN] Backtracking limit reached so a small step will be taken (REPL-2)
-[WARN] Backtracking limit reached so a small step will be taken (REPL-2)
-[WARN] Backtracking limit reached so a small step will be taken (REPL-2)
-[WARN] Backtracking limit reached so a small step will be taken (REPL-2)
-[WARN] Backtracking limit reached so a small step will be taken (REPL-2)
-[WARN] Backtracking limit reached so a small step will be taken (REPL-2)
-[NesterovSolve] Iter: 1520 overflow: 0.96303 HPWL: 3009930
-[WARN] Backtracking limit reached so a small step will be taken (REPL-2)
-[WARN] Backtracking limit reached so a small step will be taken (REPL-2)
-[WARN] Backtracking limit reached so a small step will be taken (REPL-2)
-[WARN] Backtracking limit reached so a small step will be taken (REPL-2)
-[WARN] Backtracking limit reached so a small step will be taken (REPL-2)
-[WARN] Backtracking limit reached so a small step will be taken (REPL-2)
-[WARN] Backtracking limit reached so a small step will be taken (REPL-2)
-[WARN] Backtracking limit reached so a small step will be taken (REPL-2)
-[WARN] Backtracking limit reached so a small step will be taken (REPL-2)
-[WARN] Backtracking limit reached so a small step will be taken (REPL-2)
-[NesterovSolve] Iter: 1530 overflow: 0.96303 HPWL: 3009930
-[WARN] Backtracking limit reached so a small step will be taken (REPL-2)
-[WARN] Backtracking limit reached so a small step will be taken (REPL-2)
-[WARN] Backtracking limit reached so a small step will be taken (REPL-2)
-[WARN] Backtracking limit reached so a small step will be taken (REPL-2)
-[WARN] Backtracking limit reached so a small step will be taken (REPL-2)
-[WARN] Backtracking limit reached so a small step will be taken (REPL-2)
-[WARN] Backtracking limit reached so a small step will be taken (REPL-2)
-[WARN] Backtracking limit reached so a small step will be taken (REPL-2)
-[WARN] Backtracking limit reached so a small step will be taken (REPL-2)
-[WARN] Backtracking limit reached so a small step will be taken (REPL-2)
-[NesterovSolve] Iter: 1540 overflow: 0.96303 HPWL: 3009930
-[WARN] Backtracking limit reached so a small step will be taken (REPL-2)
-[WARN] Backtracking limit reached so a small step will be taken (REPL-2)
-[WARN] Backtracking limit reached so a small step will be taken (REPL-2)
-[WARN] Backtracking limit reached so a small step will be taken (REPL-2)
-[WARN] Backtracking limit reached so a small step will be taken (REPL-2)
-[WARN] Backtracking limit reached so a small step will be taken (REPL-2)
-[WARN] Backtracking limit reached so a small step will be taken (REPL-2)
-[WARN] Backtracking limit reached so a small step will be taken (REPL-2)
-[WARN] Backtracking limit reached so a small step will be taken (REPL-2)
-[WARN] Backtracking limit reached so a small step will be taken (REPL-2)
-[NesterovSolve] Iter: 1550 overflow: 0.96303 HPWL: 3009930
-[WARN] Backtracking limit reached so a small step will be taken (REPL-2)
-[WARN] Backtracking limit reached so a small step will be taken (REPL-2)
-[WARN] Backtracking limit reached so a small step will be taken (REPL-2)
-[WARN] Backtracking limit reached so a small step will be taken (REPL-2)
-[WARN] Backtracking limit reached so a small step will be taken (REPL-2)
-[WARN] Backtracking limit reached so a small step will be taken (REPL-2)
-[WARN] Backtracking limit reached so a small step will be taken (REPL-2)
-[WARN] Backtracking limit reached so a small step will be taken (REPL-2)
-[WARN] Backtracking limit reached so a small step will be taken (REPL-2)
-[WARN] Backtracking limit reached so a small step will be taken (REPL-2)
-[NesterovSolve] Iter: 1560 overflow: 0.96303 HPWL: 3009930
-[WARN] Backtracking limit reached so a small step will be taken (REPL-2)
-[WARN] Backtracking limit reached so a small step will be taken (REPL-2)
-[WARN] Backtracking limit reached so a small step will be taken (REPL-2)
-[WARN] Backtracking limit reached so a small step will be taken (REPL-2)
-[WARN] Backtracking limit reached so a small step will be taken (REPL-2)
-[WARN] Backtracking limit reached so a small step will be taken (REPL-2)
-[WARN] Backtracking limit reached so a small step will be taken (REPL-2)
-[WARN] Backtracking limit reached so a small step will be taken (REPL-2)
-[WARN] Backtracking limit reached so a small step will be taken (REPL-2)
-[WARN] Backtracking limit reached so a small step will be taken (REPL-2)
-[NesterovSolve] Iter: 1570 overflow: 0.96303 HPWL: 3009930
-[WARN] Backtracking limit reached so a small step will be taken (REPL-2)
-[WARN] Backtracking limit reached so a small step will be taken (REPL-2)
-[WARN] Backtracking limit reached so a small step will be taken (REPL-2)
-[WARN] Backtracking limit reached so a small step will be taken (REPL-2)
-[WARN] Backtracking limit reached so a small step will be taken (REPL-2)
-[WARN] Backtracking limit reached so a small step will be taken (REPL-2)
-[WARN] Backtracking limit reached so a small step will be taken (REPL-2)
-[WARN] Backtracking limit reached so a small step will be taken (REPL-2)
-[WARN] Backtracking limit reached so a small step will be taken (REPL-2)
-[WARN] Backtracking limit reached so a small step will be taken (REPL-2)
-[NesterovSolve] Iter: 1580 overflow: 0.96303 HPWL: 3009930
-[WARN] Backtracking limit reached so a small step will be taken (REPL-2)
-[WARN] Backtracking limit reached so a small step will be taken (REPL-2)
-[WARN] Backtracking limit reached so a small step will be taken (REPL-2)
-[WARN] Backtracking limit reached so a small step will be taken (REPL-2)
-[WARN] Backtracking limit reached so a small step will be taken (REPL-2)
-[WARN] Backtracking limit reached so a small step will be taken (REPL-2)
-[WARN] Backtracking limit reached so a small step will be taken (REPL-2)
-[WARN] Backtracking limit reached so a small step will be taken (REPL-2)
-[WARN] Backtracking limit reached so a small step will be taken (REPL-2)
-[WARN] Backtracking limit reached so a small step will be taken (REPL-2)
-[NesterovSolve] Iter: 1590 overflow: 0.96303 HPWL: 3009930
-[WARN] Backtracking limit reached so a small step will be taken (REPL-2)
-[WARN] Backtracking limit reached so a small step will be taken (REPL-2)
-[WARN] Backtracking limit reached so a small step will be taken (REPL-2)
-[WARN] Backtracking limit reached so a small step will be taken (REPL-2)
-[WARN] Backtracking limit reached so a small step will be taken (REPL-2)
-[WARN] Backtracking limit reached so a small step will be taken (REPL-2)
-[WARN] Backtracking limit reached so a small step will be taken (REPL-2)
-[WARN] Backtracking limit reached so a small step will be taken (REPL-2)
-[WARN] Backtracking limit reached so a small step will be taken (REPL-2)
-[WARN] Backtracking limit reached so a small step will be taken (REPL-2)
-[NesterovSolve] Iter: 1600 overflow: 0.96303 HPWL: 3009930
-[WARN] Backtracking limit reached so a small step will be taken (REPL-2)
-[WARN] Backtracking limit reached so a small step will be taken (REPL-2)
-[WARN] Backtracking limit reached so a small step will be taken (REPL-2)
-[WARN] Backtracking limit reached so a small step will be taken (REPL-2)
-[WARN] Backtracking limit reached so a small step will be taken (REPL-2)
-[WARN] Backtracking limit reached so a small step will be taken (REPL-2)
-[WARN] Backtracking limit reached so a small step will be taken (REPL-2)
-[WARN] Backtracking limit reached so a small step will be taken (REPL-2)
-[WARN] Backtracking limit reached so a small step will be taken (REPL-2)
-[WARN] Backtracking limit reached so a small step will be taken (REPL-2)
-[NesterovSolve] Iter: 1610 overflow: 0.96303 HPWL: 3009930
-[WARN] Backtracking limit reached so a small step will be taken (REPL-2)
-[WARN] Backtracking limit reached so a small step will be taken (REPL-2)
-[WARN] Backtracking limit reached so a small step will be taken (REPL-2)
-[WARN] Backtracking limit reached so a small step will be taken (REPL-2)
-[WARN] Backtracking limit reached so a small step will be taken (REPL-2)
-[WARN] Backtracking limit reached so a small step will be taken (REPL-2)
-[WARN] Backtracking limit reached so a small step will be taken (REPL-2)
-[WARN] Backtracking limit reached so a small step will be taken (REPL-2)
-[WARN] Backtracking limit reached so a small step will be taken (REPL-2)
-[WARN] Backtracking limit reached so a small step will be taken (REPL-2)
-[NesterovSolve] Iter: 1620 overflow: 0.96303 HPWL: 3009930
-[WARN] Backtracking limit reached so a small step will be taken (REPL-2)
-[WARN] Backtracking limit reached so a small step will be taken (REPL-2)
-[WARN] Backtracking limit reached so a small step will be taken (REPL-2)
-[WARN] Backtracking limit reached so a small step will be taken (REPL-2)
-[WARN] Backtracking limit reached so a small step will be taken (REPL-2)
-[WARN] Backtracking limit reached so a small step will be taken (REPL-2)
-[WARN] Backtracking limit reached so a small step will be taken (REPL-2)
-[WARN] Backtracking limit reached so a small step will be taken (REPL-2)
-[WARN] Backtracking limit reached so a small step will be taken (REPL-2)
-[WARN] Backtracking limit reached so a small step will be taken (REPL-2)
-[NesterovSolve] Iter: 1630 overflow: 0.96303 HPWL: 3009930
-[WARN] Backtracking limit reached so a small step will be taken (REPL-2)
-[WARN] Backtracking limit reached so a small step will be taken (REPL-2)
-[WARN] Backtracking limit reached so a small step will be taken (REPL-2)
-[WARN] Backtracking limit reached so a small step will be taken (REPL-2)
-[WARN] Backtracking limit reached so a small step will be taken (REPL-2)
-[WARN] Backtracking limit reached so a small step will be taken (REPL-2)
-[WARN] Backtracking limit reached so a small step will be taken (REPL-2)
-[WARN] Backtracking limit reached so a small step will be taken (REPL-2)
-[WARN] Backtracking limit reached so a small step will be taken (REPL-2)
-[WARN] Backtracking limit reached so a small step will be taken (REPL-2)
-[NesterovSolve] Iter: 1640 overflow: 0.96303 HPWL: 3009930
-[WARN] Backtracking limit reached so a small step will be taken (REPL-2)
-[WARN] Backtracking limit reached so a small step will be taken (REPL-2)
-[WARN] Backtracking limit reached so a small step will be taken (REPL-2)
-[WARN] Backtracking limit reached so a small step will be taken (REPL-2)
-[WARN] Backtracking limit reached so a small step will be taken (REPL-2)
-[WARN] Backtracking limit reached so a small step will be taken (REPL-2)
-[WARN] Backtracking limit reached so a small step will be taken (REPL-2)
-[WARN] Backtracking limit reached so a small step will be taken (REPL-2)
-[WARN] Backtracking limit reached so a small step will be taken (REPL-2)
-[WARN] Backtracking limit reached so a small step will be taken (REPL-2)
-[NesterovSolve] Iter: 1650 overflow: 0.96303 HPWL: 3009930
-[WARN] Backtracking limit reached so a small step will be taken (REPL-2)
-[WARN] Backtracking limit reached so a small step will be taken (REPL-2)
-[WARN] Backtracking limit reached so a small step will be taken (REPL-2)
-[WARN] Backtracking limit reached so a small step will be taken (REPL-2)
-[WARN] Backtracking limit reached so a small step will be taken (REPL-2)
-[WARN] Backtracking limit reached so a small step will be taken (REPL-2)
-[WARN] Backtracking limit reached so a small step will be taken (REPL-2)
-[WARN] Backtracking limit reached so a small step will be taken (REPL-2)
-[WARN] Backtracking limit reached so a small step will be taken (REPL-2)
-[WARN] Backtracking limit reached so a small step will be taken (REPL-2)
-[NesterovSolve] Iter: 1660 overflow: 0.96303 HPWL: 3009930
-[WARN] Backtracking limit reached so a small step will be taken (REPL-2)
-[WARN] Backtracking limit reached so a small step will be taken (REPL-2)
-[WARN] Backtracking limit reached so a small step will be taken (REPL-2)
-[WARN] Backtracking limit reached so a small step will be taken (REPL-2)
-[WARN] Backtracking limit reached so a small step will be taken (REPL-2)
-[WARN] Backtracking limit reached so a small step will be taken (REPL-2)
-[WARN] Backtracking limit reached so a small step will be taken (REPL-2)
-[WARN] Backtracking limit reached so a small step will be taken (REPL-2)
-[WARN] Backtracking limit reached so a small step will be taken (REPL-2)
-[WARN] Backtracking limit reached so a small step will be taken (REPL-2)
-[NesterovSolve] Iter: 1670 overflow: 0.96303 HPWL: 3009930
-[WARN] Backtracking limit reached so a small step will be taken (REPL-2)
-[WARN] Backtracking limit reached so a small step will be taken (REPL-2)
-[WARN] Backtracking limit reached so a small step will be taken (REPL-2)
-[WARN] Backtracking limit reached so a small step will be taken (REPL-2)
-[WARN] Backtracking limit reached so a small step will be taken (REPL-2)
-[WARN] Backtracking limit reached so a small step will be taken (REPL-2)
-[WARN] Backtracking limit reached so a small step will be taken (REPL-2)
-[WARN] Backtracking limit reached so a small step will be taken (REPL-2)
-[WARN] Backtracking limit reached so a small step will be taken (REPL-2)
-[WARN] Backtracking limit reached so a small step will be taken (REPL-2)
-[NesterovSolve] Iter: 1680 overflow: 0.96303 HPWL: 3009930
-[WARN] Backtracking limit reached so a small step will be taken (REPL-2)
-[WARN] Backtracking limit reached so a small step will be taken (REPL-2)
-[WARN] Backtracking limit reached so a small step will be taken (REPL-2)
-[WARN] Backtracking limit reached so a small step will be taken (REPL-2)
-[WARN] Backtracking limit reached so a small step will be taken (REPL-2)
-[WARN] Backtracking limit reached so a small step will be taken (REPL-2)
-[WARN] Backtracking limit reached so a small step will be taken (REPL-2)
-[WARN] Backtracking limit reached so a small step will be taken (REPL-2)
-[WARN] Backtracking limit reached so a small step will be taken (REPL-2)
-[WARN] Backtracking limit reached so a small step will be taken (REPL-2)
-[NesterovSolve] Iter: 1690 overflow: 0.96303 HPWL: 3009930
-[WARN] Backtracking limit reached so a small step will be taken (REPL-2)
-[WARN] Backtracking limit reached so a small step will be taken (REPL-2)
-[WARN] Backtracking limit reached so a small step will be taken (REPL-2)
-[WARN] Backtracking limit reached so a small step will be taken (REPL-2)
-[WARN] Backtracking limit reached so a small step will be taken (REPL-2)
-[WARN] Backtracking limit reached so a small step will be taken (REPL-2)
-[WARN] Backtracking limit reached so a small step will be taken (REPL-2)
-[WARN] Backtracking limit reached so a small step will be taken (REPL-2)
-[WARN] Backtracking limit reached so a small step will be taken (REPL-2)
-[WARN] Backtracking limit reached so a small step will be taken (REPL-2)
-[NesterovSolve] Iter: 1700 overflow: 0.96303 HPWL: 3009930
-[WARN] Backtracking limit reached so a small step will be taken (REPL-2)
-[WARN] Backtracking limit reached so a small step will be taken (REPL-2)
-[WARN] Backtracking limit reached so a small step will be taken (REPL-2)
-[WARN] Backtracking limit reached so a small step will be taken (REPL-2)
-[WARN] Backtracking limit reached so a small step will be taken (REPL-2)
-[WARN] Backtracking limit reached so a small step will be taken (REPL-2)
-[WARN] Backtracking limit reached so a small step will be taken (REPL-2)
-[WARN] Backtracking limit reached so a small step will be taken (REPL-2)
-[WARN] Backtracking limit reached so a small step will be taken (REPL-2)
-[WARN] Backtracking limit reached so a small step will be taken (REPL-2)
-[NesterovSolve] Iter: 1710 overflow: 0.96303 HPWL: 3009930
-[WARN] Backtracking limit reached so a small step will be taken (REPL-2)
-[WARN] Backtracking limit reached so a small step will be taken (REPL-2)
-[WARN] Backtracking limit reached so a small step will be taken (REPL-2)
-[WARN] Backtracking limit reached so a small step will be taken (REPL-2)
-[WARN] Backtracking limit reached so a small step will be taken (REPL-2)
-[WARN] Backtracking limit reached so a small step will be taken (REPL-2)
-[WARN] Backtracking limit reached so a small step will be taken (REPL-2)
-[WARN] Backtracking limit reached so a small step will be taken (REPL-2)
-[WARN] Backtracking limit reached so a small step will be taken (REPL-2)
-[WARN] Backtracking limit reached so a small step will be taken (REPL-2)
-[NesterovSolve] Iter: 1720 overflow: 0.96303 HPWL: 3009930
-[WARN] Backtracking limit reached so a small step will be taken (REPL-2)
-[WARN] Backtracking limit reached so a small step will be taken (REPL-2)
-[WARN] Backtracking limit reached so a small step will be taken (REPL-2)
-[WARN] Backtracking limit reached so a small step will be taken (REPL-2)
-[WARN] Backtracking limit reached so a small step will be taken (REPL-2)
-[WARN] Backtracking limit reached so a small step will be taken (REPL-2)
-[WARN] Backtracking limit reached so a small step will be taken (REPL-2)
-[WARN] Backtracking limit reached so a small step will be taken (REPL-2)
-[WARN] Backtracking limit reached so a small step will be taken (REPL-2)
-[WARN] Backtracking limit reached so a small step will be taken (REPL-2)
-[NesterovSolve] Iter: 1730 overflow: 0.96303 HPWL: 3009930
-[WARN] Backtracking limit reached so a small step will be taken (REPL-2)
-[WARN] Backtracking limit reached so a small step will be taken (REPL-2)
-[WARN] Backtracking limit reached so a small step will be taken (REPL-2)
-[ERROR] RePlAce divergence detected. 
-        Please tune the parameters again (REPL-6)
-[ERROR UKN-0000] RePlAce terminated with errors.
-UKN-0000
-=======
 [INFO GPL-0002] DBU: 2000
 [INFO GPL-0003] SiteSize: 380 2800
 [INFO GPL-0004] CoreAreaLxLy: 0 0
@@ -1989,7 +45,1913 @@
 [INFO GPL-0030] NumBins: 256
 Begin NesterovInit
 End NesterovInit
-[ERROR GPL-0306] RePlAce divergence detected. 
-        Please decrease init_density_penalty value
-GPL-0306
->>>>>>> f444c143
+[WARNING GPL-0075] Backtracking limit reached so a small step will be taken
+[NesterovSolve] Iter: 1 overflow: 0.96303 HPWL: 3009930
+[WARNING GPL-0075] Backtracking limit reached so a small step will be taken
+[WARNING GPL-0075] Backtracking limit reached so a small step will be taken
+[WARNING GPL-0075] Backtracking limit reached so a small step will be taken
+[WARNING GPL-0075] Backtracking limit reached so a small step will be taken
+[WARNING GPL-0075] Backtracking limit reached so a small step will be taken
+[WARNING GPL-0075] Backtracking limit reached so a small step will be taken
+[WARNING GPL-0075] Backtracking limit reached so a small step will be taken
+[WARNING GPL-0075] Backtracking limit reached so a small step will be taken
+[WARNING GPL-0075] Backtracking limit reached so a small step will be taken
+[NesterovSolve] Iter: 10 overflow: 0.96303 HPWL: 3009930
+[WARNING GPL-0075] Backtracking limit reached so a small step will be taken
+[WARNING GPL-0075] Backtracking limit reached so a small step will be taken
+[WARNING GPL-0075] Backtracking limit reached so a small step will be taken
+[WARNING GPL-0075] Backtracking limit reached so a small step will be taken
+[WARNING GPL-0075] Backtracking limit reached so a small step will be taken
+[WARNING GPL-0075] Backtracking limit reached so a small step will be taken
+[WARNING GPL-0075] Backtracking limit reached so a small step will be taken
+[WARNING GPL-0075] Backtracking limit reached so a small step will be taken
+[WARNING GPL-0075] Backtracking limit reached so a small step will be taken
+[WARNING GPL-0075] Backtracking limit reached so a small step will be taken
+[NesterovSolve] Iter: 20 overflow: 0.96303 HPWL: 3009930
+[WARNING GPL-0075] Backtracking limit reached so a small step will be taken
+[WARNING GPL-0075] Backtracking limit reached so a small step will be taken
+[WARNING GPL-0075] Backtracking limit reached so a small step will be taken
+[WARNING GPL-0075] Backtracking limit reached so a small step will be taken
+[WARNING GPL-0075] Backtracking limit reached so a small step will be taken
+[WARNING GPL-0075] Backtracking limit reached so a small step will be taken
+[WARNING GPL-0075] Backtracking limit reached so a small step will be taken
+[WARNING GPL-0075] Backtracking limit reached so a small step will be taken
+[WARNING GPL-0075] Backtracking limit reached so a small step will be taken
+[WARNING GPL-0075] Backtracking limit reached so a small step will be taken
+[NesterovSolve] Iter: 30 overflow: 0.96303 HPWL: 3009930
+[WARNING GPL-0075] Backtracking limit reached so a small step will be taken
+[WARNING GPL-0075] Backtracking limit reached so a small step will be taken
+[WARNING GPL-0075] Backtracking limit reached so a small step will be taken
+[WARNING GPL-0075] Backtracking limit reached so a small step will be taken
+[WARNING GPL-0075] Backtracking limit reached so a small step will be taken
+[WARNING GPL-0075] Backtracking limit reached so a small step will be taken
+[WARNING GPL-0075] Backtracking limit reached so a small step will be taken
+[WARNING GPL-0075] Backtracking limit reached so a small step will be taken
+[WARNING GPL-0075] Backtracking limit reached so a small step will be taken
+[WARNING GPL-0075] Backtracking limit reached so a small step will be taken
+[NesterovSolve] Iter: 40 overflow: 0.96303 HPWL: 3009930
+[WARNING GPL-0075] Backtracking limit reached so a small step will be taken
+[WARNING GPL-0075] Backtracking limit reached so a small step will be taken
+[WARNING GPL-0075] Backtracking limit reached so a small step will be taken
+[WARNING GPL-0075] Backtracking limit reached so a small step will be taken
+[WARNING GPL-0075] Backtracking limit reached so a small step will be taken
+[WARNING GPL-0075] Backtracking limit reached so a small step will be taken
+[WARNING GPL-0075] Backtracking limit reached so a small step will be taken
+[WARNING GPL-0075] Backtracking limit reached so a small step will be taken
+[WARNING GPL-0075] Backtracking limit reached so a small step will be taken
+[WARNING GPL-0075] Backtracking limit reached so a small step will be taken
+[NesterovSolve] Iter: 50 overflow: 0.96303 HPWL: 3009930
+[WARNING GPL-0075] Backtracking limit reached so a small step will be taken
+[WARNING GPL-0075] Backtracking limit reached so a small step will be taken
+[WARNING GPL-0075] Backtracking limit reached so a small step will be taken
+[WARNING GPL-0075] Backtracking limit reached so a small step will be taken
+[WARNING GPL-0075] Backtracking limit reached so a small step will be taken
+[WARNING GPL-0075] Backtracking limit reached so a small step will be taken
+[WARNING GPL-0075] Backtracking limit reached so a small step will be taken
+[WARNING GPL-0075] Backtracking limit reached so a small step will be taken
+[WARNING GPL-0075] Backtracking limit reached so a small step will be taken
+[WARNING GPL-0075] Backtracking limit reached so a small step will be taken
+[NesterovSolve] Iter: 60 overflow: 0.96303 HPWL: 3009930
+[WARNING GPL-0075] Backtracking limit reached so a small step will be taken
+[WARNING GPL-0075] Backtracking limit reached so a small step will be taken
+[WARNING GPL-0075] Backtracking limit reached so a small step will be taken
+[WARNING GPL-0075] Backtracking limit reached so a small step will be taken
+[WARNING GPL-0075] Backtracking limit reached so a small step will be taken
+[WARNING GPL-0075] Backtracking limit reached so a small step will be taken
+[WARNING GPL-0075] Backtracking limit reached so a small step will be taken
+[WARNING GPL-0075] Backtracking limit reached so a small step will be taken
+[WARNING GPL-0075] Backtracking limit reached so a small step will be taken
+[WARNING GPL-0075] Backtracking limit reached so a small step will be taken
+[NesterovSolve] Iter: 70 overflow: 0.96303 HPWL: 3009930
+[WARNING GPL-0075] Backtracking limit reached so a small step will be taken
+[WARNING GPL-0075] Backtracking limit reached so a small step will be taken
+[WARNING GPL-0075] Backtracking limit reached so a small step will be taken
+[WARNING GPL-0075] Backtracking limit reached so a small step will be taken
+[WARNING GPL-0075] Backtracking limit reached so a small step will be taken
+[WARNING GPL-0075] Backtracking limit reached so a small step will be taken
+[WARNING GPL-0075] Backtracking limit reached so a small step will be taken
+[WARNING GPL-0075] Backtracking limit reached so a small step will be taken
+[WARNING GPL-0075] Backtracking limit reached so a small step will be taken
+[WARNING GPL-0075] Backtracking limit reached so a small step will be taken
+[NesterovSolve] Iter: 80 overflow: 0.96303 HPWL: 3009930
+[WARNING GPL-0075] Backtracking limit reached so a small step will be taken
+[WARNING GPL-0075] Backtracking limit reached so a small step will be taken
+[WARNING GPL-0075] Backtracking limit reached so a small step will be taken
+[WARNING GPL-0075] Backtracking limit reached so a small step will be taken
+[WARNING GPL-0075] Backtracking limit reached so a small step will be taken
+[WARNING GPL-0075] Backtracking limit reached so a small step will be taken
+[WARNING GPL-0075] Backtracking limit reached so a small step will be taken
+[WARNING GPL-0075] Backtracking limit reached so a small step will be taken
+[WARNING GPL-0075] Backtracking limit reached so a small step will be taken
+[WARNING GPL-0075] Backtracking limit reached so a small step will be taken
+[NesterovSolve] Iter: 90 overflow: 0.96303 HPWL: 3009930
+[WARNING GPL-0075] Backtracking limit reached so a small step will be taken
+[WARNING GPL-0075] Backtracking limit reached so a small step will be taken
+[WARNING GPL-0075] Backtracking limit reached so a small step will be taken
+[WARNING GPL-0075] Backtracking limit reached so a small step will be taken
+[WARNING GPL-0075] Backtracking limit reached so a small step will be taken
+[WARNING GPL-0075] Backtracking limit reached so a small step will be taken
+[WARNING GPL-0075] Backtracking limit reached so a small step will be taken
+[WARNING GPL-0075] Backtracking limit reached so a small step will be taken
+[WARNING GPL-0075] Backtracking limit reached so a small step will be taken
+[WARNING GPL-0075] Backtracking limit reached so a small step will be taken
+[NesterovSolve] Iter: 100 overflow: 0.96303 HPWL: 3009930
+[WARNING GPL-0075] Backtracking limit reached so a small step will be taken
+[WARNING GPL-0075] Backtracking limit reached so a small step will be taken
+[WARNING GPL-0075] Backtracking limit reached so a small step will be taken
+[WARNING GPL-0075] Backtracking limit reached so a small step will be taken
+[WARNING GPL-0075] Backtracking limit reached so a small step will be taken
+[WARNING GPL-0075] Backtracking limit reached so a small step will be taken
+[WARNING GPL-0075] Backtracking limit reached so a small step will be taken
+[WARNING GPL-0075] Backtracking limit reached so a small step will be taken
+[WARNING GPL-0075] Backtracking limit reached so a small step will be taken
+[WARNING GPL-0075] Backtracking limit reached so a small step will be taken
+[NesterovSolve] Iter: 110 overflow: 0.96303 HPWL: 3009930
+[WARNING GPL-0075] Backtracking limit reached so a small step will be taken
+[WARNING GPL-0075] Backtracking limit reached so a small step will be taken
+[WARNING GPL-0075] Backtracking limit reached so a small step will be taken
+[WARNING GPL-0075] Backtracking limit reached so a small step will be taken
+[WARNING GPL-0075] Backtracking limit reached so a small step will be taken
+[WARNING GPL-0075] Backtracking limit reached so a small step will be taken
+[WARNING GPL-0075] Backtracking limit reached so a small step will be taken
+[WARNING GPL-0075] Backtracking limit reached so a small step will be taken
+[WARNING GPL-0075] Backtracking limit reached so a small step will be taken
+[WARNING GPL-0075] Backtracking limit reached so a small step will be taken
+[NesterovSolve] Iter: 120 overflow: 0.96303 HPWL: 3009930
+[WARNING GPL-0075] Backtracking limit reached so a small step will be taken
+[WARNING GPL-0075] Backtracking limit reached so a small step will be taken
+[WARNING GPL-0075] Backtracking limit reached so a small step will be taken
+[WARNING GPL-0075] Backtracking limit reached so a small step will be taken
+[WARNING GPL-0075] Backtracking limit reached so a small step will be taken
+[WARNING GPL-0075] Backtracking limit reached so a small step will be taken
+[WARNING GPL-0075] Backtracking limit reached so a small step will be taken
+[WARNING GPL-0075] Backtracking limit reached so a small step will be taken
+[WARNING GPL-0075] Backtracking limit reached so a small step will be taken
+[WARNING GPL-0075] Backtracking limit reached so a small step will be taken
+[NesterovSolve] Iter: 130 overflow: 0.96303 HPWL: 3009930
+[WARNING GPL-0075] Backtracking limit reached so a small step will be taken
+[WARNING GPL-0075] Backtracking limit reached so a small step will be taken
+[WARNING GPL-0075] Backtracking limit reached so a small step will be taken
+[WARNING GPL-0075] Backtracking limit reached so a small step will be taken
+[WARNING GPL-0075] Backtracking limit reached so a small step will be taken
+[WARNING GPL-0075] Backtracking limit reached so a small step will be taken
+[WARNING GPL-0075] Backtracking limit reached so a small step will be taken
+[WARNING GPL-0075] Backtracking limit reached so a small step will be taken
+[WARNING GPL-0075] Backtracking limit reached so a small step will be taken
+[WARNING GPL-0075] Backtracking limit reached so a small step will be taken
+[NesterovSolve] Iter: 140 overflow: 0.96303 HPWL: 3009930
+[WARNING GPL-0075] Backtracking limit reached so a small step will be taken
+[WARNING GPL-0075] Backtracking limit reached so a small step will be taken
+[WARNING GPL-0075] Backtracking limit reached so a small step will be taken
+[WARNING GPL-0075] Backtracking limit reached so a small step will be taken
+[WARNING GPL-0075] Backtracking limit reached so a small step will be taken
+[WARNING GPL-0075] Backtracking limit reached so a small step will be taken
+[WARNING GPL-0075] Backtracking limit reached so a small step will be taken
+[WARNING GPL-0075] Backtracking limit reached so a small step will be taken
+[WARNING GPL-0075] Backtracking limit reached so a small step will be taken
+[WARNING GPL-0075] Backtracking limit reached so a small step will be taken
+[NesterovSolve] Iter: 150 overflow: 0.96303 HPWL: 3009930
+[WARNING GPL-0075] Backtracking limit reached so a small step will be taken
+[WARNING GPL-0075] Backtracking limit reached so a small step will be taken
+[WARNING GPL-0075] Backtracking limit reached so a small step will be taken
+[WARNING GPL-0075] Backtracking limit reached so a small step will be taken
+[WARNING GPL-0075] Backtracking limit reached so a small step will be taken
+[WARNING GPL-0075] Backtracking limit reached so a small step will be taken
+[WARNING GPL-0075] Backtracking limit reached so a small step will be taken
+[WARNING GPL-0075] Backtracking limit reached so a small step will be taken
+[WARNING GPL-0075] Backtracking limit reached so a small step will be taken
+[WARNING GPL-0075] Backtracking limit reached so a small step will be taken
+[NesterovSolve] Iter: 160 overflow: 0.96303 HPWL: 3009930
+[WARNING GPL-0075] Backtracking limit reached so a small step will be taken
+[WARNING GPL-0075] Backtracking limit reached so a small step will be taken
+[WARNING GPL-0075] Backtracking limit reached so a small step will be taken
+[WARNING GPL-0075] Backtracking limit reached so a small step will be taken
+[WARNING GPL-0075] Backtracking limit reached so a small step will be taken
+[WARNING GPL-0075] Backtracking limit reached so a small step will be taken
+[WARNING GPL-0075] Backtracking limit reached so a small step will be taken
+[WARNING GPL-0075] Backtracking limit reached so a small step will be taken
+[WARNING GPL-0075] Backtracking limit reached so a small step will be taken
+[WARNING GPL-0075] Backtracking limit reached so a small step will be taken
+[NesterovSolve] Iter: 170 overflow: 0.96303 HPWL: 3009930
+[WARNING GPL-0075] Backtracking limit reached so a small step will be taken
+[WARNING GPL-0075] Backtracking limit reached so a small step will be taken
+[WARNING GPL-0075] Backtracking limit reached so a small step will be taken
+[WARNING GPL-0075] Backtracking limit reached so a small step will be taken
+[WARNING GPL-0075] Backtracking limit reached so a small step will be taken
+[WARNING GPL-0075] Backtracking limit reached so a small step will be taken
+[WARNING GPL-0075] Backtracking limit reached so a small step will be taken
+[WARNING GPL-0075] Backtracking limit reached so a small step will be taken
+[WARNING GPL-0075] Backtracking limit reached so a small step will be taken
+[WARNING GPL-0075] Backtracking limit reached so a small step will be taken
+[NesterovSolve] Iter: 180 overflow: 0.96303 HPWL: 3009930
+[WARNING GPL-0075] Backtracking limit reached so a small step will be taken
+[WARNING GPL-0075] Backtracking limit reached so a small step will be taken
+[WARNING GPL-0075] Backtracking limit reached so a small step will be taken
+[WARNING GPL-0075] Backtracking limit reached so a small step will be taken
+[WARNING GPL-0075] Backtracking limit reached so a small step will be taken
+[WARNING GPL-0075] Backtracking limit reached so a small step will be taken
+[WARNING GPL-0075] Backtracking limit reached so a small step will be taken
+[WARNING GPL-0075] Backtracking limit reached so a small step will be taken
+[WARNING GPL-0075] Backtracking limit reached so a small step will be taken
+[WARNING GPL-0075] Backtracking limit reached so a small step will be taken
+[NesterovSolve] Iter: 190 overflow: 0.96303 HPWL: 3009930
+[WARNING GPL-0075] Backtracking limit reached so a small step will be taken
+[WARNING GPL-0075] Backtracking limit reached so a small step will be taken
+[WARNING GPL-0075] Backtracking limit reached so a small step will be taken
+[WARNING GPL-0075] Backtracking limit reached so a small step will be taken
+[WARNING GPL-0075] Backtracking limit reached so a small step will be taken
+[WARNING GPL-0075] Backtracking limit reached so a small step will be taken
+[WARNING GPL-0075] Backtracking limit reached so a small step will be taken
+[WARNING GPL-0075] Backtracking limit reached so a small step will be taken
+[WARNING GPL-0075] Backtracking limit reached so a small step will be taken
+[WARNING GPL-0075] Backtracking limit reached so a small step will be taken
+[NesterovSolve] Iter: 200 overflow: 0.96303 HPWL: 3009930
+[WARNING GPL-0075] Backtracking limit reached so a small step will be taken
+[WARNING GPL-0075] Backtracking limit reached so a small step will be taken
+[WARNING GPL-0075] Backtracking limit reached so a small step will be taken
+[WARNING GPL-0075] Backtracking limit reached so a small step will be taken
+[WARNING GPL-0075] Backtracking limit reached so a small step will be taken
+[WARNING GPL-0075] Backtracking limit reached so a small step will be taken
+[WARNING GPL-0075] Backtracking limit reached so a small step will be taken
+[WARNING GPL-0075] Backtracking limit reached so a small step will be taken
+[WARNING GPL-0075] Backtracking limit reached so a small step will be taken
+[WARNING GPL-0075] Backtracking limit reached so a small step will be taken
+[NesterovSolve] Iter: 210 overflow: 0.96303 HPWL: 3009930
+[WARNING GPL-0075] Backtracking limit reached so a small step will be taken
+[WARNING GPL-0075] Backtracking limit reached so a small step will be taken
+[WARNING GPL-0075] Backtracking limit reached so a small step will be taken
+[WARNING GPL-0075] Backtracking limit reached so a small step will be taken
+[WARNING GPL-0075] Backtracking limit reached so a small step will be taken
+[WARNING GPL-0075] Backtracking limit reached so a small step will be taken
+[WARNING GPL-0075] Backtracking limit reached so a small step will be taken
+[WARNING GPL-0075] Backtracking limit reached so a small step will be taken
+[WARNING GPL-0075] Backtracking limit reached so a small step will be taken
+[WARNING GPL-0075] Backtracking limit reached so a small step will be taken
+[NesterovSolve] Iter: 220 overflow: 0.96303 HPWL: 3009930
+[WARNING GPL-0075] Backtracking limit reached so a small step will be taken
+[WARNING GPL-0075] Backtracking limit reached so a small step will be taken
+[WARNING GPL-0075] Backtracking limit reached so a small step will be taken
+[WARNING GPL-0075] Backtracking limit reached so a small step will be taken
+[WARNING GPL-0075] Backtracking limit reached so a small step will be taken
+[WARNING GPL-0075] Backtracking limit reached so a small step will be taken
+[WARNING GPL-0075] Backtracking limit reached so a small step will be taken
+[WARNING GPL-0075] Backtracking limit reached so a small step will be taken
+[WARNING GPL-0075] Backtracking limit reached so a small step will be taken
+[WARNING GPL-0075] Backtracking limit reached so a small step will be taken
+[NesterovSolve] Iter: 230 overflow: 0.96303 HPWL: 3009930
+[WARNING GPL-0075] Backtracking limit reached so a small step will be taken
+[WARNING GPL-0075] Backtracking limit reached so a small step will be taken
+[WARNING GPL-0075] Backtracking limit reached so a small step will be taken
+[WARNING GPL-0075] Backtracking limit reached so a small step will be taken
+[WARNING GPL-0075] Backtracking limit reached so a small step will be taken
+[WARNING GPL-0075] Backtracking limit reached so a small step will be taken
+[WARNING GPL-0075] Backtracking limit reached so a small step will be taken
+[WARNING GPL-0075] Backtracking limit reached so a small step will be taken
+[WARNING GPL-0075] Backtracking limit reached so a small step will be taken
+[WARNING GPL-0075] Backtracking limit reached so a small step will be taken
+[NesterovSolve] Iter: 240 overflow: 0.96303 HPWL: 3009930
+[WARNING GPL-0075] Backtracking limit reached so a small step will be taken
+[WARNING GPL-0075] Backtracking limit reached so a small step will be taken
+[WARNING GPL-0075] Backtracking limit reached so a small step will be taken
+[WARNING GPL-0075] Backtracking limit reached so a small step will be taken
+[WARNING GPL-0075] Backtracking limit reached so a small step will be taken
+[WARNING GPL-0075] Backtracking limit reached so a small step will be taken
+[WARNING GPL-0075] Backtracking limit reached so a small step will be taken
+[WARNING GPL-0075] Backtracking limit reached so a small step will be taken
+[WARNING GPL-0075] Backtracking limit reached so a small step will be taken
+[WARNING GPL-0075] Backtracking limit reached so a small step will be taken
+[NesterovSolve] Iter: 250 overflow: 0.96303 HPWL: 3009930
+[WARNING GPL-0075] Backtracking limit reached so a small step will be taken
+[WARNING GPL-0075] Backtracking limit reached so a small step will be taken
+[WARNING GPL-0075] Backtracking limit reached so a small step will be taken
+[WARNING GPL-0075] Backtracking limit reached so a small step will be taken
+[WARNING GPL-0075] Backtracking limit reached so a small step will be taken
+[WARNING GPL-0075] Backtracking limit reached so a small step will be taken
+[WARNING GPL-0075] Backtracking limit reached so a small step will be taken
+[WARNING GPL-0075] Backtracking limit reached so a small step will be taken
+[WARNING GPL-0075] Backtracking limit reached so a small step will be taken
+[WARNING GPL-0075] Backtracking limit reached so a small step will be taken
+[NesterovSolve] Iter: 260 overflow: 0.96303 HPWL: 3009930
+[WARNING GPL-0075] Backtracking limit reached so a small step will be taken
+[WARNING GPL-0075] Backtracking limit reached so a small step will be taken
+[WARNING GPL-0075] Backtracking limit reached so a small step will be taken
+[WARNING GPL-0075] Backtracking limit reached so a small step will be taken
+[WARNING GPL-0075] Backtracking limit reached so a small step will be taken
+[WARNING GPL-0075] Backtracking limit reached so a small step will be taken
+[WARNING GPL-0075] Backtracking limit reached so a small step will be taken
+[WARNING GPL-0075] Backtracking limit reached so a small step will be taken
+[WARNING GPL-0075] Backtracking limit reached so a small step will be taken
+[WARNING GPL-0075] Backtracking limit reached so a small step will be taken
+[NesterovSolve] Iter: 270 overflow: 0.96303 HPWL: 3009930
+[WARNING GPL-0075] Backtracking limit reached so a small step will be taken
+[WARNING GPL-0075] Backtracking limit reached so a small step will be taken
+[WARNING GPL-0075] Backtracking limit reached so a small step will be taken
+[WARNING GPL-0075] Backtracking limit reached so a small step will be taken
+[WARNING GPL-0075] Backtracking limit reached so a small step will be taken
+[WARNING GPL-0075] Backtracking limit reached so a small step will be taken
+[WARNING GPL-0075] Backtracking limit reached so a small step will be taken
+[WARNING GPL-0075] Backtracking limit reached so a small step will be taken
+[WARNING GPL-0075] Backtracking limit reached so a small step will be taken
+[WARNING GPL-0075] Backtracking limit reached so a small step will be taken
+[NesterovSolve] Iter: 280 overflow: 0.96303 HPWL: 3009930
+[WARNING GPL-0075] Backtracking limit reached so a small step will be taken
+[WARNING GPL-0075] Backtracking limit reached so a small step will be taken
+[WARNING GPL-0075] Backtracking limit reached so a small step will be taken
+[WARNING GPL-0075] Backtracking limit reached so a small step will be taken
+[WARNING GPL-0075] Backtracking limit reached so a small step will be taken
+[WARNING GPL-0075] Backtracking limit reached so a small step will be taken
+[WARNING GPL-0075] Backtracking limit reached so a small step will be taken
+[WARNING GPL-0075] Backtracking limit reached so a small step will be taken
+[WARNING GPL-0075] Backtracking limit reached so a small step will be taken
+[WARNING GPL-0075] Backtracking limit reached so a small step will be taken
+[NesterovSolve] Iter: 290 overflow: 0.96303 HPWL: 3009930
+[WARNING GPL-0075] Backtracking limit reached so a small step will be taken
+[WARNING GPL-0075] Backtracking limit reached so a small step will be taken
+[WARNING GPL-0075] Backtracking limit reached so a small step will be taken
+[WARNING GPL-0075] Backtracking limit reached so a small step will be taken
+[WARNING GPL-0075] Backtracking limit reached so a small step will be taken
+[WARNING GPL-0075] Backtracking limit reached so a small step will be taken
+[WARNING GPL-0075] Backtracking limit reached so a small step will be taken
+[WARNING GPL-0075] Backtracking limit reached so a small step will be taken
+[WARNING GPL-0075] Backtracking limit reached so a small step will be taken
+[WARNING GPL-0075] Backtracking limit reached so a small step will be taken
+[NesterovSolve] Iter: 300 overflow: 0.96303 HPWL: 3009930
+[WARNING GPL-0075] Backtracking limit reached so a small step will be taken
+[WARNING GPL-0075] Backtracking limit reached so a small step will be taken
+[WARNING GPL-0075] Backtracking limit reached so a small step will be taken
+[WARNING GPL-0075] Backtracking limit reached so a small step will be taken
+[WARNING GPL-0075] Backtracking limit reached so a small step will be taken
+[WARNING GPL-0075] Backtracking limit reached so a small step will be taken
+[WARNING GPL-0075] Backtracking limit reached so a small step will be taken
+[WARNING GPL-0075] Backtracking limit reached so a small step will be taken
+[WARNING GPL-0075] Backtracking limit reached so a small step will be taken
+[WARNING GPL-0075] Backtracking limit reached so a small step will be taken
+[NesterovSolve] Iter: 310 overflow: 0.96303 HPWL: 3009930
+[WARNING GPL-0075] Backtracking limit reached so a small step will be taken
+[WARNING GPL-0075] Backtracking limit reached so a small step will be taken
+[WARNING GPL-0075] Backtracking limit reached so a small step will be taken
+[WARNING GPL-0075] Backtracking limit reached so a small step will be taken
+[WARNING GPL-0075] Backtracking limit reached so a small step will be taken
+[WARNING GPL-0075] Backtracking limit reached so a small step will be taken
+[WARNING GPL-0075] Backtracking limit reached so a small step will be taken
+[WARNING GPL-0075] Backtracking limit reached so a small step will be taken
+[WARNING GPL-0075] Backtracking limit reached so a small step will be taken
+[WARNING GPL-0075] Backtracking limit reached so a small step will be taken
+[NesterovSolve] Iter: 320 overflow: 0.96303 HPWL: 3009930
+[WARNING GPL-0075] Backtracking limit reached so a small step will be taken
+[WARNING GPL-0075] Backtracking limit reached so a small step will be taken
+[WARNING GPL-0075] Backtracking limit reached so a small step will be taken
+[WARNING GPL-0075] Backtracking limit reached so a small step will be taken
+[WARNING GPL-0075] Backtracking limit reached so a small step will be taken
+[WARNING GPL-0075] Backtracking limit reached so a small step will be taken
+[WARNING GPL-0075] Backtracking limit reached so a small step will be taken
+[WARNING GPL-0075] Backtracking limit reached so a small step will be taken
+[WARNING GPL-0075] Backtracking limit reached so a small step will be taken
+[WARNING GPL-0075] Backtracking limit reached so a small step will be taken
+[NesterovSolve] Iter: 330 overflow: 0.96303 HPWL: 3009930
+[WARNING GPL-0075] Backtracking limit reached so a small step will be taken
+[WARNING GPL-0075] Backtracking limit reached so a small step will be taken
+[WARNING GPL-0075] Backtracking limit reached so a small step will be taken
+[WARNING GPL-0075] Backtracking limit reached so a small step will be taken
+[WARNING GPL-0075] Backtracking limit reached so a small step will be taken
+[WARNING GPL-0075] Backtracking limit reached so a small step will be taken
+[WARNING GPL-0075] Backtracking limit reached so a small step will be taken
+[WARNING GPL-0075] Backtracking limit reached so a small step will be taken
+[WARNING GPL-0075] Backtracking limit reached so a small step will be taken
+[WARNING GPL-0075] Backtracking limit reached so a small step will be taken
+[NesterovSolve] Iter: 340 overflow: 0.96303 HPWL: 3009930
+[WARNING GPL-0075] Backtracking limit reached so a small step will be taken
+[WARNING GPL-0075] Backtracking limit reached so a small step will be taken
+[WARNING GPL-0075] Backtracking limit reached so a small step will be taken
+[WARNING GPL-0075] Backtracking limit reached so a small step will be taken
+[WARNING GPL-0075] Backtracking limit reached so a small step will be taken
+[WARNING GPL-0075] Backtracking limit reached so a small step will be taken
+[WARNING GPL-0075] Backtracking limit reached so a small step will be taken
+[WARNING GPL-0075] Backtracking limit reached so a small step will be taken
+[WARNING GPL-0075] Backtracking limit reached so a small step will be taken
+[WARNING GPL-0075] Backtracking limit reached so a small step will be taken
+[NesterovSolve] Iter: 350 overflow: 0.96303 HPWL: 3009930
+[WARNING GPL-0075] Backtracking limit reached so a small step will be taken
+[WARNING GPL-0075] Backtracking limit reached so a small step will be taken
+[WARNING GPL-0075] Backtracking limit reached so a small step will be taken
+[WARNING GPL-0075] Backtracking limit reached so a small step will be taken
+[WARNING GPL-0075] Backtracking limit reached so a small step will be taken
+[WARNING GPL-0075] Backtracking limit reached so a small step will be taken
+[WARNING GPL-0075] Backtracking limit reached so a small step will be taken
+[WARNING GPL-0075] Backtracking limit reached so a small step will be taken
+[WARNING GPL-0075] Backtracking limit reached so a small step will be taken
+[WARNING GPL-0075] Backtracking limit reached so a small step will be taken
+[NesterovSolve] Iter: 360 overflow: 0.96303 HPWL: 3009930
+[WARNING GPL-0075] Backtracking limit reached so a small step will be taken
+[WARNING GPL-0075] Backtracking limit reached so a small step will be taken
+[WARNING GPL-0075] Backtracking limit reached so a small step will be taken
+[WARNING GPL-0075] Backtracking limit reached so a small step will be taken
+[WARNING GPL-0075] Backtracking limit reached so a small step will be taken
+[WARNING GPL-0075] Backtracking limit reached so a small step will be taken
+[WARNING GPL-0075] Backtracking limit reached so a small step will be taken
+[WARNING GPL-0075] Backtracking limit reached so a small step will be taken
+[WARNING GPL-0075] Backtracking limit reached so a small step will be taken
+[WARNING GPL-0075] Backtracking limit reached so a small step will be taken
+[NesterovSolve] Iter: 370 overflow: 0.96303 HPWL: 3009930
+[WARNING GPL-0075] Backtracking limit reached so a small step will be taken
+[WARNING GPL-0075] Backtracking limit reached so a small step will be taken
+[WARNING GPL-0075] Backtracking limit reached so a small step will be taken
+[WARNING GPL-0075] Backtracking limit reached so a small step will be taken
+[WARNING GPL-0075] Backtracking limit reached so a small step will be taken
+[WARNING GPL-0075] Backtracking limit reached so a small step will be taken
+[WARNING GPL-0075] Backtracking limit reached so a small step will be taken
+[WARNING GPL-0075] Backtracking limit reached so a small step will be taken
+[WARNING GPL-0075] Backtracking limit reached so a small step will be taken
+[WARNING GPL-0075] Backtracking limit reached so a small step will be taken
+[NesterovSolve] Iter: 380 overflow: 0.96303 HPWL: 3009930
+[WARNING GPL-0075] Backtracking limit reached so a small step will be taken
+[WARNING GPL-0075] Backtracking limit reached so a small step will be taken
+[WARNING GPL-0075] Backtracking limit reached so a small step will be taken
+[WARNING GPL-0075] Backtracking limit reached so a small step will be taken
+[WARNING GPL-0075] Backtracking limit reached so a small step will be taken
+[WARNING GPL-0075] Backtracking limit reached so a small step will be taken
+[WARNING GPL-0075] Backtracking limit reached so a small step will be taken
+[WARNING GPL-0075] Backtracking limit reached so a small step will be taken
+[WARNING GPL-0075] Backtracking limit reached so a small step will be taken
+[WARNING GPL-0075] Backtracking limit reached so a small step will be taken
+[NesterovSolve] Iter: 390 overflow: 0.96303 HPWL: 3009930
+[WARNING GPL-0075] Backtracking limit reached so a small step will be taken
+[WARNING GPL-0075] Backtracking limit reached so a small step will be taken
+[WARNING GPL-0075] Backtracking limit reached so a small step will be taken
+[WARNING GPL-0075] Backtracking limit reached so a small step will be taken
+[WARNING GPL-0075] Backtracking limit reached so a small step will be taken
+[WARNING GPL-0075] Backtracking limit reached so a small step will be taken
+[WARNING GPL-0075] Backtracking limit reached so a small step will be taken
+[WARNING GPL-0075] Backtracking limit reached so a small step will be taken
+[WARNING GPL-0075] Backtracking limit reached so a small step will be taken
+[WARNING GPL-0075] Backtracking limit reached so a small step will be taken
+[NesterovSolve] Iter: 400 overflow: 0.96303 HPWL: 3009930
+[WARNING GPL-0075] Backtracking limit reached so a small step will be taken
+[WARNING GPL-0075] Backtracking limit reached so a small step will be taken
+[WARNING GPL-0075] Backtracking limit reached so a small step will be taken
+[WARNING GPL-0075] Backtracking limit reached so a small step will be taken
+[WARNING GPL-0075] Backtracking limit reached so a small step will be taken
+[WARNING GPL-0075] Backtracking limit reached so a small step will be taken
+[WARNING GPL-0075] Backtracking limit reached so a small step will be taken
+[WARNING GPL-0075] Backtracking limit reached so a small step will be taken
+[WARNING GPL-0075] Backtracking limit reached so a small step will be taken
+[WARNING GPL-0075] Backtracking limit reached so a small step will be taken
+[NesterovSolve] Iter: 410 overflow: 0.96303 HPWL: 3009930
+[WARNING GPL-0075] Backtracking limit reached so a small step will be taken
+[WARNING GPL-0075] Backtracking limit reached so a small step will be taken
+[WARNING GPL-0075] Backtracking limit reached so a small step will be taken
+[WARNING GPL-0075] Backtracking limit reached so a small step will be taken
+[WARNING GPL-0075] Backtracking limit reached so a small step will be taken
+[WARNING GPL-0075] Backtracking limit reached so a small step will be taken
+[WARNING GPL-0075] Backtracking limit reached so a small step will be taken
+[WARNING GPL-0075] Backtracking limit reached so a small step will be taken
+[WARNING GPL-0075] Backtracking limit reached so a small step will be taken
+[WARNING GPL-0075] Backtracking limit reached so a small step will be taken
+[NesterovSolve] Iter: 420 overflow: 0.96303 HPWL: 3009930
+[WARNING GPL-0075] Backtracking limit reached so a small step will be taken
+[WARNING GPL-0075] Backtracking limit reached so a small step will be taken
+[WARNING GPL-0075] Backtracking limit reached so a small step will be taken
+[WARNING GPL-0075] Backtracking limit reached so a small step will be taken
+[WARNING GPL-0075] Backtracking limit reached so a small step will be taken
+[WARNING GPL-0075] Backtracking limit reached so a small step will be taken
+[WARNING GPL-0075] Backtracking limit reached so a small step will be taken
+[WARNING GPL-0075] Backtracking limit reached so a small step will be taken
+[WARNING GPL-0075] Backtracking limit reached so a small step will be taken
+[WARNING GPL-0075] Backtracking limit reached so a small step will be taken
+[NesterovSolve] Iter: 430 overflow: 0.96303 HPWL: 3009930
+[WARNING GPL-0075] Backtracking limit reached so a small step will be taken
+[WARNING GPL-0075] Backtracking limit reached so a small step will be taken
+[WARNING GPL-0075] Backtracking limit reached so a small step will be taken
+[WARNING GPL-0075] Backtracking limit reached so a small step will be taken
+[WARNING GPL-0075] Backtracking limit reached so a small step will be taken
+[WARNING GPL-0075] Backtracking limit reached so a small step will be taken
+[WARNING GPL-0075] Backtracking limit reached so a small step will be taken
+[WARNING GPL-0075] Backtracking limit reached so a small step will be taken
+[WARNING GPL-0075] Backtracking limit reached so a small step will be taken
+[WARNING GPL-0075] Backtracking limit reached so a small step will be taken
+[NesterovSolve] Iter: 440 overflow: 0.96303 HPWL: 3009930
+[WARNING GPL-0075] Backtracking limit reached so a small step will be taken
+[WARNING GPL-0075] Backtracking limit reached so a small step will be taken
+[WARNING GPL-0075] Backtracking limit reached so a small step will be taken
+[WARNING GPL-0075] Backtracking limit reached so a small step will be taken
+[WARNING GPL-0075] Backtracking limit reached so a small step will be taken
+[WARNING GPL-0075] Backtracking limit reached so a small step will be taken
+[WARNING GPL-0075] Backtracking limit reached so a small step will be taken
+[WARNING GPL-0075] Backtracking limit reached so a small step will be taken
+[WARNING GPL-0075] Backtracking limit reached so a small step will be taken
+[WARNING GPL-0075] Backtracking limit reached so a small step will be taken
+[NesterovSolve] Iter: 450 overflow: 0.96303 HPWL: 3009930
+[WARNING GPL-0075] Backtracking limit reached so a small step will be taken
+[WARNING GPL-0075] Backtracking limit reached so a small step will be taken
+[WARNING GPL-0075] Backtracking limit reached so a small step will be taken
+[WARNING GPL-0075] Backtracking limit reached so a small step will be taken
+[WARNING GPL-0075] Backtracking limit reached so a small step will be taken
+[WARNING GPL-0075] Backtracking limit reached so a small step will be taken
+[WARNING GPL-0075] Backtracking limit reached so a small step will be taken
+[WARNING GPL-0075] Backtracking limit reached so a small step will be taken
+[WARNING GPL-0075] Backtracking limit reached so a small step will be taken
+[WARNING GPL-0075] Backtracking limit reached so a small step will be taken
+[NesterovSolve] Iter: 460 overflow: 0.96303 HPWL: 3009930
+[WARNING GPL-0075] Backtracking limit reached so a small step will be taken
+[WARNING GPL-0075] Backtracking limit reached so a small step will be taken
+[WARNING GPL-0075] Backtracking limit reached so a small step will be taken
+[WARNING GPL-0075] Backtracking limit reached so a small step will be taken
+[WARNING GPL-0075] Backtracking limit reached so a small step will be taken
+[WARNING GPL-0075] Backtracking limit reached so a small step will be taken
+[WARNING GPL-0075] Backtracking limit reached so a small step will be taken
+[WARNING GPL-0075] Backtracking limit reached so a small step will be taken
+[WARNING GPL-0075] Backtracking limit reached so a small step will be taken
+[WARNING GPL-0075] Backtracking limit reached so a small step will be taken
+[NesterovSolve] Iter: 470 overflow: 0.96303 HPWL: 3009930
+[WARNING GPL-0075] Backtracking limit reached so a small step will be taken
+[WARNING GPL-0075] Backtracking limit reached so a small step will be taken
+[WARNING GPL-0075] Backtracking limit reached so a small step will be taken
+[WARNING GPL-0075] Backtracking limit reached so a small step will be taken
+[WARNING GPL-0075] Backtracking limit reached so a small step will be taken
+[WARNING GPL-0075] Backtracking limit reached so a small step will be taken
+[WARNING GPL-0075] Backtracking limit reached so a small step will be taken
+[WARNING GPL-0075] Backtracking limit reached so a small step will be taken
+[WARNING GPL-0075] Backtracking limit reached so a small step will be taken
+[WARNING GPL-0075] Backtracking limit reached so a small step will be taken
+[NesterovSolve] Iter: 480 overflow: 0.96303 HPWL: 3009930
+[WARNING GPL-0075] Backtracking limit reached so a small step will be taken
+[WARNING GPL-0075] Backtracking limit reached so a small step will be taken
+[WARNING GPL-0075] Backtracking limit reached so a small step will be taken
+[WARNING GPL-0075] Backtracking limit reached so a small step will be taken
+[WARNING GPL-0075] Backtracking limit reached so a small step will be taken
+[WARNING GPL-0075] Backtracking limit reached so a small step will be taken
+[WARNING GPL-0075] Backtracking limit reached so a small step will be taken
+[WARNING GPL-0075] Backtracking limit reached so a small step will be taken
+[WARNING GPL-0075] Backtracking limit reached so a small step will be taken
+[WARNING GPL-0075] Backtracking limit reached so a small step will be taken
+[NesterovSolve] Iter: 490 overflow: 0.96303 HPWL: 3009930
+[WARNING GPL-0075] Backtracking limit reached so a small step will be taken
+[WARNING GPL-0075] Backtracking limit reached so a small step will be taken
+[WARNING GPL-0075] Backtracking limit reached so a small step will be taken
+[WARNING GPL-0075] Backtracking limit reached so a small step will be taken
+[WARNING GPL-0075] Backtracking limit reached so a small step will be taken
+[WARNING GPL-0075] Backtracking limit reached so a small step will be taken
+[WARNING GPL-0075] Backtracking limit reached so a small step will be taken
+[WARNING GPL-0075] Backtracking limit reached so a small step will be taken
+[WARNING GPL-0075] Backtracking limit reached so a small step will be taken
+[WARNING GPL-0075] Backtracking limit reached so a small step will be taken
+[NesterovSolve] Iter: 500 overflow: 0.96303 HPWL: 3009930
+[WARNING GPL-0075] Backtracking limit reached so a small step will be taken
+[WARNING GPL-0075] Backtracking limit reached so a small step will be taken
+[WARNING GPL-0075] Backtracking limit reached so a small step will be taken
+[WARNING GPL-0075] Backtracking limit reached so a small step will be taken
+[WARNING GPL-0075] Backtracking limit reached so a small step will be taken
+[WARNING GPL-0075] Backtracking limit reached so a small step will be taken
+[WARNING GPL-0075] Backtracking limit reached so a small step will be taken
+[WARNING GPL-0075] Backtracking limit reached so a small step will be taken
+[WARNING GPL-0075] Backtracking limit reached so a small step will be taken
+[WARNING GPL-0075] Backtracking limit reached so a small step will be taken
+[NesterovSolve] Iter: 510 overflow: 0.96303 HPWL: 3009930
+[WARNING GPL-0075] Backtracking limit reached so a small step will be taken
+[WARNING GPL-0075] Backtracking limit reached so a small step will be taken
+[WARNING GPL-0075] Backtracking limit reached so a small step will be taken
+[WARNING GPL-0075] Backtracking limit reached so a small step will be taken
+[WARNING GPL-0075] Backtracking limit reached so a small step will be taken
+[WARNING GPL-0075] Backtracking limit reached so a small step will be taken
+[WARNING GPL-0075] Backtracking limit reached so a small step will be taken
+[WARNING GPL-0075] Backtracking limit reached so a small step will be taken
+[WARNING GPL-0075] Backtracking limit reached so a small step will be taken
+[WARNING GPL-0075] Backtracking limit reached so a small step will be taken
+[NesterovSolve] Iter: 520 overflow: 0.96303 HPWL: 3009930
+[WARNING GPL-0075] Backtracking limit reached so a small step will be taken
+[WARNING GPL-0075] Backtracking limit reached so a small step will be taken
+[WARNING GPL-0075] Backtracking limit reached so a small step will be taken
+[WARNING GPL-0075] Backtracking limit reached so a small step will be taken
+[WARNING GPL-0075] Backtracking limit reached so a small step will be taken
+[WARNING GPL-0075] Backtracking limit reached so a small step will be taken
+[WARNING GPL-0075] Backtracking limit reached so a small step will be taken
+[WARNING GPL-0075] Backtracking limit reached so a small step will be taken
+[WARNING GPL-0075] Backtracking limit reached so a small step will be taken
+[WARNING GPL-0075] Backtracking limit reached so a small step will be taken
+[NesterovSolve] Iter: 530 overflow: 0.96303 HPWL: 3009930
+[WARNING GPL-0075] Backtracking limit reached so a small step will be taken
+[WARNING GPL-0075] Backtracking limit reached so a small step will be taken
+[WARNING GPL-0075] Backtracking limit reached so a small step will be taken
+[WARNING GPL-0075] Backtracking limit reached so a small step will be taken
+[WARNING GPL-0075] Backtracking limit reached so a small step will be taken
+[WARNING GPL-0075] Backtracking limit reached so a small step will be taken
+[WARNING GPL-0075] Backtracking limit reached so a small step will be taken
+[WARNING GPL-0075] Backtracking limit reached so a small step will be taken
+[WARNING GPL-0075] Backtracking limit reached so a small step will be taken
+[WARNING GPL-0075] Backtracking limit reached so a small step will be taken
+[NesterovSolve] Iter: 540 overflow: 0.96303 HPWL: 3009930
+[WARNING GPL-0075] Backtracking limit reached so a small step will be taken
+[WARNING GPL-0075] Backtracking limit reached so a small step will be taken
+[WARNING GPL-0075] Backtracking limit reached so a small step will be taken
+[WARNING GPL-0075] Backtracking limit reached so a small step will be taken
+[WARNING GPL-0075] Backtracking limit reached so a small step will be taken
+[WARNING GPL-0075] Backtracking limit reached so a small step will be taken
+[WARNING GPL-0075] Backtracking limit reached so a small step will be taken
+[WARNING GPL-0075] Backtracking limit reached so a small step will be taken
+[WARNING GPL-0075] Backtracking limit reached so a small step will be taken
+[WARNING GPL-0075] Backtracking limit reached so a small step will be taken
+[NesterovSolve] Iter: 550 overflow: 0.96303 HPWL: 3009930
+[WARNING GPL-0075] Backtracking limit reached so a small step will be taken
+[WARNING GPL-0075] Backtracking limit reached so a small step will be taken
+[WARNING GPL-0075] Backtracking limit reached so a small step will be taken
+[WARNING GPL-0075] Backtracking limit reached so a small step will be taken
+[WARNING GPL-0075] Backtracking limit reached so a small step will be taken
+[WARNING GPL-0075] Backtracking limit reached so a small step will be taken
+[WARNING GPL-0075] Backtracking limit reached so a small step will be taken
+[WARNING GPL-0075] Backtracking limit reached so a small step will be taken
+[WARNING GPL-0075] Backtracking limit reached so a small step will be taken
+[WARNING GPL-0075] Backtracking limit reached so a small step will be taken
+[NesterovSolve] Iter: 560 overflow: 0.96303 HPWL: 3009930
+[WARNING GPL-0075] Backtracking limit reached so a small step will be taken
+[WARNING GPL-0075] Backtracking limit reached so a small step will be taken
+[WARNING GPL-0075] Backtracking limit reached so a small step will be taken
+[WARNING GPL-0075] Backtracking limit reached so a small step will be taken
+[WARNING GPL-0075] Backtracking limit reached so a small step will be taken
+[WARNING GPL-0075] Backtracking limit reached so a small step will be taken
+[WARNING GPL-0075] Backtracking limit reached so a small step will be taken
+[WARNING GPL-0075] Backtracking limit reached so a small step will be taken
+[WARNING GPL-0075] Backtracking limit reached so a small step will be taken
+[WARNING GPL-0075] Backtracking limit reached so a small step will be taken
+[NesterovSolve] Iter: 570 overflow: 0.96303 HPWL: 3009930
+[WARNING GPL-0075] Backtracking limit reached so a small step will be taken
+[WARNING GPL-0075] Backtracking limit reached so a small step will be taken
+[WARNING GPL-0075] Backtracking limit reached so a small step will be taken
+[WARNING GPL-0075] Backtracking limit reached so a small step will be taken
+[WARNING GPL-0075] Backtracking limit reached so a small step will be taken
+[WARNING GPL-0075] Backtracking limit reached so a small step will be taken
+[WARNING GPL-0075] Backtracking limit reached so a small step will be taken
+[WARNING GPL-0075] Backtracking limit reached so a small step will be taken
+[WARNING GPL-0075] Backtracking limit reached so a small step will be taken
+[WARNING GPL-0075] Backtracking limit reached so a small step will be taken
+[NesterovSolve] Iter: 580 overflow: 0.96303 HPWL: 3009930
+[WARNING GPL-0075] Backtracking limit reached so a small step will be taken
+[WARNING GPL-0075] Backtracking limit reached so a small step will be taken
+[WARNING GPL-0075] Backtracking limit reached so a small step will be taken
+[WARNING GPL-0075] Backtracking limit reached so a small step will be taken
+[WARNING GPL-0075] Backtracking limit reached so a small step will be taken
+[WARNING GPL-0075] Backtracking limit reached so a small step will be taken
+[WARNING GPL-0075] Backtracking limit reached so a small step will be taken
+[WARNING GPL-0075] Backtracking limit reached so a small step will be taken
+[WARNING GPL-0075] Backtracking limit reached so a small step will be taken
+[WARNING GPL-0075] Backtracking limit reached so a small step will be taken
+[NesterovSolve] Iter: 590 overflow: 0.96303 HPWL: 3009930
+[WARNING GPL-0075] Backtracking limit reached so a small step will be taken
+[WARNING GPL-0075] Backtracking limit reached so a small step will be taken
+[WARNING GPL-0075] Backtracking limit reached so a small step will be taken
+[WARNING GPL-0075] Backtracking limit reached so a small step will be taken
+[WARNING GPL-0075] Backtracking limit reached so a small step will be taken
+[WARNING GPL-0075] Backtracking limit reached so a small step will be taken
+[WARNING GPL-0075] Backtracking limit reached so a small step will be taken
+[WARNING GPL-0075] Backtracking limit reached so a small step will be taken
+[WARNING GPL-0075] Backtracking limit reached so a small step will be taken
+[WARNING GPL-0075] Backtracking limit reached so a small step will be taken
+[NesterovSolve] Iter: 600 overflow: 0.96303 HPWL: 3009930
+[WARNING GPL-0075] Backtracking limit reached so a small step will be taken
+[WARNING GPL-0075] Backtracking limit reached so a small step will be taken
+[WARNING GPL-0075] Backtracking limit reached so a small step will be taken
+[WARNING GPL-0075] Backtracking limit reached so a small step will be taken
+[WARNING GPL-0075] Backtracking limit reached so a small step will be taken
+[WARNING GPL-0075] Backtracking limit reached so a small step will be taken
+[WARNING GPL-0075] Backtracking limit reached so a small step will be taken
+[WARNING GPL-0075] Backtracking limit reached so a small step will be taken
+[WARNING GPL-0075] Backtracking limit reached so a small step will be taken
+[WARNING GPL-0075] Backtracking limit reached so a small step will be taken
+[NesterovSolve] Iter: 610 overflow: 0.96303 HPWL: 3009930
+[WARNING GPL-0075] Backtracking limit reached so a small step will be taken
+[WARNING GPL-0075] Backtracking limit reached so a small step will be taken
+[WARNING GPL-0075] Backtracking limit reached so a small step will be taken
+[WARNING GPL-0075] Backtracking limit reached so a small step will be taken
+[WARNING GPL-0075] Backtracking limit reached so a small step will be taken
+[WARNING GPL-0075] Backtracking limit reached so a small step will be taken
+[WARNING GPL-0075] Backtracking limit reached so a small step will be taken
+[WARNING GPL-0075] Backtracking limit reached so a small step will be taken
+[WARNING GPL-0075] Backtracking limit reached so a small step will be taken
+[WARNING GPL-0075] Backtracking limit reached so a small step will be taken
+[NesterovSolve] Iter: 620 overflow: 0.96303 HPWL: 3009930
+[WARNING GPL-0075] Backtracking limit reached so a small step will be taken
+[WARNING GPL-0075] Backtracking limit reached so a small step will be taken
+[WARNING GPL-0075] Backtracking limit reached so a small step will be taken
+[WARNING GPL-0075] Backtracking limit reached so a small step will be taken
+[WARNING GPL-0075] Backtracking limit reached so a small step will be taken
+[WARNING GPL-0075] Backtracking limit reached so a small step will be taken
+[WARNING GPL-0075] Backtracking limit reached so a small step will be taken
+[WARNING GPL-0075] Backtracking limit reached so a small step will be taken
+[WARNING GPL-0075] Backtracking limit reached so a small step will be taken
+[WARNING GPL-0075] Backtracking limit reached so a small step will be taken
+[NesterovSolve] Iter: 630 overflow: 0.96303 HPWL: 3009930
+[WARNING GPL-0075] Backtracking limit reached so a small step will be taken
+[WARNING GPL-0075] Backtracking limit reached so a small step will be taken
+[WARNING GPL-0075] Backtracking limit reached so a small step will be taken
+[WARNING GPL-0075] Backtracking limit reached so a small step will be taken
+[WARNING GPL-0075] Backtracking limit reached so a small step will be taken
+[WARNING GPL-0075] Backtracking limit reached so a small step will be taken
+[WARNING GPL-0075] Backtracking limit reached so a small step will be taken
+[WARNING GPL-0075] Backtracking limit reached so a small step will be taken
+[WARNING GPL-0075] Backtracking limit reached so a small step will be taken
+[WARNING GPL-0075] Backtracking limit reached so a small step will be taken
+[NesterovSolve] Iter: 640 overflow: 0.96303 HPWL: 3009930
+[WARNING GPL-0075] Backtracking limit reached so a small step will be taken
+[WARNING GPL-0075] Backtracking limit reached so a small step will be taken
+[WARNING GPL-0075] Backtracking limit reached so a small step will be taken
+[WARNING GPL-0075] Backtracking limit reached so a small step will be taken
+[WARNING GPL-0075] Backtracking limit reached so a small step will be taken
+[WARNING GPL-0075] Backtracking limit reached so a small step will be taken
+[WARNING GPL-0075] Backtracking limit reached so a small step will be taken
+[WARNING GPL-0075] Backtracking limit reached so a small step will be taken
+[WARNING GPL-0075] Backtracking limit reached so a small step will be taken
+[WARNING GPL-0075] Backtracking limit reached so a small step will be taken
+[NesterovSolve] Iter: 650 overflow: 0.96303 HPWL: 3009930
+[WARNING GPL-0075] Backtracking limit reached so a small step will be taken
+[WARNING GPL-0075] Backtracking limit reached so a small step will be taken
+[WARNING GPL-0075] Backtracking limit reached so a small step will be taken
+[WARNING GPL-0075] Backtracking limit reached so a small step will be taken
+[WARNING GPL-0075] Backtracking limit reached so a small step will be taken
+[WARNING GPL-0075] Backtracking limit reached so a small step will be taken
+[WARNING GPL-0075] Backtracking limit reached so a small step will be taken
+[WARNING GPL-0075] Backtracking limit reached so a small step will be taken
+[WARNING GPL-0075] Backtracking limit reached so a small step will be taken
+[WARNING GPL-0075] Backtracking limit reached so a small step will be taken
+[NesterovSolve] Iter: 660 overflow: 0.96303 HPWL: 3009930
+[WARNING GPL-0075] Backtracking limit reached so a small step will be taken
+[WARNING GPL-0075] Backtracking limit reached so a small step will be taken
+[WARNING GPL-0075] Backtracking limit reached so a small step will be taken
+[WARNING GPL-0075] Backtracking limit reached so a small step will be taken
+[WARNING GPL-0075] Backtracking limit reached so a small step will be taken
+[WARNING GPL-0075] Backtracking limit reached so a small step will be taken
+[WARNING GPL-0075] Backtracking limit reached so a small step will be taken
+[WARNING GPL-0075] Backtracking limit reached so a small step will be taken
+[WARNING GPL-0075] Backtracking limit reached so a small step will be taken
+[WARNING GPL-0075] Backtracking limit reached so a small step will be taken
+[NesterovSolve] Iter: 670 overflow: 0.96303 HPWL: 3009930
+[WARNING GPL-0075] Backtracking limit reached so a small step will be taken
+[WARNING GPL-0075] Backtracking limit reached so a small step will be taken
+[WARNING GPL-0075] Backtracking limit reached so a small step will be taken
+[WARNING GPL-0075] Backtracking limit reached so a small step will be taken
+[WARNING GPL-0075] Backtracking limit reached so a small step will be taken
+[WARNING GPL-0075] Backtracking limit reached so a small step will be taken
+[WARNING GPL-0075] Backtracking limit reached so a small step will be taken
+[WARNING GPL-0075] Backtracking limit reached so a small step will be taken
+[WARNING GPL-0075] Backtracking limit reached so a small step will be taken
+[WARNING GPL-0075] Backtracking limit reached so a small step will be taken
+[NesterovSolve] Iter: 680 overflow: 0.96303 HPWL: 3009930
+[WARNING GPL-0075] Backtracking limit reached so a small step will be taken
+[WARNING GPL-0075] Backtracking limit reached so a small step will be taken
+[WARNING GPL-0075] Backtracking limit reached so a small step will be taken
+[WARNING GPL-0075] Backtracking limit reached so a small step will be taken
+[WARNING GPL-0075] Backtracking limit reached so a small step will be taken
+[WARNING GPL-0075] Backtracking limit reached so a small step will be taken
+[WARNING GPL-0075] Backtracking limit reached so a small step will be taken
+[WARNING GPL-0075] Backtracking limit reached so a small step will be taken
+[WARNING GPL-0075] Backtracking limit reached so a small step will be taken
+[WARNING GPL-0075] Backtracking limit reached so a small step will be taken
+[NesterovSolve] Iter: 690 overflow: 0.96303 HPWL: 3009930
+[WARNING GPL-0075] Backtracking limit reached so a small step will be taken
+[WARNING GPL-0075] Backtracking limit reached so a small step will be taken
+[WARNING GPL-0075] Backtracking limit reached so a small step will be taken
+[WARNING GPL-0075] Backtracking limit reached so a small step will be taken
+[WARNING GPL-0075] Backtracking limit reached so a small step will be taken
+[WARNING GPL-0075] Backtracking limit reached so a small step will be taken
+[WARNING GPL-0075] Backtracking limit reached so a small step will be taken
+[WARNING GPL-0075] Backtracking limit reached so a small step will be taken
+[WARNING GPL-0075] Backtracking limit reached so a small step will be taken
+[WARNING GPL-0075] Backtracking limit reached so a small step will be taken
+[NesterovSolve] Iter: 700 overflow: 0.96303 HPWL: 3009930
+[WARNING GPL-0075] Backtracking limit reached so a small step will be taken
+[WARNING GPL-0075] Backtracking limit reached so a small step will be taken
+[WARNING GPL-0075] Backtracking limit reached so a small step will be taken
+[WARNING GPL-0075] Backtracking limit reached so a small step will be taken
+[WARNING GPL-0075] Backtracking limit reached so a small step will be taken
+[WARNING GPL-0075] Backtracking limit reached so a small step will be taken
+[WARNING GPL-0075] Backtracking limit reached so a small step will be taken
+[WARNING GPL-0075] Backtracking limit reached so a small step will be taken
+[WARNING GPL-0075] Backtracking limit reached so a small step will be taken
+[WARNING GPL-0075] Backtracking limit reached so a small step will be taken
+[NesterovSolve] Iter: 710 overflow: 0.96303 HPWL: 3009930
+[WARNING GPL-0075] Backtracking limit reached so a small step will be taken
+[WARNING GPL-0075] Backtracking limit reached so a small step will be taken
+[WARNING GPL-0075] Backtracking limit reached so a small step will be taken
+[WARNING GPL-0075] Backtracking limit reached so a small step will be taken
+[WARNING GPL-0075] Backtracking limit reached so a small step will be taken
+[WARNING GPL-0075] Backtracking limit reached so a small step will be taken
+[WARNING GPL-0075] Backtracking limit reached so a small step will be taken
+[WARNING GPL-0075] Backtracking limit reached so a small step will be taken
+[WARNING GPL-0075] Backtracking limit reached so a small step will be taken
+[WARNING GPL-0075] Backtracking limit reached so a small step will be taken
+[NesterovSolve] Iter: 720 overflow: 0.96303 HPWL: 3009930
+[WARNING GPL-0075] Backtracking limit reached so a small step will be taken
+[WARNING GPL-0075] Backtracking limit reached so a small step will be taken
+[WARNING GPL-0075] Backtracking limit reached so a small step will be taken
+[WARNING GPL-0075] Backtracking limit reached so a small step will be taken
+[WARNING GPL-0075] Backtracking limit reached so a small step will be taken
+[WARNING GPL-0075] Backtracking limit reached so a small step will be taken
+[WARNING GPL-0075] Backtracking limit reached so a small step will be taken
+[WARNING GPL-0075] Backtracking limit reached so a small step will be taken
+[WARNING GPL-0075] Backtracking limit reached so a small step will be taken
+[WARNING GPL-0075] Backtracking limit reached so a small step will be taken
+[NesterovSolve] Iter: 730 overflow: 0.96303 HPWL: 3009930
+[WARNING GPL-0075] Backtracking limit reached so a small step will be taken
+[WARNING GPL-0075] Backtracking limit reached so a small step will be taken
+[WARNING GPL-0075] Backtracking limit reached so a small step will be taken
+[WARNING GPL-0075] Backtracking limit reached so a small step will be taken
+[WARNING GPL-0075] Backtracking limit reached so a small step will be taken
+[WARNING GPL-0075] Backtracking limit reached so a small step will be taken
+[WARNING GPL-0075] Backtracking limit reached so a small step will be taken
+[WARNING GPL-0075] Backtracking limit reached so a small step will be taken
+[WARNING GPL-0075] Backtracking limit reached so a small step will be taken
+[WARNING GPL-0075] Backtracking limit reached so a small step will be taken
+[NesterovSolve] Iter: 740 overflow: 0.96303 HPWL: 3009930
+[WARNING GPL-0075] Backtracking limit reached so a small step will be taken
+[WARNING GPL-0075] Backtracking limit reached so a small step will be taken
+[WARNING GPL-0075] Backtracking limit reached so a small step will be taken
+[WARNING GPL-0075] Backtracking limit reached so a small step will be taken
+[WARNING GPL-0075] Backtracking limit reached so a small step will be taken
+[WARNING GPL-0075] Backtracking limit reached so a small step will be taken
+[WARNING GPL-0075] Backtracking limit reached so a small step will be taken
+[WARNING GPL-0075] Backtracking limit reached so a small step will be taken
+[WARNING GPL-0075] Backtracking limit reached so a small step will be taken
+[WARNING GPL-0075] Backtracking limit reached so a small step will be taken
+[NesterovSolve] Iter: 750 overflow: 0.96303 HPWL: 3009930
+[WARNING GPL-0075] Backtracking limit reached so a small step will be taken
+[WARNING GPL-0075] Backtracking limit reached so a small step will be taken
+[WARNING GPL-0075] Backtracking limit reached so a small step will be taken
+[WARNING GPL-0075] Backtracking limit reached so a small step will be taken
+[WARNING GPL-0075] Backtracking limit reached so a small step will be taken
+[WARNING GPL-0075] Backtracking limit reached so a small step will be taken
+[WARNING GPL-0075] Backtracking limit reached so a small step will be taken
+[WARNING GPL-0075] Backtracking limit reached so a small step will be taken
+[WARNING GPL-0075] Backtracking limit reached so a small step will be taken
+[WARNING GPL-0075] Backtracking limit reached so a small step will be taken
+[NesterovSolve] Iter: 760 overflow: 0.96303 HPWL: 3009930
+[WARNING GPL-0075] Backtracking limit reached so a small step will be taken
+[WARNING GPL-0075] Backtracking limit reached so a small step will be taken
+[WARNING GPL-0075] Backtracking limit reached so a small step will be taken
+[WARNING GPL-0075] Backtracking limit reached so a small step will be taken
+[WARNING GPL-0075] Backtracking limit reached so a small step will be taken
+[WARNING GPL-0075] Backtracking limit reached so a small step will be taken
+[WARNING GPL-0075] Backtracking limit reached so a small step will be taken
+[WARNING GPL-0075] Backtracking limit reached so a small step will be taken
+[WARNING GPL-0075] Backtracking limit reached so a small step will be taken
+[WARNING GPL-0075] Backtracking limit reached so a small step will be taken
+[NesterovSolve] Iter: 770 overflow: 0.96303 HPWL: 3009930
+[WARNING GPL-0075] Backtracking limit reached so a small step will be taken
+[WARNING GPL-0075] Backtracking limit reached so a small step will be taken
+[WARNING GPL-0075] Backtracking limit reached so a small step will be taken
+[WARNING GPL-0075] Backtracking limit reached so a small step will be taken
+[WARNING GPL-0075] Backtracking limit reached so a small step will be taken
+[WARNING GPL-0075] Backtracking limit reached so a small step will be taken
+[WARNING GPL-0075] Backtracking limit reached so a small step will be taken
+[WARNING GPL-0075] Backtracking limit reached so a small step will be taken
+[WARNING GPL-0075] Backtracking limit reached so a small step will be taken
+[WARNING GPL-0075] Backtracking limit reached so a small step will be taken
+[NesterovSolve] Iter: 780 overflow: 0.96303 HPWL: 3009930
+[WARNING GPL-0075] Backtracking limit reached so a small step will be taken
+[WARNING GPL-0075] Backtracking limit reached so a small step will be taken
+[WARNING GPL-0075] Backtracking limit reached so a small step will be taken
+[WARNING GPL-0075] Backtracking limit reached so a small step will be taken
+[WARNING GPL-0075] Backtracking limit reached so a small step will be taken
+[WARNING GPL-0075] Backtracking limit reached so a small step will be taken
+[WARNING GPL-0075] Backtracking limit reached so a small step will be taken
+[WARNING GPL-0075] Backtracking limit reached so a small step will be taken
+[WARNING GPL-0075] Backtracking limit reached so a small step will be taken
+[WARNING GPL-0075] Backtracking limit reached so a small step will be taken
+[NesterovSolve] Iter: 790 overflow: 0.96303 HPWL: 3009930
+[WARNING GPL-0075] Backtracking limit reached so a small step will be taken
+[WARNING GPL-0075] Backtracking limit reached so a small step will be taken
+[WARNING GPL-0075] Backtracking limit reached so a small step will be taken
+[WARNING GPL-0075] Backtracking limit reached so a small step will be taken
+[WARNING GPL-0075] Backtracking limit reached so a small step will be taken
+[WARNING GPL-0075] Backtracking limit reached so a small step will be taken
+[WARNING GPL-0075] Backtracking limit reached so a small step will be taken
+[WARNING GPL-0075] Backtracking limit reached so a small step will be taken
+[WARNING GPL-0075] Backtracking limit reached so a small step will be taken
+[WARNING GPL-0075] Backtracking limit reached so a small step will be taken
+[NesterovSolve] Iter: 800 overflow: 0.96303 HPWL: 3009930
+[WARNING GPL-0075] Backtracking limit reached so a small step will be taken
+[WARNING GPL-0075] Backtracking limit reached so a small step will be taken
+[WARNING GPL-0075] Backtracking limit reached so a small step will be taken
+[WARNING GPL-0075] Backtracking limit reached so a small step will be taken
+[WARNING GPL-0075] Backtracking limit reached so a small step will be taken
+[WARNING GPL-0075] Backtracking limit reached so a small step will be taken
+[WARNING GPL-0075] Backtracking limit reached so a small step will be taken
+[WARNING GPL-0075] Backtracking limit reached so a small step will be taken
+[WARNING GPL-0075] Backtracking limit reached so a small step will be taken
+[WARNING GPL-0075] Backtracking limit reached so a small step will be taken
+[NesterovSolve] Iter: 810 overflow: 0.96303 HPWL: 3009930
+[WARNING GPL-0075] Backtracking limit reached so a small step will be taken
+[WARNING GPL-0075] Backtracking limit reached so a small step will be taken
+[WARNING GPL-0075] Backtracking limit reached so a small step will be taken
+[WARNING GPL-0075] Backtracking limit reached so a small step will be taken
+[WARNING GPL-0075] Backtracking limit reached so a small step will be taken
+[WARNING GPL-0075] Backtracking limit reached so a small step will be taken
+[WARNING GPL-0075] Backtracking limit reached so a small step will be taken
+[WARNING GPL-0075] Backtracking limit reached so a small step will be taken
+[WARNING GPL-0075] Backtracking limit reached so a small step will be taken
+[WARNING GPL-0075] Backtracking limit reached so a small step will be taken
+[NesterovSolve] Iter: 820 overflow: 0.96303 HPWL: 3009930
+[WARNING GPL-0075] Backtracking limit reached so a small step will be taken
+[WARNING GPL-0075] Backtracking limit reached so a small step will be taken
+[WARNING GPL-0075] Backtracking limit reached so a small step will be taken
+[WARNING GPL-0075] Backtracking limit reached so a small step will be taken
+[WARNING GPL-0075] Backtracking limit reached so a small step will be taken
+[WARNING GPL-0075] Backtracking limit reached so a small step will be taken
+[WARNING GPL-0075] Backtracking limit reached so a small step will be taken
+[WARNING GPL-0075] Backtracking limit reached so a small step will be taken
+[WARNING GPL-0075] Backtracking limit reached so a small step will be taken
+[WARNING GPL-0075] Backtracking limit reached so a small step will be taken
+[NesterovSolve] Iter: 830 overflow: 0.96303 HPWL: 3009930
+[WARNING GPL-0075] Backtracking limit reached so a small step will be taken
+[WARNING GPL-0075] Backtracking limit reached so a small step will be taken
+[WARNING GPL-0075] Backtracking limit reached so a small step will be taken
+[WARNING GPL-0075] Backtracking limit reached so a small step will be taken
+[WARNING GPL-0075] Backtracking limit reached so a small step will be taken
+[WARNING GPL-0075] Backtracking limit reached so a small step will be taken
+[WARNING GPL-0075] Backtracking limit reached so a small step will be taken
+[WARNING GPL-0075] Backtracking limit reached so a small step will be taken
+[WARNING GPL-0075] Backtracking limit reached so a small step will be taken
+[WARNING GPL-0075] Backtracking limit reached so a small step will be taken
+[NesterovSolve] Iter: 840 overflow: 0.96303 HPWL: 3009930
+[WARNING GPL-0075] Backtracking limit reached so a small step will be taken
+[WARNING GPL-0075] Backtracking limit reached so a small step will be taken
+[WARNING GPL-0075] Backtracking limit reached so a small step will be taken
+[WARNING GPL-0075] Backtracking limit reached so a small step will be taken
+[WARNING GPL-0075] Backtracking limit reached so a small step will be taken
+[WARNING GPL-0075] Backtracking limit reached so a small step will be taken
+[WARNING GPL-0075] Backtracking limit reached so a small step will be taken
+[WARNING GPL-0075] Backtracking limit reached so a small step will be taken
+[WARNING GPL-0075] Backtracking limit reached so a small step will be taken
+[WARNING GPL-0075] Backtracking limit reached so a small step will be taken
+[NesterovSolve] Iter: 850 overflow: 0.96303 HPWL: 3009930
+[WARNING GPL-0075] Backtracking limit reached so a small step will be taken
+[WARNING GPL-0075] Backtracking limit reached so a small step will be taken
+[WARNING GPL-0075] Backtracking limit reached so a small step will be taken
+[WARNING GPL-0075] Backtracking limit reached so a small step will be taken
+[WARNING GPL-0075] Backtracking limit reached so a small step will be taken
+[WARNING GPL-0075] Backtracking limit reached so a small step will be taken
+[WARNING GPL-0075] Backtracking limit reached so a small step will be taken
+[WARNING GPL-0075] Backtracking limit reached so a small step will be taken
+[WARNING GPL-0075] Backtracking limit reached so a small step will be taken
+[WARNING GPL-0075] Backtracking limit reached so a small step will be taken
+[NesterovSolve] Iter: 860 overflow: 0.96303 HPWL: 3009930
+[WARNING GPL-0075] Backtracking limit reached so a small step will be taken
+[WARNING GPL-0075] Backtracking limit reached so a small step will be taken
+[WARNING GPL-0075] Backtracking limit reached so a small step will be taken
+[WARNING GPL-0075] Backtracking limit reached so a small step will be taken
+[WARNING GPL-0075] Backtracking limit reached so a small step will be taken
+[WARNING GPL-0075] Backtracking limit reached so a small step will be taken
+[WARNING GPL-0075] Backtracking limit reached so a small step will be taken
+[WARNING GPL-0075] Backtracking limit reached so a small step will be taken
+[WARNING GPL-0075] Backtracking limit reached so a small step will be taken
+[WARNING GPL-0075] Backtracking limit reached so a small step will be taken
+[NesterovSolve] Iter: 870 overflow: 0.96303 HPWL: 3009930
+[WARNING GPL-0075] Backtracking limit reached so a small step will be taken
+[WARNING GPL-0075] Backtracking limit reached so a small step will be taken
+[WARNING GPL-0075] Backtracking limit reached so a small step will be taken
+[WARNING GPL-0075] Backtracking limit reached so a small step will be taken
+[WARNING GPL-0075] Backtracking limit reached so a small step will be taken
+[WARNING GPL-0075] Backtracking limit reached so a small step will be taken
+[WARNING GPL-0075] Backtracking limit reached so a small step will be taken
+[WARNING GPL-0075] Backtracking limit reached so a small step will be taken
+[WARNING GPL-0075] Backtracking limit reached so a small step will be taken
+[WARNING GPL-0075] Backtracking limit reached so a small step will be taken
+[NesterovSolve] Iter: 880 overflow: 0.96303 HPWL: 3009930
+[WARNING GPL-0075] Backtracking limit reached so a small step will be taken
+[WARNING GPL-0075] Backtracking limit reached so a small step will be taken
+[WARNING GPL-0075] Backtracking limit reached so a small step will be taken
+[WARNING GPL-0075] Backtracking limit reached so a small step will be taken
+[WARNING GPL-0075] Backtracking limit reached so a small step will be taken
+[WARNING GPL-0075] Backtracking limit reached so a small step will be taken
+[WARNING GPL-0075] Backtracking limit reached so a small step will be taken
+[WARNING GPL-0075] Backtracking limit reached so a small step will be taken
+[WARNING GPL-0075] Backtracking limit reached so a small step will be taken
+[WARNING GPL-0075] Backtracking limit reached so a small step will be taken
+[NesterovSolve] Iter: 890 overflow: 0.96303 HPWL: 3009930
+[WARNING GPL-0075] Backtracking limit reached so a small step will be taken
+[WARNING GPL-0075] Backtracking limit reached so a small step will be taken
+[WARNING GPL-0075] Backtracking limit reached so a small step will be taken
+[WARNING GPL-0075] Backtracking limit reached so a small step will be taken
+[WARNING GPL-0075] Backtracking limit reached so a small step will be taken
+[WARNING GPL-0075] Backtracking limit reached so a small step will be taken
+[WARNING GPL-0075] Backtracking limit reached so a small step will be taken
+[WARNING GPL-0075] Backtracking limit reached so a small step will be taken
+[WARNING GPL-0075] Backtracking limit reached so a small step will be taken
+[WARNING GPL-0075] Backtracking limit reached so a small step will be taken
+[NesterovSolve] Iter: 900 overflow: 0.96303 HPWL: 3009930
+[WARNING GPL-0075] Backtracking limit reached so a small step will be taken
+[WARNING GPL-0075] Backtracking limit reached so a small step will be taken
+[WARNING GPL-0075] Backtracking limit reached so a small step will be taken
+[WARNING GPL-0075] Backtracking limit reached so a small step will be taken
+[WARNING GPL-0075] Backtracking limit reached so a small step will be taken
+[WARNING GPL-0075] Backtracking limit reached so a small step will be taken
+[WARNING GPL-0075] Backtracking limit reached so a small step will be taken
+[WARNING GPL-0075] Backtracking limit reached so a small step will be taken
+[WARNING GPL-0075] Backtracking limit reached so a small step will be taken
+[WARNING GPL-0075] Backtracking limit reached so a small step will be taken
+[NesterovSolve] Iter: 910 overflow: 0.96303 HPWL: 3009930
+[WARNING GPL-0075] Backtracking limit reached so a small step will be taken
+[WARNING GPL-0075] Backtracking limit reached so a small step will be taken
+[WARNING GPL-0075] Backtracking limit reached so a small step will be taken
+[WARNING GPL-0075] Backtracking limit reached so a small step will be taken
+[WARNING GPL-0075] Backtracking limit reached so a small step will be taken
+[WARNING GPL-0075] Backtracking limit reached so a small step will be taken
+[WARNING GPL-0075] Backtracking limit reached so a small step will be taken
+[WARNING GPL-0075] Backtracking limit reached so a small step will be taken
+[WARNING GPL-0075] Backtracking limit reached so a small step will be taken
+[WARNING GPL-0075] Backtracking limit reached so a small step will be taken
+[NesterovSolve] Iter: 920 overflow: 0.96303 HPWL: 3009930
+[WARNING GPL-0075] Backtracking limit reached so a small step will be taken
+[WARNING GPL-0075] Backtracking limit reached so a small step will be taken
+[WARNING GPL-0075] Backtracking limit reached so a small step will be taken
+[WARNING GPL-0075] Backtracking limit reached so a small step will be taken
+[WARNING GPL-0075] Backtracking limit reached so a small step will be taken
+[WARNING GPL-0075] Backtracking limit reached so a small step will be taken
+[WARNING GPL-0075] Backtracking limit reached so a small step will be taken
+[WARNING GPL-0075] Backtracking limit reached so a small step will be taken
+[WARNING GPL-0075] Backtracking limit reached so a small step will be taken
+[WARNING GPL-0075] Backtracking limit reached so a small step will be taken
+[NesterovSolve] Iter: 930 overflow: 0.96303 HPWL: 3009930
+[WARNING GPL-0075] Backtracking limit reached so a small step will be taken
+[WARNING GPL-0075] Backtracking limit reached so a small step will be taken
+[WARNING GPL-0075] Backtracking limit reached so a small step will be taken
+[WARNING GPL-0075] Backtracking limit reached so a small step will be taken
+[WARNING GPL-0075] Backtracking limit reached so a small step will be taken
+[WARNING GPL-0075] Backtracking limit reached so a small step will be taken
+[WARNING GPL-0075] Backtracking limit reached so a small step will be taken
+[WARNING GPL-0075] Backtracking limit reached so a small step will be taken
+[WARNING GPL-0075] Backtracking limit reached so a small step will be taken
+[WARNING GPL-0075] Backtracking limit reached so a small step will be taken
+[NesterovSolve] Iter: 940 overflow: 0.96303 HPWL: 3009930
+[WARNING GPL-0075] Backtracking limit reached so a small step will be taken
+[WARNING GPL-0075] Backtracking limit reached so a small step will be taken
+[WARNING GPL-0075] Backtracking limit reached so a small step will be taken
+[WARNING GPL-0075] Backtracking limit reached so a small step will be taken
+[WARNING GPL-0075] Backtracking limit reached so a small step will be taken
+[WARNING GPL-0075] Backtracking limit reached so a small step will be taken
+[WARNING GPL-0075] Backtracking limit reached so a small step will be taken
+[WARNING GPL-0075] Backtracking limit reached so a small step will be taken
+[WARNING GPL-0075] Backtracking limit reached so a small step will be taken
+[WARNING GPL-0075] Backtracking limit reached so a small step will be taken
+[NesterovSolve] Iter: 950 overflow: 0.96303 HPWL: 3009930
+[WARNING GPL-0075] Backtracking limit reached so a small step will be taken
+[WARNING GPL-0075] Backtracking limit reached so a small step will be taken
+[WARNING GPL-0075] Backtracking limit reached so a small step will be taken
+[WARNING GPL-0075] Backtracking limit reached so a small step will be taken
+[WARNING GPL-0075] Backtracking limit reached so a small step will be taken
+[WARNING GPL-0075] Backtracking limit reached so a small step will be taken
+[WARNING GPL-0075] Backtracking limit reached so a small step will be taken
+[WARNING GPL-0075] Backtracking limit reached so a small step will be taken
+[WARNING GPL-0075] Backtracking limit reached so a small step will be taken
+[WARNING GPL-0075] Backtracking limit reached so a small step will be taken
+[NesterovSolve] Iter: 960 overflow: 0.96303 HPWL: 3009930
+[WARNING GPL-0075] Backtracking limit reached so a small step will be taken
+[WARNING GPL-0075] Backtracking limit reached so a small step will be taken
+[WARNING GPL-0075] Backtracking limit reached so a small step will be taken
+[WARNING GPL-0075] Backtracking limit reached so a small step will be taken
+[WARNING GPL-0075] Backtracking limit reached so a small step will be taken
+[WARNING GPL-0075] Backtracking limit reached so a small step will be taken
+[WARNING GPL-0075] Backtracking limit reached so a small step will be taken
+[WARNING GPL-0075] Backtracking limit reached so a small step will be taken
+[WARNING GPL-0075] Backtracking limit reached so a small step will be taken
+[WARNING GPL-0075] Backtracking limit reached so a small step will be taken
+[NesterovSolve] Iter: 970 overflow: 0.96303 HPWL: 3009930
+[WARNING GPL-0075] Backtracking limit reached so a small step will be taken
+[WARNING GPL-0075] Backtracking limit reached so a small step will be taken
+[WARNING GPL-0075] Backtracking limit reached so a small step will be taken
+[WARNING GPL-0075] Backtracking limit reached so a small step will be taken
+[WARNING GPL-0075] Backtracking limit reached so a small step will be taken
+[WARNING GPL-0075] Backtracking limit reached so a small step will be taken
+[WARNING GPL-0075] Backtracking limit reached so a small step will be taken
+[WARNING GPL-0075] Backtracking limit reached so a small step will be taken
+[WARNING GPL-0075] Backtracking limit reached so a small step will be taken
+[WARNING GPL-0075] Backtracking limit reached so a small step will be taken
+[NesterovSolve] Iter: 980 overflow: 0.96303 HPWL: 3009930
+[WARNING GPL-0075] Backtracking limit reached so a small step will be taken
+[WARNING GPL-0075] Backtracking limit reached so a small step will be taken
+[WARNING GPL-0075] Backtracking limit reached so a small step will be taken
+[WARNING GPL-0075] Backtracking limit reached so a small step will be taken
+[WARNING GPL-0075] Backtracking limit reached so a small step will be taken
+[WARNING GPL-0075] Backtracking limit reached so a small step will be taken
+[WARNING GPL-0075] Backtracking limit reached so a small step will be taken
+[WARNING GPL-0075] Backtracking limit reached so a small step will be taken
+[WARNING GPL-0075] Backtracking limit reached so a small step will be taken
+[WARNING GPL-0075] Backtracking limit reached so a small step will be taken
+[NesterovSolve] Iter: 990 overflow: 0.96303 HPWL: 3009930
+[WARNING GPL-0075] Backtracking limit reached so a small step will be taken
+[WARNING GPL-0075] Backtracking limit reached so a small step will be taken
+[WARNING GPL-0075] Backtracking limit reached so a small step will be taken
+[WARNING GPL-0075] Backtracking limit reached so a small step will be taken
+[WARNING GPL-0075] Backtracking limit reached so a small step will be taken
+[WARNING GPL-0075] Backtracking limit reached so a small step will be taken
+[WARNING GPL-0075] Backtracking limit reached so a small step will be taken
+[WARNING GPL-0075] Backtracking limit reached so a small step will be taken
+[WARNING GPL-0075] Backtracking limit reached so a small step will be taken
+[WARNING GPL-0075] Backtracking limit reached so a small step will be taken
+[NesterovSolve] Iter: 1000 overflow: 0.96303 HPWL: 3009930
+[WARNING GPL-0075] Backtracking limit reached so a small step will be taken
+[WARNING GPL-0075] Backtracking limit reached so a small step will be taken
+[WARNING GPL-0075] Backtracking limit reached so a small step will be taken
+[WARNING GPL-0075] Backtracking limit reached so a small step will be taken
+[WARNING GPL-0075] Backtracking limit reached so a small step will be taken
+[WARNING GPL-0075] Backtracking limit reached so a small step will be taken
+[WARNING GPL-0075] Backtracking limit reached so a small step will be taken
+[WARNING GPL-0075] Backtracking limit reached so a small step will be taken
+[WARNING GPL-0075] Backtracking limit reached so a small step will be taken
+[WARNING GPL-0075] Backtracking limit reached so a small step will be taken
+[NesterovSolve] Iter: 1010 overflow: 0.96303 HPWL: 3009930
+[WARNING GPL-0075] Backtracking limit reached so a small step will be taken
+[WARNING GPL-0075] Backtracking limit reached so a small step will be taken
+[WARNING GPL-0075] Backtracking limit reached so a small step will be taken
+[WARNING GPL-0075] Backtracking limit reached so a small step will be taken
+[WARNING GPL-0075] Backtracking limit reached so a small step will be taken
+[WARNING GPL-0075] Backtracking limit reached so a small step will be taken
+[WARNING GPL-0075] Backtracking limit reached so a small step will be taken
+[WARNING GPL-0075] Backtracking limit reached so a small step will be taken
+[WARNING GPL-0075] Backtracking limit reached so a small step will be taken
+[WARNING GPL-0075] Backtracking limit reached so a small step will be taken
+[NesterovSolve] Iter: 1020 overflow: 0.96303 HPWL: 3009930
+[WARNING GPL-0075] Backtracking limit reached so a small step will be taken
+[WARNING GPL-0075] Backtracking limit reached so a small step will be taken
+[WARNING GPL-0075] Backtracking limit reached so a small step will be taken
+[WARNING GPL-0075] Backtracking limit reached so a small step will be taken
+[WARNING GPL-0075] Backtracking limit reached so a small step will be taken
+[WARNING GPL-0075] Backtracking limit reached so a small step will be taken
+[WARNING GPL-0075] Backtracking limit reached so a small step will be taken
+[WARNING GPL-0075] Backtracking limit reached so a small step will be taken
+[WARNING GPL-0075] Backtracking limit reached so a small step will be taken
+[WARNING GPL-0075] Backtracking limit reached so a small step will be taken
+[NesterovSolve] Iter: 1030 overflow: 0.96303 HPWL: 3009930
+[WARNING GPL-0075] Backtracking limit reached so a small step will be taken
+[WARNING GPL-0075] Backtracking limit reached so a small step will be taken
+[WARNING GPL-0075] Backtracking limit reached so a small step will be taken
+[WARNING GPL-0075] Backtracking limit reached so a small step will be taken
+[WARNING GPL-0075] Backtracking limit reached so a small step will be taken
+[WARNING GPL-0075] Backtracking limit reached so a small step will be taken
+[WARNING GPL-0075] Backtracking limit reached so a small step will be taken
+[WARNING GPL-0075] Backtracking limit reached so a small step will be taken
+[WARNING GPL-0075] Backtracking limit reached so a small step will be taken
+[WARNING GPL-0075] Backtracking limit reached so a small step will be taken
+[NesterovSolve] Iter: 1040 overflow: 0.96303 HPWL: 3009930
+[WARNING GPL-0075] Backtracking limit reached so a small step will be taken
+[WARNING GPL-0075] Backtracking limit reached so a small step will be taken
+[WARNING GPL-0075] Backtracking limit reached so a small step will be taken
+[WARNING GPL-0075] Backtracking limit reached so a small step will be taken
+[WARNING GPL-0075] Backtracking limit reached so a small step will be taken
+[WARNING GPL-0075] Backtracking limit reached so a small step will be taken
+[WARNING GPL-0075] Backtracking limit reached so a small step will be taken
+[WARNING GPL-0075] Backtracking limit reached so a small step will be taken
+[WARNING GPL-0075] Backtracking limit reached so a small step will be taken
+[WARNING GPL-0075] Backtracking limit reached so a small step will be taken
+[NesterovSolve] Iter: 1050 overflow: 0.96303 HPWL: 3009930
+[WARNING GPL-0075] Backtracking limit reached so a small step will be taken
+[WARNING GPL-0075] Backtracking limit reached so a small step will be taken
+[WARNING GPL-0075] Backtracking limit reached so a small step will be taken
+[WARNING GPL-0075] Backtracking limit reached so a small step will be taken
+[WARNING GPL-0075] Backtracking limit reached so a small step will be taken
+[WARNING GPL-0075] Backtracking limit reached so a small step will be taken
+[WARNING GPL-0075] Backtracking limit reached so a small step will be taken
+[WARNING GPL-0075] Backtracking limit reached so a small step will be taken
+[WARNING GPL-0075] Backtracking limit reached so a small step will be taken
+[WARNING GPL-0075] Backtracking limit reached so a small step will be taken
+[NesterovSolve] Iter: 1060 overflow: 0.96303 HPWL: 3009930
+[WARNING GPL-0075] Backtracking limit reached so a small step will be taken
+[WARNING GPL-0075] Backtracking limit reached so a small step will be taken
+[WARNING GPL-0075] Backtracking limit reached so a small step will be taken
+[WARNING GPL-0075] Backtracking limit reached so a small step will be taken
+[WARNING GPL-0075] Backtracking limit reached so a small step will be taken
+[WARNING GPL-0075] Backtracking limit reached so a small step will be taken
+[WARNING GPL-0075] Backtracking limit reached so a small step will be taken
+[WARNING GPL-0075] Backtracking limit reached so a small step will be taken
+[WARNING GPL-0075] Backtracking limit reached so a small step will be taken
+[WARNING GPL-0075] Backtracking limit reached so a small step will be taken
+[NesterovSolve] Iter: 1070 overflow: 0.96303 HPWL: 3009930
+[WARNING GPL-0075] Backtracking limit reached so a small step will be taken
+[WARNING GPL-0075] Backtracking limit reached so a small step will be taken
+[WARNING GPL-0075] Backtracking limit reached so a small step will be taken
+[WARNING GPL-0075] Backtracking limit reached so a small step will be taken
+[WARNING GPL-0075] Backtracking limit reached so a small step will be taken
+[WARNING GPL-0075] Backtracking limit reached so a small step will be taken
+[WARNING GPL-0075] Backtracking limit reached so a small step will be taken
+[WARNING GPL-0075] Backtracking limit reached so a small step will be taken
+[WARNING GPL-0075] Backtracking limit reached so a small step will be taken
+[WARNING GPL-0075] Backtracking limit reached so a small step will be taken
+[NesterovSolve] Iter: 1080 overflow: 0.96303 HPWL: 3009930
+[WARNING GPL-0075] Backtracking limit reached so a small step will be taken
+[WARNING GPL-0075] Backtracking limit reached so a small step will be taken
+[WARNING GPL-0075] Backtracking limit reached so a small step will be taken
+[WARNING GPL-0075] Backtracking limit reached so a small step will be taken
+[WARNING GPL-0075] Backtracking limit reached so a small step will be taken
+[WARNING GPL-0075] Backtracking limit reached so a small step will be taken
+[WARNING GPL-0075] Backtracking limit reached so a small step will be taken
+[WARNING GPL-0075] Backtracking limit reached so a small step will be taken
+[WARNING GPL-0075] Backtracking limit reached so a small step will be taken
+[WARNING GPL-0075] Backtracking limit reached so a small step will be taken
+[NesterovSolve] Iter: 1090 overflow: 0.96303 HPWL: 3009930
+[WARNING GPL-0075] Backtracking limit reached so a small step will be taken
+[WARNING GPL-0075] Backtracking limit reached so a small step will be taken
+[WARNING GPL-0075] Backtracking limit reached so a small step will be taken
+[WARNING GPL-0075] Backtracking limit reached so a small step will be taken
+[WARNING GPL-0075] Backtracking limit reached so a small step will be taken
+[WARNING GPL-0075] Backtracking limit reached so a small step will be taken
+[WARNING GPL-0075] Backtracking limit reached so a small step will be taken
+[WARNING GPL-0075] Backtracking limit reached so a small step will be taken
+[WARNING GPL-0075] Backtracking limit reached so a small step will be taken
+[WARNING GPL-0075] Backtracking limit reached so a small step will be taken
+[NesterovSolve] Iter: 1100 overflow: 0.96303 HPWL: 3009930
+[WARNING GPL-0075] Backtracking limit reached so a small step will be taken
+[WARNING GPL-0075] Backtracking limit reached so a small step will be taken
+[WARNING GPL-0075] Backtracking limit reached so a small step will be taken
+[WARNING GPL-0075] Backtracking limit reached so a small step will be taken
+[WARNING GPL-0075] Backtracking limit reached so a small step will be taken
+[WARNING GPL-0075] Backtracking limit reached so a small step will be taken
+[WARNING GPL-0075] Backtracking limit reached so a small step will be taken
+[WARNING GPL-0075] Backtracking limit reached so a small step will be taken
+[WARNING GPL-0075] Backtracking limit reached so a small step will be taken
+[WARNING GPL-0075] Backtracking limit reached so a small step will be taken
+[NesterovSolve] Iter: 1110 overflow: 0.96303 HPWL: 3009930
+[WARNING GPL-0075] Backtracking limit reached so a small step will be taken
+[WARNING GPL-0075] Backtracking limit reached so a small step will be taken
+[WARNING GPL-0075] Backtracking limit reached so a small step will be taken
+[WARNING GPL-0075] Backtracking limit reached so a small step will be taken
+[WARNING GPL-0075] Backtracking limit reached so a small step will be taken
+[WARNING GPL-0075] Backtracking limit reached so a small step will be taken
+[WARNING GPL-0075] Backtracking limit reached so a small step will be taken
+[WARNING GPL-0075] Backtracking limit reached so a small step will be taken
+[WARNING GPL-0075] Backtracking limit reached so a small step will be taken
+[WARNING GPL-0075] Backtracking limit reached so a small step will be taken
+[NesterovSolve] Iter: 1120 overflow: 0.96303 HPWL: 3009930
+[WARNING GPL-0075] Backtracking limit reached so a small step will be taken
+[WARNING GPL-0075] Backtracking limit reached so a small step will be taken
+[WARNING GPL-0075] Backtracking limit reached so a small step will be taken
+[WARNING GPL-0075] Backtracking limit reached so a small step will be taken
+[WARNING GPL-0075] Backtracking limit reached so a small step will be taken
+[WARNING GPL-0075] Backtracking limit reached so a small step will be taken
+[WARNING GPL-0075] Backtracking limit reached so a small step will be taken
+[WARNING GPL-0075] Backtracking limit reached so a small step will be taken
+[WARNING GPL-0075] Backtracking limit reached so a small step will be taken
+[WARNING GPL-0075] Backtracking limit reached so a small step will be taken
+[NesterovSolve] Iter: 1130 overflow: 0.96303 HPWL: 3009930
+[WARNING GPL-0075] Backtracking limit reached so a small step will be taken
+[WARNING GPL-0075] Backtracking limit reached so a small step will be taken
+[WARNING GPL-0075] Backtracking limit reached so a small step will be taken
+[WARNING GPL-0075] Backtracking limit reached so a small step will be taken
+[WARNING GPL-0075] Backtracking limit reached so a small step will be taken
+[WARNING GPL-0075] Backtracking limit reached so a small step will be taken
+[WARNING GPL-0075] Backtracking limit reached so a small step will be taken
+[WARNING GPL-0075] Backtracking limit reached so a small step will be taken
+[WARNING GPL-0075] Backtracking limit reached so a small step will be taken
+[WARNING GPL-0075] Backtracking limit reached so a small step will be taken
+[NesterovSolve] Iter: 1140 overflow: 0.96303 HPWL: 3009930
+[WARNING GPL-0075] Backtracking limit reached so a small step will be taken
+[WARNING GPL-0075] Backtracking limit reached so a small step will be taken
+[WARNING GPL-0075] Backtracking limit reached so a small step will be taken
+[WARNING GPL-0075] Backtracking limit reached so a small step will be taken
+[WARNING GPL-0075] Backtracking limit reached so a small step will be taken
+[WARNING GPL-0075] Backtracking limit reached so a small step will be taken
+[WARNING GPL-0075] Backtracking limit reached so a small step will be taken
+[WARNING GPL-0075] Backtracking limit reached so a small step will be taken
+[WARNING GPL-0075] Backtracking limit reached so a small step will be taken
+[WARNING GPL-0075] Backtracking limit reached so a small step will be taken
+[NesterovSolve] Iter: 1150 overflow: 0.96303 HPWL: 3009930
+[WARNING GPL-0075] Backtracking limit reached so a small step will be taken
+[WARNING GPL-0075] Backtracking limit reached so a small step will be taken
+[WARNING GPL-0075] Backtracking limit reached so a small step will be taken
+[WARNING GPL-0075] Backtracking limit reached so a small step will be taken
+[WARNING GPL-0075] Backtracking limit reached so a small step will be taken
+[WARNING GPL-0075] Backtracking limit reached so a small step will be taken
+[WARNING GPL-0075] Backtracking limit reached so a small step will be taken
+[WARNING GPL-0075] Backtracking limit reached so a small step will be taken
+[WARNING GPL-0075] Backtracking limit reached so a small step will be taken
+[WARNING GPL-0075] Backtracking limit reached so a small step will be taken
+[NesterovSolve] Iter: 1160 overflow: 0.96303 HPWL: 3009930
+[WARNING GPL-0075] Backtracking limit reached so a small step will be taken
+[WARNING GPL-0075] Backtracking limit reached so a small step will be taken
+[WARNING GPL-0075] Backtracking limit reached so a small step will be taken
+[WARNING GPL-0075] Backtracking limit reached so a small step will be taken
+[WARNING GPL-0075] Backtracking limit reached so a small step will be taken
+[WARNING GPL-0075] Backtracking limit reached so a small step will be taken
+[WARNING GPL-0075] Backtracking limit reached so a small step will be taken
+[WARNING GPL-0075] Backtracking limit reached so a small step will be taken
+[WARNING GPL-0075] Backtracking limit reached so a small step will be taken
+[WARNING GPL-0075] Backtracking limit reached so a small step will be taken
+[NesterovSolve] Iter: 1170 overflow: 0.96303 HPWL: 3009930
+[WARNING GPL-0075] Backtracking limit reached so a small step will be taken
+[WARNING GPL-0075] Backtracking limit reached so a small step will be taken
+[WARNING GPL-0075] Backtracking limit reached so a small step will be taken
+[WARNING GPL-0075] Backtracking limit reached so a small step will be taken
+[WARNING GPL-0075] Backtracking limit reached so a small step will be taken
+[WARNING GPL-0075] Backtracking limit reached so a small step will be taken
+[WARNING GPL-0075] Backtracking limit reached so a small step will be taken
+[WARNING GPL-0075] Backtracking limit reached so a small step will be taken
+[WARNING GPL-0075] Backtracking limit reached so a small step will be taken
+[WARNING GPL-0075] Backtracking limit reached so a small step will be taken
+[NesterovSolve] Iter: 1180 overflow: 0.96303 HPWL: 3009930
+[WARNING GPL-0075] Backtracking limit reached so a small step will be taken
+[WARNING GPL-0075] Backtracking limit reached so a small step will be taken
+[WARNING GPL-0075] Backtracking limit reached so a small step will be taken
+[WARNING GPL-0075] Backtracking limit reached so a small step will be taken
+[WARNING GPL-0075] Backtracking limit reached so a small step will be taken
+[WARNING GPL-0075] Backtracking limit reached so a small step will be taken
+[WARNING GPL-0075] Backtracking limit reached so a small step will be taken
+[WARNING GPL-0075] Backtracking limit reached so a small step will be taken
+[WARNING GPL-0075] Backtracking limit reached so a small step will be taken
+[WARNING GPL-0075] Backtracking limit reached so a small step will be taken
+[NesterovSolve] Iter: 1190 overflow: 0.96303 HPWL: 3009930
+[WARNING GPL-0075] Backtracking limit reached so a small step will be taken
+[WARNING GPL-0075] Backtracking limit reached so a small step will be taken
+[WARNING GPL-0075] Backtracking limit reached so a small step will be taken
+[WARNING GPL-0075] Backtracking limit reached so a small step will be taken
+[WARNING GPL-0075] Backtracking limit reached so a small step will be taken
+[WARNING GPL-0075] Backtracking limit reached so a small step will be taken
+[WARNING GPL-0075] Backtracking limit reached so a small step will be taken
+[WARNING GPL-0075] Backtracking limit reached so a small step will be taken
+[WARNING GPL-0075] Backtracking limit reached so a small step will be taken
+[WARNING GPL-0075] Backtracking limit reached so a small step will be taken
+[NesterovSolve] Iter: 1200 overflow: 0.96303 HPWL: 3009930
+[WARNING GPL-0075] Backtracking limit reached so a small step will be taken
+[WARNING GPL-0075] Backtracking limit reached so a small step will be taken
+[WARNING GPL-0075] Backtracking limit reached so a small step will be taken
+[WARNING GPL-0075] Backtracking limit reached so a small step will be taken
+[WARNING GPL-0075] Backtracking limit reached so a small step will be taken
+[WARNING GPL-0075] Backtracking limit reached so a small step will be taken
+[WARNING GPL-0075] Backtracking limit reached so a small step will be taken
+[WARNING GPL-0075] Backtracking limit reached so a small step will be taken
+[WARNING GPL-0075] Backtracking limit reached so a small step will be taken
+[WARNING GPL-0075] Backtracking limit reached so a small step will be taken
+[NesterovSolve] Iter: 1210 overflow: 0.96303 HPWL: 3009930
+[WARNING GPL-0075] Backtracking limit reached so a small step will be taken
+[WARNING GPL-0075] Backtracking limit reached so a small step will be taken
+[WARNING GPL-0075] Backtracking limit reached so a small step will be taken
+[WARNING GPL-0075] Backtracking limit reached so a small step will be taken
+[WARNING GPL-0075] Backtracking limit reached so a small step will be taken
+[WARNING GPL-0075] Backtracking limit reached so a small step will be taken
+[WARNING GPL-0075] Backtracking limit reached so a small step will be taken
+[WARNING GPL-0075] Backtracking limit reached so a small step will be taken
+[WARNING GPL-0075] Backtracking limit reached so a small step will be taken
+[WARNING GPL-0075] Backtracking limit reached so a small step will be taken
+[NesterovSolve] Iter: 1220 overflow: 0.96303 HPWL: 3009930
+[WARNING GPL-0075] Backtracking limit reached so a small step will be taken
+[WARNING GPL-0075] Backtracking limit reached so a small step will be taken
+[WARNING GPL-0075] Backtracking limit reached so a small step will be taken
+[WARNING GPL-0075] Backtracking limit reached so a small step will be taken
+[WARNING GPL-0075] Backtracking limit reached so a small step will be taken
+[WARNING GPL-0075] Backtracking limit reached so a small step will be taken
+[WARNING GPL-0075] Backtracking limit reached so a small step will be taken
+[WARNING GPL-0075] Backtracking limit reached so a small step will be taken
+[WARNING GPL-0075] Backtracking limit reached so a small step will be taken
+[WARNING GPL-0075] Backtracking limit reached so a small step will be taken
+[NesterovSolve] Iter: 1230 overflow: 0.96303 HPWL: 3009930
+[WARNING GPL-0075] Backtracking limit reached so a small step will be taken
+[WARNING GPL-0075] Backtracking limit reached so a small step will be taken
+[WARNING GPL-0075] Backtracking limit reached so a small step will be taken
+[WARNING GPL-0075] Backtracking limit reached so a small step will be taken
+[WARNING GPL-0075] Backtracking limit reached so a small step will be taken
+[WARNING GPL-0075] Backtracking limit reached so a small step will be taken
+[WARNING GPL-0075] Backtracking limit reached so a small step will be taken
+[WARNING GPL-0075] Backtracking limit reached so a small step will be taken
+[WARNING GPL-0075] Backtracking limit reached so a small step will be taken
+[WARNING GPL-0075] Backtracking limit reached so a small step will be taken
+[NesterovSolve] Iter: 1240 overflow: 0.96303 HPWL: 3009930
+[WARNING GPL-0075] Backtracking limit reached so a small step will be taken
+[WARNING GPL-0075] Backtracking limit reached so a small step will be taken
+[WARNING GPL-0075] Backtracking limit reached so a small step will be taken
+[WARNING GPL-0075] Backtracking limit reached so a small step will be taken
+[WARNING GPL-0075] Backtracking limit reached so a small step will be taken
+[WARNING GPL-0075] Backtracking limit reached so a small step will be taken
+[WARNING GPL-0075] Backtracking limit reached so a small step will be taken
+[WARNING GPL-0075] Backtracking limit reached so a small step will be taken
+[WARNING GPL-0075] Backtracking limit reached so a small step will be taken
+[WARNING GPL-0075] Backtracking limit reached so a small step will be taken
+[NesterovSolve] Iter: 1250 overflow: 0.96303 HPWL: 3009930
+[WARNING GPL-0075] Backtracking limit reached so a small step will be taken
+[WARNING GPL-0075] Backtracking limit reached so a small step will be taken
+[WARNING GPL-0075] Backtracking limit reached so a small step will be taken
+[WARNING GPL-0075] Backtracking limit reached so a small step will be taken
+[WARNING GPL-0075] Backtracking limit reached so a small step will be taken
+[WARNING GPL-0075] Backtracking limit reached so a small step will be taken
+[WARNING GPL-0075] Backtracking limit reached so a small step will be taken
+[WARNING GPL-0075] Backtracking limit reached so a small step will be taken
+[WARNING GPL-0075] Backtracking limit reached so a small step will be taken
+[WARNING GPL-0075] Backtracking limit reached so a small step will be taken
+[NesterovSolve] Iter: 1260 overflow: 0.96303 HPWL: 3009930
+[WARNING GPL-0075] Backtracking limit reached so a small step will be taken
+[WARNING GPL-0075] Backtracking limit reached so a small step will be taken
+[WARNING GPL-0075] Backtracking limit reached so a small step will be taken
+[WARNING GPL-0075] Backtracking limit reached so a small step will be taken
+[WARNING GPL-0075] Backtracking limit reached so a small step will be taken
+[WARNING GPL-0075] Backtracking limit reached so a small step will be taken
+[WARNING GPL-0075] Backtracking limit reached so a small step will be taken
+[WARNING GPL-0075] Backtracking limit reached so a small step will be taken
+[WARNING GPL-0075] Backtracking limit reached so a small step will be taken
+[WARNING GPL-0075] Backtracking limit reached so a small step will be taken
+[NesterovSolve] Iter: 1270 overflow: 0.96303 HPWL: 3009930
+[WARNING GPL-0075] Backtracking limit reached so a small step will be taken
+[WARNING GPL-0075] Backtracking limit reached so a small step will be taken
+[WARNING GPL-0075] Backtracking limit reached so a small step will be taken
+[WARNING GPL-0075] Backtracking limit reached so a small step will be taken
+[WARNING GPL-0075] Backtracking limit reached so a small step will be taken
+[WARNING GPL-0075] Backtracking limit reached so a small step will be taken
+[WARNING GPL-0075] Backtracking limit reached so a small step will be taken
+[WARNING GPL-0075] Backtracking limit reached so a small step will be taken
+[WARNING GPL-0075] Backtracking limit reached so a small step will be taken
+[WARNING GPL-0075] Backtracking limit reached so a small step will be taken
+[NesterovSolve] Iter: 1280 overflow: 0.96303 HPWL: 3009930
+[WARNING GPL-0075] Backtracking limit reached so a small step will be taken
+[WARNING GPL-0075] Backtracking limit reached so a small step will be taken
+[WARNING GPL-0075] Backtracking limit reached so a small step will be taken
+[WARNING GPL-0075] Backtracking limit reached so a small step will be taken
+[WARNING GPL-0075] Backtracking limit reached so a small step will be taken
+[WARNING GPL-0075] Backtracking limit reached so a small step will be taken
+[WARNING GPL-0075] Backtracking limit reached so a small step will be taken
+[WARNING GPL-0075] Backtracking limit reached so a small step will be taken
+[WARNING GPL-0075] Backtracking limit reached so a small step will be taken
+[WARNING GPL-0075] Backtracking limit reached so a small step will be taken
+[NesterovSolve] Iter: 1290 overflow: 0.96303 HPWL: 3009930
+[WARNING GPL-0075] Backtracking limit reached so a small step will be taken
+[WARNING GPL-0075] Backtracking limit reached so a small step will be taken
+[WARNING GPL-0075] Backtracking limit reached so a small step will be taken
+[WARNING GPL-0075] Backtracking limit reached so a small step will be taken
+[WARNING GPL-0075] Backtracking limit reached so a small step will be taken
+[WARNING GPL-0075] Backtracking limit reached so a small step will be taken
+[WARNING GPL-0075] Backtracking limit reached so a small step will be taken
+[WARNING GPL-0075] Backtracking limit reached so a small step will be taken
+[WARNING GPL-0075] Backtracking limit reached so a small step will be taken
+[WARNING GPL-0075] Backtracking limit reached so a small step will be taken
+[NesterovSolve] Iter: 1300 overflow: 0.96303 HPWL: 3009930
+[WARNING GPL-0075] Backtracking limit reached so a small step will be taken
+[WARNING GPL-0075] Backtracking limit reached so a small step will be taken
+[WARNING GPL-0075] Backtracking limit reached so a small step will be taken
+[WARNING GPL-0075] Backtracking limit reached so a small step will be taken
+[WARNING GPL-0075] Backtracking limit reached so a small step will be taken
+[WARNING GPL-0075] Backtracking limit reached so a small step will be taken
+[WARNING GPL-0075] Backtracking limit reached so a small step will be taken
+[WARNING GPL-0075] Backtracking limit reached so a small step will be taken
+[WARNING GPL-0075] Backtracking limit reached so a small step will be taken
+[WARNING GPL-0075] Backtracking limit reached so a small step will be taken
+[NesterovSolve] Iter: 1310 overflow: 0.96303 HPWL: 3009930
+[WARNING GPL-0075] Backtracking limit reached so a small step will be taken
+[WARNING GPL-0075] Backtracking limit reached so a small step will be taken
+[WARNING GPL-0075] Backtracking limit reached so a small step will be taken
+[WARNING GPL-0075] Backtracking limit reached so a small step will be taken
+[WARNING GPL-0075] Backtracking limit reached so a small step will be taken
+[WARNING GPL-0075] Backtracking limit reached so a small step will be taken
+[WARNING GPL-0075] Backtracking limit reached so a small step will be taken
+[WARNING GPL-0075] Backtracking limit reached so a small step will be taken
+[WARNING GPL-0075] Backtracking limit reached so a small step will be taken
+[WARNING GPL-0075] Backtracking limit reached so a small step will be taken
+[NesterovSolve] Iter: 1320 overflow: 0.96303 HPWL: 3009930
+[WARNING GPL-0075] Backtracking limit reached so a small step will be taken
+[WARNING GPL-0075] Backtracking limit reached so a small step will be taken
+[WARNING GPL-0075] Backtracking limit reached so a small step will be taken
+[WARNING GPL-0075] Backtracking limit reached so a small step will be taken
+[WARNING GPL-0075] Backtracking limit reached so a small step will be taken
+[WARNING GPL-0075] Backtracking limit reached so a small step will be taken
+[WARNING GPL-0075] Backtracking limit reached so a small step will be taken
+[WARNING GPL-0075] Backtracking limit reached so a small step will be taken
+[WARNING GPL-0075] Backtracking limit reached so a small step will be taken
+[WARNING GPL-0075] Backtracking limit reached so a small step will be taken
+[NesterovSolve] Iter: 1330 overflow: 0.96303 HPWL: 3009930
+[WARNING GPL-0075] Backtracking limit reached so a small step will be taken
+[WARNING GPL-0075] Backtracking limit reached so a small step will be taken
+[WARNING GPL-0075] Backtracking limit reached so a small step will be taken
+[WARNING GPL-0075] Backtracking limit reached so a small step will be taken
+[WARNING GPL-0075] Backtracking limit reached so a small step will be taken
+[WARNING GPL-0075] Backtracking limit reached so a small step will be taken
+[WARNING GPL-0075] Backtracking limit reached so a small step will be taken
+[WARNING GPL-0075] Backtracking limit reached so a small step will be taken
+[WARNING GPL-0075] Backtracking limit reached so a small step will be taken
+[WARNING GPL-0075] Backtracking limit reached so a small step will be taken
+[NesterovSolve] Iter: 1340 overflow: 0.96303 HPWL: 3009930
+[WARNING GPL-0075] Backtracking limit reached so a small step will be taken
+[WARNING GPL-0075] Backtracking limit reached so a small step will be taken
+[WARNING GPL-0075] Backtracking limit reached so a small step will be taken
+[WARNING GPL-0075] Backtracking limit reached so a small step will be taken
+[WARNING GPL-0075] Backtracking limit reached so a small step will be taken
+[WARNING GPL-0075] Backtracking limit reached so a small step will be taken
+[WARNING GPL-0075] Backtracking limit reached so a small step will be taken
+[WARNING GPL-0075] Backtracking limit reached so a small step will be taken
+[WARNING GPL-0075] Backtracking limit reached so a small step will be taken
+[WARNING GPL-0075] Backtracking limit reached so a small step will be taken
+[NesterovSolve] Iter: 1350 overflow: 0.96303 HPWL: 3009930
+[WARNING GPL-0075] Backtracking limit reached so a small step will be taken
+[WARNING GPL-0075] Backtracking limit reached so a small step will be taken
+[WARNING GPL-0075] Backtracking limit reached so a small step will be taken
+[WARNING GPL-0075] Backtracking limit reached so a small step will be taken
+[WARNING GPL-0075] Backtracking limit reached so a small step will be taken
+[WARNING GPL-0075] Backtracking limit reached so a small step will be taken
+[WARNING GPL-0075] Backtracking limit reached so a small step will be taken
+[WARNING GPL-0075] Backtracking limit reached so a small step will be taken
+[WARNING GPL-0075] Backtracking limit reached so a small step will be taken
+[WARNING GPL-0075] Backtracking limit reached so a small step will be taken
+[NesterovSolve] Iter: 1360 overflow: 0.96303 HPWL: 3009930
+[WARNING GPL-0075] Backtracking limit reached so a small step will be taken
+[WARNING GPL-0075] Backtracking limit reached so a small step will be taken
+[WARNING GPL-0075] Backtracking limit reached so a small step will be taken
+[WARNING GPL-0075] Backtracking limit reached so a small step will be taken
+[WARNING GPL-0075] Backtracking limit reached so a small step will be taken
+[WARNING GPL-0075] Backtracking limit reached so a small step will be taken
+[WARNING GPL-0075] Backtracking limit reached so a small step will be taken
+[WARNING GPL-0075] Backtracking limit reached so a small step will be taken
+[WARNING GPL-0075] Backtracking limit reached so a small step will be taken
+[WARNING GPL-0075] Backtracking limit reached so a small step will be taken
+[NesterovSolve] Iter: 1370 overflow: 0.96303 HPWL: 3009930
+[WARNING GPL-0075] Backtracking limit reached so a small step will be taken
+[WARNING GPL-0075] Backtracking limit reached so a small step will be taken
+[WARNING GPL-0075] Backtracking limit reached so a small step will be taken
+[WARNING GPL-0075] Backtracking limit reached so a small step will be taken
+[WARNING GPL-0075] Backtracking limit reached so a small step will be taken
+[WARNING GPL-0075] Backtracking limit reached so a small step will be taken
+[WARNING GPL-0075] Backtracking limit reached so a small step will be taken
+[WARNING GPL-0075] Backtracking limit reached so a small step will be taken
+[WARNING GPL-0075] Backtracking limit reached so a small step will be taken
+[WARNING GPL-0075] Backtracking limit reached so a small step will be taken
+[NesterovSolve] Iter: 1380 overflow: 0.96303 HPWL: 3009930
+[WARNING GPL-0075] Backtracking limit reached so a small step will be taken
+[WARNING GPL-0075] Backtracking limit reached so a small step will be taken
+[WARNING GPL-0075] Backtracking limit reached so a small step will be taken
+[WARNING GPL-0075] Backtracking limit reached so a small step will be taken
+[WARNING GPL-0075] Backtracking limit reached so a small step will be taken
+[WARNING GPL-0075] Backtracking limit reached so a small step will be taken
+[WARNING GPL-0075] Backtracking limit reached so a small step will be taken
+[WARNING GPL-0075] Backtracking limit reached so a small step will be taken
+[WARNING GPL-0075] Backtracking limit reached so a small step will be taken
+[WARNING GPL-0075] Backtracking limit reached so a small step will be taken
+[NesterovSolve] Iter: 1390 overflow: 0.96303 HPWL: 3009930
+[WARNING GPL-0075] Backtracking limit reached so a small step will be taken
+[WARNING GPL-0075] Backtracking limit reached so a small step will be taken
+[WARNING GPL-0075] Backtracking limit reached so a small step will be taken
+[WARNING GPL-0075] Backtracking limit reached so a small step will be taken
+[WARNING GPL-0075] Backtracking limit reached so a small step will be taken
+[WARNING GPL-0075] Backtracking limit reached so a small step will be taken
+[WARNING GPL-0075] Backtracking limit reached so a small step will be taken
+[WARNING GPL-0075] Backtracking limit reached so a small step will be taken
+[WARNING GPL-0075] Backtracking limit reached so a small step will be taken
+[WARNING GPL-0075] Backtracking limit reached so a small step will be taken
+[NesterovSolve] Iter: 1400 overflow: 0.96303 HPWL: 3009930
+[WARNING GPL-0075] Backtracking limit reached so a small step will be taken
+[WARNING GPL-0075] Backtracking limit reached so a small step will be taken
+[WARNING GPL-0075] Backtracking limit reached so a small step will be taken
+[WARNING GPL-0075] Backtracking limit reached so a small step will be taken
+[WARNING GPL-0075] Backtracking limit reached so a small step will be taken
+[WARNING GPL-0075] Backtracking limit reached so a small step will be taken
+[WARNING GPL-0075] Backtracking limit reached so a small step will be taken
+[WARNING GPL-0075] Backtracking limit reached so a small step will be taken
+[WARNING GPL-0075] Backtracking limit reached so a small step will be taken
+[WARNING GPL-0075] Backtracking limit reached so a small step will be taken
+[NesterovSolve] Iter: 1410 overflow: 0.96303 HPWL: 3009930
+[WARNING GPL-0075] Backtracking limit reached so a small step will be taken
+[WARNING GPL-0075] Backtracking limit reached so a small step will be taken
+[WARNING GPL-0075] Backtracking limit reached so a small step will be taken
+[WARNING GPL-0075] Backtracking limit reached so a small step will be taken
+[WARNING GPL-0075] Backtracking limit reached so a small step will be taken
+[WARNING GPL-0075] Backtracking limit reached so a small step will be taken
+[WARNING GPL-0075] Backtracking limit reached so a small step will be taken
+[WARNING GPL-0075] Backtracking limit reached so a small step will be taken
+[WARNING GPL-0075] Backtracking limit reached so a small step will be taken
+[WARNING GPL-0075] Backtracking limit reached so a small step will be taken
+[NesterovSolve] Iter: 1420 overflow: 0.96303 HPWL: 3009930
+[WARNING GPL-0075] Backtracking limit reached so a small step will be taken
+[WARNING GPL-0075] Backtracking limit reached so a small step will be taken
+[WARNING GPL-0075] Backtracking limit reached so a small step will be taken
+[WARNING GPL-0075] Backtracking limit reached so a small step will be taken
+[WARNING GPL-0075] Backtracking limit reached so a small step will be taken
+[WARNING GPL-0075] Backtracking limit reached so a small step will be taken
+[WARNING GPL-0075] Backtracking limit reached so a small step will be taken
+[WARNING GPL-0075] Backtracking limit reached so a small step will be taken
+[WARNING GPL-0075] Backtracking limit reached so a small step will be taken
+[WARNING GPL-0075] Backtracking limit reached so a small step will be taken
+[NesterovSolve] Iter: 1430 overflow: 0.96303 HPWL: 3009930
+[WARNING GPL-0075] Backtracking limit reached so a small step will be taken
+[WARNING GPL-0075] Backtracking limit reached so a small step will be taken
+[WARNING GPL-0075] Backtracking limit reached so a small step will be taken
+[WARNING GPL-0075] Backtracking limit reached so a small step will be taken
+[WARNING GPL-0075] Backtracking limit reached so a small step will be taken
+[WARNING GPL-0075] Backtracking limit reached so a small step will be taken
+[WARNING GPL-0075] Backtracking limit reached so a small step will be taken
+[WARNING GPL-0075] Backtracking limit reached so a small step will be taken
+[WARNING GPL-0075] Backtracking limit reached so a small step will be taken
+[WARNING GPL-0075] Backtracking limit reached so a small step will be taken
+[NesterovSolve] Iter: 1440 overflow: 0.96303 HPWL: 3009930
+[WARNING GPL-0075] Backtracking limit reached so a small step will be taken
+[WARNING GPL-0075] Backtracking limit reached so a small step will be taken
+[WARNING GPL-0075] Backtracking limit reached so a small step will be taken
+[WARNING GPL-0075] Backtracking limit reached so a small step will be taken
+[WARNING GPL-0075] Backtracking limit reached so a small step will be taken
+[WARNING GPL-0075] Backtracking limit reached so a small step will be taken
+[WARNING GPL-0075] Backtracking limit reached so a small step will be taken
+[WARNING GPL-0075] Backtracking limit reached so a small step will be taken
+[WARNING GPL-0075] Backtracking limit reached so a small step will be taken
+[WARNING GPL-0075] Backtracking limit reached so a small step will be taken
+[NesterovSolve] Iter: 1450 overflow: 0.96303 HPWL: 3009930
+[WARNING GPL-0075] Backtracking limit reached so a small step will be taken
+[WARNING GPL-0075] Backtracking limit reached so a small step will be taken
+[WARNING GPL-0075] Backtracking limit reached so a small step will be taken
+[WARNING GPL-0075] Backtracking limit reached so a small step will be taken
+[WARNING GPL-0075] Backtracking limit reached so a small step will be taken
+[WARNING GPL-0075] Backtracking limit reached so a small step will be taken
+[WARNING GPL-0075] Backtracking limit reached so a small step will be taken
+[WARNING GPL-0075] Backtracking limit reached so a small step will be taken
+[WARNING GPL-0075] Backtracking limit reached so a small step will be taken
+[WARNING GPL-0075] Backtracking limit reached so a small step will be taken
+[NesterovSolve] Iter: 1460 overflow: 0.96303 HPWL: 3009930
+[WARNING GPL-0075] Backtracking limit reached so a small step will be taken
+[WARNING GPL-0075] Backtracking limit reached so a small step will be taken
+[WARNING GPL-0075] Backtracking limit reached so a small step will be taken
+[WARNING GPL-0075] Backtracking limit reached so a small step will be taken
+[WARNING GPL-0075] Backtracking limit reached so a small step will be taken
+[WARNING GPL-0075] Backtracking limit reached so a small step will be taken
+[WARNING GPL-0075] Backtracking limit reached so a small step will be taken
+[WARNING GPL-0075] Backtracking limit reached so a small step will be taken
+[WARNING GPL-0075] Backtracking limit reached so a small step will be taken
+[WARNING GPL-0075] Backtracking limit reached so a small step will be taken
+[NesterovSolve] Iter: 1470 overflow: 0.96303 HPWL: 3009930
+[WARNING GPL-0075] Backtracking limit reached so a small step will be taken
+[WARNING GPL-0075] Backtracking limit reached so a small step will be taken
+[WARNING GPL-0075] Backtracking limit reached so a small step will be taken
+[WARNING GPL-0075] Backtracking limit reached so a small step will be taken
+[WARNING GPL-0075] Backtracking limit reached so a small step will be taken
+[WARNING GPL-0075] Backtracking limit reached so a small step will be taken
+[WARNING GPL-0075] Backtracking limit reached so a small step will be taken
+[WARNING GPL-0075] Backtracking limit reached so a small step will be taken
+[WARNING GPL-0075] Backtracking limit reached so a small step will be taken
+[WARNING GPL-0075] Backtracking limit reached so a small step will be taken
+[NesterovSolve] Iter: 1480 overflow: 0.96303 HPWL: 3009930
+[WARNING GPL-0075] Backtracking limit reached so a small step will be taken
+[WARNING GPL-0075] Backtracking limit reached so a small step will be taken
+[WARNING GPL-0075] Backtracking limit reached so a small step will be taken
+[WARNING GPL-0075] Backtracking limit reached so a small step will be taken
+[WARNING GPL-0075] Backtracking limit reached so a small step will be taken
+[WARNING GPL-0075] Backtracking limit reached so a small step will be taken
+[WARNING GPL-0075] Backtracking limit reached so a small step will be taken
+[WARNING GPL-0075] Backtracking limit reached so a small step will be taken
+[WARNING GPL-0075] Backtracking limit reached so a small step will be taken
+[WARNING GPL-0075] Backtracking limit reached so a small step will be taken
+[NesterovSolve] Iter: 1490 overflow: 0.96303 HPWL: 3009930
+[WARNING GPL-0075] Backtracking limit reached so a small step will be taken
+[WARNING GPL-0075] Backtracking limit reached so a small step will be taken
+[WARNING GPL-0075] Backtracking limit reached so a small step will be taken
+[WARNING GPL-0075] Backtracking limit reached so a small step will be taken
+[WARNING GPL-0075] Backtracking limit reached so a small step will be taken
+[WARNING GPL-0075] Backtracking limit reached so a small step will be taken
+[WARNING GPL-0075] Backtracking limit reached so a small step will be taken
+[WARNING GPL-0075] Backtracking limit reached so a small step will be taken
+[WARNING GPL-0075] Backtracking limit reached so a small step will be taken
+[WARNING GPL-0075] Backtracking limit reached so a small step will be taken
+[NesterovSolve] Iter: 1500 overflow: 0.96303 HPWL: 3009930
+[WARNING GPL-0075] Backtracking limit reached so a small step will be taken
+[WARNING GPL-0075] Backtracking limit reached so a small step will be taken
+[WARNING GPL-0075] Backtracking limit reached so a small step will be taken
+[WARNING GPL-0075] Backtracking limit reached so a small step will be taken
+[WARNING GPL-0075] Backtracking limit reached so a small step will be taken
+[WARNING GPL-0075] Backtracking limit reached so a small step will be taken
+[WARNING GPL-0075] Backtracking limit reached so a small step will be taken
+[WARNING GPL-0075] Backtracking limit reached so a small step will be taken
+[WARNING GPL-0075] Backtracking limit reached so a small step will be taken
+[WARNING GPL-0075] Backtracking limit reached so a small step will be taken
+[NesterovSolve] Iter: 1510 overflow: 0.96303 HPWL: 3009930
+[WARNING GPL-0075] Backtracking limit reached so a small step will be taken
+[WARNING GPL-0075] Backtracking limit reached so a small step will be taken
+[WARNING GPL-0075] Backtracking limit reached so a small step will be taken
+[WARNING GPL-0075] Backtracking limit reached so a small step will be taken
+[WARNING GPL-0075] Backtracking limit reached so a small step will be taken
+[WARNING GPL-0075] Backtracking limit reached so a small step will be taken
+[WARNING GPL-0075] Backtracking limit reached so a small step will be taken
+[WARNING GPL-0075] Backtracking limit reached so a small step will be taken
+[WARNING GPL-0075] Backtracking limit reached so a small step will be taken
+[WARNING GPL-0075] Backtracking limit reached so a small step will be taken
+[NesterovSolve] Iter: 1520 overflow: 0.96303 HPWL: 3009930
+[WARNING GPL-0075] Backtracking limit reached so a small step will be taken
+[WARNING GPL-0075] Backtracking limit reached so a small step will be taken
+[WARNING GPL-0075] Backtracking limit reached so a small step will be taken
+[WARNING GPL-0075] Backtracking limit reached so a small step will be taken
+[WARNING GPL-0075] Backtracking limit reached so a small step will be taken
+[WARNING GPL-0075] Backtracking limit reached so a small step will be taken
+[WARNING GPL-0075] Backtracking limit reached so a small step will be taken
+[WARNING GPL-0075] Backtracking limit reached so a small step will be taken
+[WARNING GPL-0075] Backtracking limit reached so a small step will be taken
+[WARNING GPL-0075] Backtracking limit reached so a small step will be taken
+[NesterovSolve] Iter: 1530 overflow: 0.96303 HPWL: 3009930
+[WARNING GPL-0075] Backtracking limit reached so a small step will be taken
+[WARNING GPL-0075] Backtracking limit reached so a small step will be taken
+[WARNING GPL-0075] Backtracking limit reached so a small step will be taken
+[WARNING GPL-0075] Backtracking limit reached so a small step will be taken
+[WARNING GPL-0075] Backtracking limit reached so a small step will be taken
+[WARNING GPL-0075] Backtracking limit reached so a small step will be taken
+[WARNING GPL-0075] Backtracking limit reached so a small step will be taken
+[WARNING GPL-0075] Backtracking limit reached so a small step will be taken
+[WARNING GPL-0075] Backtracking limit reached so a small step will be taken
+[WARNING GPL-0075] Backtracking limit reached so a small step will be taken
+[NesterovSolve] Iter: 1540 overflow: 0.96303 HPWL: 3009930
+[WARNING GPL-0075] Backtracking limit reached so a small step will be taken
+[WARNING GPL-0075] Backtracking limit reached so a small step will be taken
+[WARNING GPL-0075] Backtracking limit reached so a small step will be taken
+[WARNING GPL-0075] Backtracking limit reached so a small step will be taken
+[WARNING GPL-0075] Backtracking limit reached so a small step will be taken
+[WARNING GPL-0075] Backtracking limit reached so a small step will be taken
+[WARNING GPL-0075] Backtracking limit reached so a small step will be taken
+[WARNING GPL-0075] Backtracking limit reached so a small step will be taken
+[WARNING GPL-0075] Backtracking limit reached so a small step will be taken
+[WARNING GPL-0075] Backtracking limit reached so a small step will be taken
+[NesterovSolve] Iter: 1550 overflow: 0.96303 HPWL: 3009930
+[WARNING GPL-0075] Backtracking limit reached so a small step will be taken
+[WARNING GPL-0075] Backtracking limit reached so a small step will be taken
+[WARNING GPL-0075] Backtracking limit reached so a small step will be taken
+[WARNING GPL-0075] Backtracking limit reached so a small step will be taken
+[WARNING GPL-0075] Backtracking limit reached so a small step will be taken
+[WARNING GPL-0075] Backtracking limit reached so a small step will be taken
+[WARNING GPL-0075] Backtracking limit reached so a small step will be taken
+[WARNING GPL-0075] Backtracking limit reached so a small step will be taken
+[WARNING GPL-0075] Backtracking limit reached so a small step will be taken
+[WARNING GPL-0075] Backtracking limit reached so a small step will be taken
+[NesterovSolve] Iter: 1560 overflow: 0.96303 HPWL: 3009930
+[WARNING GPL-0075] Backtracking limit reached so a small step will be taken
+[WARNING GPL-0075] Backtracking limit reached so a small step will be taken
+[WARNING GPL-0075] Backtracking limit reached so a small step will be taken
+[WARNING GPL-0075] Backtracking limit reached so a small step will be taken
+[WARNING GPL-0075] Backtracking limit reached so a small step will be taken
+[WARNING GPL-0075] Backtracking limit reached so a small step will be taken
+[WARNING GPL-0075] Backtracking limit reached so a small step will be taken
+[WARNING GPL-0075] Backtracking limit reached so a small step will be taken
+[WARNING GPL-0075] Backtracking limit reached so a small step will be taken
+[WARNING GPL-0075] Backtracking limit reached so a small step will be taken
+[NesterovSolve] Iter: 1570 overflow: 0.96303 HPWL: 3009930
+[WARNING GPL-0075] Backtracking limit reached so a small step will be taken
+[WARNING GPL-0075] Backtracking limit reached so a small step will be taken
+[WARNING GPL-0075] Backtracking limit reached so a small step will be taken
+[WARNING GPL-0075] Backtracking limit reached so a small step will be taken
+[WARNING GPL-0075] Backtracking limit reached so a small step will be taken
+[WARNING GPL-0075] Backtracking limit reached so a small step will be taken
+[WARNING GPL-0075] Backtracking limit reached so a small step will be taken
+[WARNING GPL-0075] Backtracking limit reached so a small step will be taken
+[WARNING GPL-0075] Backtracking limit reached so a small step will be taken
+[WARNING GPL-0075] Backtracking limit reached so a small step will be taken
+[NesterovSolve] Iter: 1580 overflow: 0.96303 HPWL: 3009930
+[WARNING GPL-0075] Backtracking limit reached so a small step will be taken
+[WARNING GPL-0075] Backtracking limit reached so a small step will be taken
+[WARNING GPL-0075] Backtracking limit reached so a small step will be taken
+[WARNING GPL-0075] Backtracking limit reached so a small step will be taken
+[WARNING GPL-0075] Backtracking limit reached so a small step will be taken
+[WARNING GPL-0075] Backtracking limit reached so a small step will be taken
+[WARNING GPL-0075] Backtracking limit reached so a small step will be taken
+[WARNING GPL-0075] Backtracking limit reached so a small step will be taken
+[WARNING GPL-0075] Backtracking limit reached so a small step will be taken
+[WARNING GPL-0075] Backtracking limit reached so a small step will be taken
+[NesterovSolve] Iter: 1590 overflow: 0.96303 HPWL: 3009930
+[WARNING GPL-0075] Backtracking limit reached so a small step will be taken
+[WARNING GPL-0075] Backtracking limit reached so a small step will be taken
+[WARNING GPL-0075] Backtracking limit reached so a small step will be taken
+[WARNING GPL-0075] Backtracking limit reached so a small step will be taken
+[WARNING GPL-0075] Backtracking limit reached so a small step will be taken
+[WARNING GPL-0075] Backtracking limit reached so a small step will be taken
+[WARNING GPL-0075] Backtracking limit reached so a small step will be taken
+[WARNING GPL-0075] Backtracking limit reached so a small step will be taken
+[WARNING GPL-0075] Backtracking limit reached so a small step will be taken
+[WARNING GPL-0075] Backtracking limit reached so a small step will be taken
+[NesterovSolve] Iter: 1600 overflow: 0.96303 HPWL: 3009930
+[WARNING GPL-0075] Backtracking limit reached so a small step will be taken
+[WARNING GPL-0075] Backtracking limit reached so a small step will be taken
+[WARNING GPL-0075] Backtracking limit reached so a small step will be taken
+[WARNING GPL-0075] Backtracking limit reached so a small step will be taken
+[WARNING GPL-0075] Backtracking limit reached so a small step will be taken
+[WARNING GPL-0075] Backtracking limit reached so a small step will be taken
+[WARNING GPL-0075] Backtracking limit reached so a small step will be taken
+[WARNING GPL-0075] Backtracking limit reached so a small step will be taken
+[WARNING GPL-0075] Backtracking limit reached so a small step will be taken
+[WARNING GPL-0075] Backtracking limit reached so a small step will be taken
+[NesterovSolve] Iter: 1610 overflow: 0.96303 HPWL: 3009930
+[WARNING GPL-0075] Backtracking limit reached so a small step will be taken
+[WARNING GPL-0075] Backtracking limit reached so a small step will be taken
+[WARNING GPL-0075] Backtracking limit reached so a small step will be taken
+[WARNING GPL-0075] Backtracking limit reached so a small step will be taken
+[WARNING GPL-0075] Backtracking limit reached so a small step will be taken
+[WARNING GPL-0075] Backtracking limit reached so a small step will be taken
+[WARNING GPL-0075] Backtracking limit reached so a small step will be taken
+[WARNING GPL-0075] Backtracking limit reached so a small step will be taken
+[WARNING GPL-0075] Backtracking limit reached so a small step will be taken
+[WARNING GPL-0075] Backtracking limit reached so a small step will be taken
+[NesterovSolve] Iter: 1620 overflow: 0.96303 HPWL: 3009930
+[WARNING GPL-0075] Backtracking limit reached so a small step will be taken
+[WARNING GPL-0075] Backtracking limit reached so a small step will be taken
+[WARNING GPL-0075] Backtracking limit reached so a small step will be taken
+[WARNING GPL-0075] Backtracking limit reached so a small step will be taken
+[WARNING GPL-0075] Backtracking limit reached so a small step will be taken
+[WARNING GPL-0075] Backtracking limit reached so a small step will be taken
+[WARNING GPL-0075] Backtracking limit reached so a small step will be taken
+[WARNING GPL-0075] Backtracking limit reached so a small step will be taken
+[WARNING GPL-0075] Backtracking limit reached so a small step will be taken
+[WARNING GPL-0075] Backtracking limit reached so a small step will be taken
+[NesterovSolve] Iter: 1630 overflow: 0.96303 HPWL: 3009930
+[WARNING GPL-0075] Backtracking limit reached so a small step will be taken
+[WARNING GPL-0075] Backtracking limit reached so a small step will be taken
+[WARNING GPL-0075] Backtracking limit reached so a small step will be taken
+[WARNING GPL-0075] Backtracking limit reached so a small step will be taken
+[WARNING GPL-0075] Backtracking limit reached so a small step will be taken
+[WARNING GPL-0075] Backtracking limit reached so a small step will be taken
+[WARNING GPL-0075] Backtracking limit reached so a small step will be taken
+[WARNING GPL-0075] Backtracking limit reached so a small step will be taken
+[WARNING GPL-0075] Backtracking limit reached so a small step will be taken
+[WARNING GPL-0075] Backtracking limit reached so a small step will be taken
+[NesterovSolve] Iter: 1640 overflow: 0.96303 HPWL: 3009930
+[WARNING GPL-0075] Backtracking limit reached so a small step will be taken
+[WARNING GPL-0075] Backtracking limit reached so a small step will be taken
+[WARNING GPL-0075] Backtracking limit reached so a small step will be taken
+[WARNING GPL-0075] Backtracking limit reached so a small step will be taken
+[WARNING GPL-0075] Backtracking limit reached so a small step will be taken
+[WARNING GPL-0075] Backtracking limit reached so a small step will be taken
+[WARNING GPL-0075] Backtracking limit reached so a small step will be taken
+[WARNING GPL-0075] Backtracking limit reached so a small step will be taken
+[WARNING GPL-0075] Backtracking limit reached so a small step will be taken
+[WARNING GPL-0075] Backtracking limit reached so a small step will be taken
+[NesterovSolve] Iter: 1650 overflow: 0.96303 HPWL: 3009930
+[WARNING GPL-0075] Backtracking limit reached so a small step will be taken
+[WARNING GPL-0075] Backtracking limit reached so a small step will be taken
+[WARNING GPL-0075] Backtracking limit reached so a small step will be taken
+[WARNING GPL-0075] Backtracking limit reached so a small step will be taken
+[WARNING GPL-0075] Backtracking limit reached so a small step will be taken
+[WARNING GPL-0075] Backtracking limit reached so a small step will be taken
+[WARNING GPL-0075] Backtracking limit reached so a small step will be taken
+[WARNING GPL-0075] Backtracking limit reached so a small step will be taken
+[WARNING GPL-0075] Backtracking limit reached so a small step will be taken
+[WARNING GPL-0075] Backtracking limit reached so a small step will be taken
+[NesterovSolve] Iter: 1660 overflow: 0.96303 HPWL: 3009930
+[WARNING GPL-0075] Backtracking limit reached so a small step will be taken
+[WARNING GPL-0075] Backtracking limit reached so a small step will be taken
+[WARNING GPL-0075] Backtracking limit reached so a small step will be taken
+[WARNING GPL-0075] Backtracking limit reached so a small step will be taken
+[WARNING GPL-0075] Backtracking limit reached so a small step will be taken
+[WARNING GPL-0075] Backtracking limit reached so a small step will be taken
+[WARNING GPL-0075] Backtracking limit reached so a small step will be taken
+[WARNING GPL-0075] Backtracking limit reached so a small step will be taken
+[WARNING GPL-0075] Backtracking limit reached so a small step will be taken
+[WARNING GPL-0075] Backtracking limit reached so a small step will be taken
+[NesterovSolve] Iter: 1670 overflow: 0.96303 HPWL: 3009930
+[WARNING GPL-0075] Backtracking limit reached so a small step will be taken
+[WARNING GPL-0075] Backtracking limit reached so a small step will be taken
+[WARNING GPL-0075] Backtracking limit reached so a small step will be taken
+[WARNING GPL-0075] Backtracking limit reached so a small step will be taken
+[WARNING GPL-0075] Backtracking limit reached so a small step will be taken
+[WARNING GPL-0075] Backtracking limit reached so a small step will be taken
+[WARNING GPL-0075] Backtracking limit reached so a small step will be taken
+[WARNING GPL-0075] Backtracking limit reached so a small step will be taken
+[WARNING GPL-0075] Backtracking limit reached so a small step will be taken
+[WARNING GPL-0075] Backtracking limit reached so a small step will be taken
+[NesterovSolve] Iter: 1680 overflow: 0.96303 HPWL: 3009930
+[WARNING GPL-0075] Backtracking limit reached so a small step will be taken
+[WARNING GPL-0075] Backtracking limit reached so a small step will be taken
+[WARNING GPL-0075] Backtracking limit reached so a small step will be taken
+[WARNING GPL-0075] Backtracking limit reached so a small step will be taken
+[WARNING GPL-0075] Backtracking limit reached so a small step will be taken
+[WARNING GPL-0075] Backtracking limit reached so a small step will be taken
+[WARNING GPL-0075] Backtracking limit reached so a small step will be taken
+[WARNING GPL-0075] Backtracking limit reached so a small step will be taken
+[WARNING GPL-0075] Backtracking limit reached so a small step will be taken
+[WARNING GPL-0075] Backtracking limit reached so a small step will be taken
+[NesterovSolve] Iter: 1690 overflow: 0.96303 HPWL: 3009930
+[WARNING GPL-0075] Backtracking limit reached so a small step will be taken
+[WARNING GPL-0075] Backtracking limit reached so a small step will be taken
+[WARNING GPL-0075] Backtracking limit reached so a small step will be taken
+[WARNING GPL-0075] Backtracking limit reached so a small step will be taken
+[WARNING GPL-0075] Backtracking limit reached so a small step will be taken
+[WARNING GPL-0075] Backtracking limit reached so a small step will be taken
+[WARNING GPL-0075] Backtracking limit reached so a small step will be taken
+[WARNING GPL-0075] Backtracking limit reached so a small step will be taken
+[WARNING GPL-0075] Backtracking limit reached so a small step will be taken
+[WARNING GPL-0075] Backtracking limit reached so a small step will be taken
+[NesterovSolve] Iter: 1700 overflow: 0.96303 HPWL: 3009930
+[WARNING GPL-0075] Backtracking limit reached so a small step will be taken
+[WARNING GPL-0075] Backtracking limit reached so a small step will be taken
+[WARNING GPL-0075] Backtracking limit reached so a small step will be taken
+[WARNING GPL-0075] Backtracking limit reached so a small step will be taken
+[WARNING GPL-0075] Backtracking limit reached so a small step will be taken
+[WARNING GPL-0075] Backtracking limit reached so a small step will be taken
+[WARNING GPL-0075] Backtracking limit reached so a small step will be taken
+[WARNING GPL-0075] Backtracking limit reached so a small step will be taken
+[WARNING GPL-0075] Backtracking limit reached so a small step will be taken
+[WARNING GPL-0075] Backtracking limit reached so a small step will be taken
+[NesterovSolve] Iter: 1710 overflow: 0.96303 HPWL: 3009930
+[WARNING GPL-0075] Backtracking limit reached so a small step will be taken
+[WARNING GPL-0075] Backtracking limit reached so a small step will be taken
+[WARNING GPL-0075] Backtracking limit reached so a small step will be taken
+[WARNING GPL-0075] Backtracking limit reached so a small step will be taken
+[WARNING GPL-0075] Backtracking limit reached so a small step will be taken
+[WARNING GPL-0075] Backtracking limit reached so a small step will be taken
+[WARNING GPL-0075] Backtracking limit reached so a small step will be taken
+[WARNING GPL-0075] Backtracking limit reached so a small step will be taken
+[WARNING GPL-0075] Backtracking limit reached so a small step will be taken
+[WARNING GPL-0075] Backtracking limit reached so a small step will be taken
+[NesterovSolve] Iter: 1720 overflow: 0.96303 HPWL: 3009930
+[WARNING GPL-0075] Backtracking limit reached so a small step will be taken
+[WARNING GPL-0075] Backtracking limit reached so a small step will be taken
+[WARNING GPL-0075] Backtracking limit reached so a small step will be taken
+[WARNING GPL-0075] Backtracking limit reached so a small step will be taken
+[WARNING GPL-0075] Backtracking limit reached so a small step will be taken
+[WARNING GPL-0075] Backtracking limit reached so a small step will be taken
+[WARNING GPL-0075] Backtracking limit reached so a small step will be taken
+[WARNING GPL-0075] Backtracking limit reached so a small step will be taken
+[WARNING GPL-0075] Backtracking limit reached so a small step will be taken
+[WARNING GPL-0075] Backtracking limit reached so a small step will be taken
+[NesterovSolve] Iter: 1730 overflow: 0.96303 HPWL: 3009930
+[WARNING GPL-0075] Backtracking limit reached so a small step will be taken
+[WARNING GPL-0075] Backtracking limit reached so a small step will be taken
+[WARNING GPL-0075] Backtracking limit reached so a small step will be taken
+[ERROR GPL-0305] RePlAce divergence detected. 
+        Please tune the parameters again
+GPL-0305