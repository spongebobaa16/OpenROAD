///////////////////////////////////////////////////////////////////////////////
// BSD 3-Clause License
//
// Copyright (c) 2019, Nefelus Inc
// All rights reserved.
//
// Redistribution and use in source and binary forms, with or without
// modification, are permitted provided that the following conditions are met:
//
// * Redistributions of source code must retain the above copyright notice, this
//   list of conditions and the following disclaimer.
//
// * Redistributions in binary form must reproduce the above copyright notice,
//   this list of conditions and the following disclaimer in the documentation
//   and/or other materials provided with the distribution.
//
// * Neither the name of the copyright holder nor the names of its
//   contributors may be used to endorse or promote products derived from
//   this software without specific prior written permission.
//
// THIS SOFTWARE IS PROVIDED BY THE COPYRIGHT HOLDERS AND CONTRIBUTORS "AS IS"
// AND ANY EXPRESS OR IMPLIED WARRANTIES, INCLUDING, BUT NOT LIMITED TO, THE
// IMPLIED WARRANTIES OF MERCHANTABILITY AND FITNESS FOR A PARTICULAR PURPOSE
// ARE DISCLAIMED. IN NO EVENT SHALL THE COPYRIGHT HOLDER OR CONTRIBUTORS BE
// LIABLE FOR ANY DIRECT, INDIRECT, INCIDENTAL, SPECIAL, EXEMPLARY, OR
// CONSEQUENTIAL DAMAGES (INCLUDING, BUT NOT LIMITED TO, PROCUREMENT OF
// SUBSTITUTE GOODS OR SERVICES; LOSS OF USE, DATA, OR PROFITS; OR BUSINESS
// INTERRUPTION) HOWEVER CAUSED AND ON ANY THEORY OF LIABILITY, WHETHER IN
// CONTRACT, STRICT LIABILITY, OR TORT (INCLUDING NEGLIGENCE OR OTHERWISE)
// ARISING IN ANY WAY OUT OF THE USE OF THIS SOFTWARE, EVEN IF ADVISED OF THE
// POSSIBILITY OF SUCH DAMAGE.

#pragma once

#include <iostream>

#include "dbCore.h"
#include "odb.h"

namespace utl {
class Logger;
}

namespace odb {

//
// When changing the database schema please add a #define to refer to the schema
// changes. Use the define statement along with the isSchema(rev) method:
//
// GOOD:
//
//    if ( db->isSchema(db_schema_initial) )
//    {
//     ....
//    }
//
// Don't use a revision number in the code, because it is hard to read:
//
// BAD:
//
//    if ( db->_schema_minor > 33 )
//    {
//     ....
//    }
//

//
// Schema Revisions
//
const uint db_schema_major = 0;  // Not used...
const uint db_schema_initial = 57;
const uint db_schema_minor = 73;  // Current revision number

<<<<<<< HEAD
// Revision where _dbTechLayer::wrongdir_spacing_rules_tbl_ was added
const uint db_schema_wrongdir_spacing = 73;
=======
// Revision where _dbSite::_row_pattern/_parent_lib/_parent_site were added
const uint db_schema_site_row_pattern = 73;
>>>>>>> 6420269c

// Revision where _dbMaster::_lib_for_site was added
const uint db_schema_dbmaster_lib_for_site = 72;

// Revision where _dbObstruction::_except_pg_nets was added
const uint db_schema_except_pg_nets_obstruction = 71;

// Revision where _dbTechLayer::forbidden_spacing_rules_tbl_ was added
const uint db_schema_lef58_forbidden_spacing = 70;

// Revision where upf power switch mapping was added.
const uint db_schema_upf_power_switch_mapping = 69;

// Revision where _component_shift_mask is added to _dbBlock.
const uint db_schema_block_component_mask_shift = 68;

// Revision where _minExtModelIndex & _maxExtModelIndex removed from
// _dbBlock.
const uint db_schema_block_ext_model_index = 67;

// Revision where _tech moved to _dbBlock & _dbLib from _dbDatabase.
// Added name to dbTech.
const uint db_schema_block_tech = 66;

// Revision where _dbGCellGrid switch to using dbMatrix
const uint db_schema_gcell_grid_matrix = 65;

// Revision where _dbBoxFlags shifted _mark bit to _layer_id
const uint db_schema_box_layer_bits = 64;

// Revision where _dbTechLayer::keepout_zone_rules_tbl_ was added
const uint db_schema_keepout_zone = 63;

// Revision where _dbBlock::_net_tracks_tbl was added
const uint db_schema_net_tracks = 62;

// Revision where _dbTechLayer::_first_last_pitch was added
const uint db_schema_lef58_pitch = 61;

// Revision where _dbTechLayer::wrong_way_width_ was added
const uint db_schema_wrongway_width = 60;

// Revision where dbGlobalConnect was added
const uint db_schema_add_global_connect = 58;

template <class T>
class dbTable;
class _dbProperty;
class dbPropertyItr;
class _dbNameCache;
class _dbTech;
class _dbChip;
class _dbLib;
class dbOStream;
class dbIStream;
class dbDiff;

class _dbDatabase : public _dbObject
{
 public:
  // PERSISTANT_MEMBERS
  uint _magic1;
  uint _magic2;
  uint _schema_major;
  uint _schema_minor;
  uint _master_id;  // for a unique id across all libraries
  dbId<_dbChip> _chip;

  // NON_PERSISTANT_MEMBERS
  dbTable<_dbTech>* _tech_tbl;
  dbTable<_dbLib>* _lib_tbl;
  dbTable<_dbChip>* _chip_tbl;
  dbTable<_dbProperty>* _prop_tbl;
  _dbNameCache* _name_cache;
  dbPropertyItr* _prop_itr;
  int _unique_id;

  utl::Logger* _logger;

  _dbDatabase(_dbDatabase* db);
  _dbDatabase(_dbDatabase* db, int id);
  _dbDatabase(_dbDatabase* db, const _dbDatabase& d);
  ~_dbDatabase();

  inline utl::Logger* getLogger() const { return _logger; }

  bool operator==(const _dbDatabase& rhs) const;
  bool operator!=(const _dbDatabase& rhs) const { return !operator==(rhs); }
  void differences(dbDiff& diff,
                   const char* field,
                   const _dbDatabase& rhs) const;
  void out(dbDiff& diff, char side, const char* field) const;

  bool isSchema(uint rev) { return _schema_minor >= rev; }
  bool isLessThanSchema(uint rev) { return _schema_minor < rev; }
  dbObjectTable* getObjectTable(dbObjectType type);
};

dbOStream& operator<<(dbOStream& stream, const _dbDatabase& db);
dbIStream& operator>>(dbIStream& stream, _dbDatabase& db);

}  // namespace odb<|MERGE_RESOLUTION|>--- conflicted
+++ resolved
@@ -69,15 +69,13 @@
 //
 const uint db_schema_major = 0;  // Not used...
 const uint db_schema_initial = 57;
-const uint db_schema_minor = 73;  // Current revision number
+const uint db_schema_minor = 74;  // Current revision number
 
-<<<<<<< HEAD
 // Revision where _dbTechLayer::wrongdir_spacing_rules_tbl_ was added
-const uint db_schema_wrongdir_spacing = 73;
-=======
+const uint db_schema_wrongdir_spacing = 74;
+
 // Revision where _dbSite::_row_pattern/_parent_lib/_parent_site were added
 const uint db_schema_site_row_pattern = 73;
->>>>>>> 6420269c
 
 // Revision where _dbMaster::_lib_for_site was added
 const uint db_schema_dbmaster_lib_for_site = 72;
