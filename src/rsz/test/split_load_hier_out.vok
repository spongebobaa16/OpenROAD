module reg1 (clk);
 input clk;


<<<<<<< HEAD
 BUF_X8 rebuffer12 (.A(net1),
    .Z(net75));
 BUF_X8 rebuffer11 (.A(net16),
    .Z(net65));
 BUF_X1 rebuffer10 (.A(net16),
    .Z(net63));
 BUF_X8 split9 (.A(net1),
    .Z(net74));
 BUF_X1 rebuffer7 (.A(r1q),
    .Z(net32));
 BUF_X8 rebuffer3 (.A(net32),
    .Z(net63));
 BUF_X8 rebuffer2 (.A(r1q),
    .Z(net16));
 BUF_X8 split1 (.A(net65),
    .Z(net1));
 DFF_X2 r1 (.CK(clk),
    .Q(r1q));
 submodule u1 (.net57_i(net74),
    .net2_i(net75),
    .r1q(net63),
=======
 BUF_X2 rebuffer5 (.A(r1q),
    .Z(net29));
 BUF_X1 rebuffer4 (.A(r1q),
    .Z(net20));
 BUF_X8 rebuffer3 (.A(net20),
    .Z(net52));
 BUF_X8 rebuffer2 (.A(net29),
    .Z(net52));
 BUF_X4 split1 (.A(net29),
    .Z(net153));
 DFF_X2 r1 (.CK(clk),
    .Q(r1q));
 submodule u1 (.net2_i(net153),
    .r1q(net52),
>>>>>>> 7f421e7a
    .clk(clk));
endmodule
module submodule (net57_i,
    net2_i,
    r1q,
    clk);
 input net57_i;
 input net2_i;
 input r1q;
 input clk;


 DFF_X1 r1 (.D(u6z),
    .CK(clk));
 DFF_X1 r10 (.D(u15z),
    .CK(clk));
 DFF_X1 r11 (.D(u16z),
    .CK(clk));
 DFF_X1 r12 (.D(u17z),
    .CK(clk));
 DFF_X1 r13 (.D(u18z),
    .CK(clk));
 DFF_X1 r14 (.D(u19z),
    .CK(clk));
 DFF_X1 r15 (.D(u20z),
    .CK(clk));
 DFF_X1 r2 (.D(u7z),
    .CK(clk));
 DFF_X1 r21 (.D(u5z),
    .CK(clk));
 DFF_X1 r22 (.D(net57_i),
    .CK(clk));
 DFF_X1 r23 (.D(net2_i),
    .CK(clk));
 DFF_X1 r24 (.D(net2_i),
    .CK(clk));
 DFF_X1 r25 (.D(net2_i),
    .CK(clk));
 DFF_X1 r26 (.D(net2_i),
    .CK(clk));
 DFF_X1 r27 (.D(net57_i));
 DFF_X1 r28 (.D(net57_i));
 DFF_X1 r29 (.D(net57_i));
 DFF_X1 r3 (.D(u8z),
    .CK(clk));
 DFF_X1 r30 (.D(net57_i));
 DFF_X1 r31 (.D(net57_i));
 DFF_X1 r4 (.D(u9z),
    .CK(clk));
 DFF_X1 r5 (.D(u10z),
    .CK(clk));
 DFF_X1 r6 (.D(u11z),
    .CK(clk));
 DFF_X1 r7 (.D(u12z),
    .CK(clk));
 DFF_X1 r8 (.D(u13z),
    .CK(clk));
 DFF_X1 r9 (.D(u14z),
    .CK(clk));
 BUF_X1 u1 (.A(r1q),
    .Z(u6z));
 BUF_X2 u10 (.A(r1q),
    .Z(u15z));
 BUF_X1 u11 (.A(r1q),
    .Z(u16z));
 BUF_X2 u12 (.A(r1q),
    .Z(u17z));
 BUF_X1 u13 (.A(r1q),
    .Z(u18z));
 BUF_X1 u14 (.A(r1q),
    .Z(u19z));
 BUF_X1 u15 (.A(r1q),
    .Z(u20z));
 BUF_X4 u16 (.A(r1q),
    .Z(u1z));
 BUF_X4 u17 (.A(u1z),
    .Z(u2z));
 BUF_X2 u18 (.A(u2z),
    .Z(u3z));
 BUF_X2 u19 (.A(u3z),
    .Z(u4z));
 BUF_X1 u2 (.A(r1q),
    .Z(u7z));
 BUF_X2 u20 (.A(u4z),
    .Z(u5z));
 BUF_X1 u3 (.A(net2_i),
    .Z(u8z));
 BUF_X1 u4 (.A(net2_i),
    .Z(u9z));
 BUF_X1 u5 (.A(r1q),
    .Z(u10z));
<<<<<<< HEAD
 BUF_X4 u6 (.A(net2_i),
=======
 BUF_X1 u6 (.A(r1q),
>>>>>>> 7f421e7a
    .Z(u11z));
 BUF_X4 u7 (.A(net2_i),
    .Z(u12z));
<<<<<<< HEAD
 BUF_X2 u8 (.A(net2_i),
=======
 BUF_X2 u8 (.A(r1q),
>>>>>>> 7f421e7a
    .Z(u13z));
 BUF_X1 u9 (.A(r1q),
    .Z(u14z));
endmodule<|MERGE_RESOLUTION|>--- conflicted
+++ resolved
@@ -2,29 +2,6 @@
  input clk;
 
 
-<<<<<<< HEAD
- BUF_X8 rebuffer12 (.A(net1),
-    .Z(net75));
- BUF_X8 rebuffer11 (.A(net16),
-    .Z(net65));
- BUF_X1 rebuffer10 (.A(net16),
-    .Z(net63));
- BUF_X8 split9 (.A(net1),
-    .Z(net74));
- BUF_X1 rebuffer7 (.A(r1q),
-    .Z(net32));
- BUF_X8 rebuffer3 (.A(net32),
-    .Z(net63));
- BUF_X8 rebuffer2 (.A(r1q),
-    .Z(net16));
- BUF_X8 split1 (.A(net65),
-    .Z(net1));
- DFF_X2 r1 (.CK(clk),
-    .Q(r1q));
- submodule u1 (.net57_i(net74),
-    .net2_i(net75),
-    .r1q(net63),
-=======
  BUF_X2 rebuffer5 (.A(r1q),
     .Z(net29));
  BUF_X1 rebuffer4 (.A(r1q),
@@ -39,7 +16,6 @@
     .Q(r1q));
  submodule u1 (.net2_i(net153),
     .r1q(net52),
->>>>>>> 7f421e7a
     .clk(clk));
 endmodule
 module submodule (net57_i,
@@ -131,19 +107,11 @@
     .Z(u9z));
  BUF_X1 u5 (.A(r1q),
     .Z(u10z));
-<<<<<<< HEAD
- BUF_X4 u6 (.A(net2_i),
-=======
  BUF_X1 u6 (.A(r1q),
->>>>>>> 7f421e7a
     .Z(u11z));
- BUF_X4 u7 (.A(net2_i),
+ BUF_X1 u7 (.A(net2_i),
     .Z(u12z));
-<<<<<<< HEAD
- BUF_X2 u8 (.A(net2_i),
-=======
  BUF_X2 u8 (.A(r1q),
->>>>>>> 7f421e7a
     .Z(u13z));
  BUF_X1 u9 (.A(r1q),
     .Z(u14z));
