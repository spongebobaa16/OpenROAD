[INFO ODB-0222] Reading LEF file: Nangate45/Nangate45.lef
[INFO ODB-0223]     Created 22 technology layers
[INFO ODB-0224]     Created 27 technology vias
[INFO ODB-0225]     Created 134 library cells
[INFO ODB-0226] Finished LEF file:  Nangate45/Nangate45.lef
[INFO ODB-0127] Reading DEF file: gcd_nangate45_placed.def
[INFO ODB-0128] Design: gcd
[INFO ODB-0130]     Created 54 pins.
[INFO ODB-0131]     Created 571 components and 2554 component-terminals.
[INFO ODB-0132]     Created 5 special nets and 1142 connections.
[INFO ODB-0133]     Created 528 nets and 1412 connections.
[INFO ODB-0134] Finished DEF file: gcd_nangate45_placed.def
<<<<<<< HEAD
[INFO RSZ-0026] Removed 151 buffers.
_082_ 1.347
_352_ 1.347
_349_ 1.347
_343_ 1.347
_339_ 1.347
_329_ 1.347
_325_ 1.347
_298_ 1.347
resp_msg[15] 1.347
_348_ 1.347
_297_ 1.347
_177_ 1.347
_173_ 1.347
_171_ 1.347
dpath.a_lt_b$in1[4] 1.347
_172_ 1.347
dpath.a_lt_b$in1[5] 1.347
_346_ 1.349
_344_ 1.349
resp_msg[14] 1.349
_081_ 1.349
_175_ 1.350
dpath.a_lt_b$in1[7] 1.350
_176_ 1.350
dpath.a_lt_b$in0[7] 1.350
dpath.a_lt_b$in0[4] 1.350
dpath.a_lt_b$in1[6] 1.352
_174_ 1.352
_342_ 1.363
dpath.a_lt_b$in0[5] 1.367
_269_ 1.372
_187_ 1.372
_186_ 1.372
dpath.a_lt_b$in0[2] 1.372
dpath.a_lt_b$in0[6] 1.374
_259_ 1.377
_191_ 1.377
dpath.a_lt_b$in0[1] 1.377
=======
[INFO RSZ-0026] Removed 98 buffers.
_082_ 1.356
_349_ 1.356
_339_ 1.356
_329_ 1.356
_171_ 1.356
_352_ 1.356
_412_ 1.356
_348_ 1.356
_343_ 1.356
_325_ 1.356
_298_ 1.356
_297_ 1.356
_177_ 1.356
_173_ 1.356
dpath.a_lt_b$in1[4] 1.356
_176_ 1.357
dpath.a_lt_b$in1[6] 1.357
_174_ 1.357
_172_ 1.361
dpath.a_lt_b$in1[5] 1.361
dpath.a_lt_b$in1[7] 1.361
_175_ 1.361
dpath.a_lt_b$in0[7] 1.361
_344_ 1.362
_411_ 1.362
_081_ 1.362
_346_ 1.362
dpath.a_lt_b$in0[4] 1.378
_338_ 1.379
_336_ 1.379
_335_ 1.379
_080_ 1.379
_240_ 1.379
_215_ 1.379
_239_ 1.379
_233_ 1.379
_217_ 1.379
_199_ 1.379
_194_ 1.379
_189_ 1.380
_187_ 1.380
_186_ 1.380
dpath.a_lt_b$in0[2] 1.380
>>>>>>> 8aa29167
<|MERGE_RESOLUTION|>--- conflicted
+++ resolved
@@ -10,47 +10,6 @@
 [INFO ODB-0132]     Created 5 special nets and 1142 connections.
 [INFO ODB-0133]     Created 528 nets and 1412 connections.
 [INFO ODB-0134] Finished DEF file: gcd_nangate45_placed.def
-<<<<<<< HEAD
-[INFO RSZ-0026] Removed 151 buffers.
-_082_ 1.347
-_352_ 1.347
-_349_ 1.347
-_343_ 1.347
-_339_ 1.347
-_329_ 1.347
-_325_ 1.347
-_298_ 1.347
-resp_msg[15] 1.347
-_348_ 1.347
-_297_ 1.347
-_177_ 1.347
-_173_ 1.347
-_171_ 1.347
-dpath.a_lt_b$in1[4] 1.347
-_172_ 1.347
-dpath.a_lt_b$in1[5] 1.347
-_346_ 1.349
-_344_ 1.349
-resp_msg[14] 1.349
-_081_ 1.349
-_175_ 1.350
-dpath.a_lt_b$in1[7] 1.350
-_176_ 1.350
-dpath.a_lt_b$in0[7] 1.350
-dpath.a_lt_b$in0[4] 1.350
-dpath.a_lt_b$in1[6] 1.352
-_174_ 1.352
-_342_ 1.363
-dpath.a_lt_b$in0[5] 1.367
-_269_ 1.372
-_187_ 1.372
-_186_ 1.372
-dpath.a_lt_b$in0[2] 1.372
-dpath.a_lt_b$in0[6] 1.374
-_259_ 1.377
-_191_ 1.377
-dpath.a_lt_b$in0[1] 1.377
-=======
 [INFO RSZ-0026] Removed 98 buffers.
 _082_ 1.356
 _349_ 1.356
@@ -94,5 +53,4 @@
 _189_ 1.380
 _187_ 1.380
 _186_ 1.380
-dpath.a_lt_b$in0[2] 1.380
->>>>>>> 8aa29167
+dpath.a_lt_b$in0[2] 1.380