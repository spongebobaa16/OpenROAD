library ("sky130_fd_sc_hd__tt_025C_1v80_") {
<<<<<<< HEAD
  define(def_sim_opt,library,string);
  define(default_arc_mode,library,string);
  define(default_constraint_arc_mode,library,string);
  define(driver_model,library,string);
  define(leakage_sim_opt,library,string);
  define(min_pulse_width_mode,library,string);
  define(simulator,library,string);
  define(switching_power_split_model,library,string);
  define(sim_opt,timing,string);
  define(violation_delay_degrade_pct,timing,string);
  technology("cmos");
  delay_model : "table_lookup";
  bus_naming_style : "%s[%d]";
  time_unit : "1ns";
  voltage_unit : "1V";
  leakage_power_unit : "1nW";
  current_unit : "1mA";
  pulling_resistance_unit : "1kohm";
  capacitive_load_unit(1.0000000000, "pf");
  revision : 1.0000000000;
  default_cell_leakage_power : 0.0000000000;
  default_fanout_load : 0.0000000000;
  default_inout_pin_cap : 0.0000000000;
  default_input_pin_cap : 0.0000000000;
  default_max_transition : 1.5000000000;
  default_output_pin_cap : 0.0000000000;
  default_arc_mode : "worst_edges";
  default_constraint_arc_mode : "worst";
  default_leakage_power_density : 0.0000000000;
  operating_conditions ("tt_025C_1v80") {
    voltage : 1.8000000000;
    process : 1.0000000000;
    temperature : 25.000000000;
    tree_type : "balanced_tree";
  }
  /* Wire load tables */
=======
    define(def_sim_opt,library,string);
    define(default_arc_mode,library,string);
    define(default_constraint_arc_mode,library,string);
    define(driver_model,library,string);
    define(leakage_sim_opt,library,string);
    define(min_pulse_width_mode,library,string);
    define(simulator,library,string);
    define(switching_power_split_model,library,string);
    define(sim_opt,timing,string);
    define(violation_delay_degrade_pct,timing,string);
    technology("cmos");
    delay_model : "table_lookup";
    bus_naming_style : "%s[%d]";
    time_unit : "1ns";
    voltage_unit : "1V";
    leakage_power_unit : "1nW";
    current_unit : "1mA";
    pulling_resistance_unit : "1kohm";
    capacitive_load_unit(1.0000000000, "pf");
    revision : 1.0000000000;
    default_cell_leakage_power : 0.0000000000;
    default_fanout_load : 1.0;
    default_inout_pin_cap : 0.0000000000;
    default_input_pin_cap : 0.0000000000;
    default_max_transition : 1.5000000000;
    default_output_pin_cap : 0.0000000000;
    default_arc_mode : "worst_edges";
    default_constraint_arc_mode : "worst";
    default_leakage_power_density : 0.0000000000;
    operating_conditions ("tt_025C_1v80") {
        voltage : 1.8000000000;
        process : 1.0000000000;
        temperature : 25.000000000;
        tree_type : "balanced_tree";
    }
    /* Wire load tables */
>>>>>>> a2a04f41

  wire_load("Small") {
    capacitance : 1.42e-05;
    resistance : 0.0745;
    slope : 8.3631;
    fanout_length( 1, 23.2746);
    fanout_length( 2, 32.1136);
    fanout_length( 3, 48.4862);
    fanout_length( 4, 64.0974);
    fanout_length( 5, 86.2649);
    fanout_length( 6, 84.2649);
  }


  wire_load("Medium") {
    capacitance : 1.42e-05;
    resistance : 0.0745;
    slope : 8.3631;
    fanout_length( 1, 23.2746);
    fanout_length( 2, 32.1136);
    fanout_length( 3, 48.4862);
    fanout_length( 4, 64.0974);
    fanout_length( 5, 86.2649);
    fanout_length( 6, 84.2649);
  }

  wire_load("Large") {
    capacitance : 1.42e-05;
    resistance : 0.0745;
    slope : 8.3631;
    fanout_length( 1, 23.2746);
    fanout_length( 2, 32.1136);
    fanout_length( 3, 48.4862);
    fanout_length( 4, 64.0974);
    fanout_length( 5, 86.2649);
    fanout_length( 6, 84.2649);
  }


  wire_load("Huge") {
    capacitance : 1.42e-05;
    resistance : 0.0745;
    slope : 8.3631;
    fanout_length( 1, 23.2746);
    fanout_length( 2, 32.1136);
    fanout_length( 3, 48.4862);
    fanout_length( 4, 64.0974);
    fanout_length( 5, 86.2649);
    fanout_length( 6, 84.2649);
  }


  default_wire_load : "Small" ;
  default_wire_load_mode : top;

  power_lut_template ("power_inputs_1") {
    variable_1 : "input_transition_time";
    index_1("1, 2, 3, 4, 5, 6, 7");
  }
  power_lut_template ("power_outputs_1") {
    variable_1 : "input_transition_time";
    variable_2 : "total_output_net_capacitance";
    index_1("1, 2, 3, 4, 5, 6, 7");
    index_2("1, 2, 3, 4, 5, 6, 7");
  }
  lu_table_template ("constraint_3_0_1") {
    variable_1 : "related_pin_transition";
    index_1("1, 2, 3");
  }
  lu_table_template ("del_1_7_7") {
    variable_1 : "input_net_transition";
    variable_2 : "total_output_net_capacitance";
    index_1("1, 2, 3, 4, 5, 6, 7");
    index_2("1, 2, 3, 4, 5, 6, 7");
  }
  lu_table_template ("driver_waveform_template") {
    variable_1 : "input_net_transition";
    variable_2 : "normalized_voltage";
    index_1("1, 2");
    index_2("1, 2");
  }
  lu_table_template ("vio_3_3_1") {
    variable_1 : "related_pin_transition";
    variable_2 : "constrained_pin_transition";
    index_1("1, 2, 3");
    index_2("1, 2, 3");
  }
  normalized_driver_waveform ("driver_waveform_template") {
    index_1("0.0100000000, 0.0230506000, 0.0531329000, 0.1224745000, 0.2823108000, 0.5000000000, 0.6507428000, 1.5000000000");
    index_2("0.0000000000, 0.5000000000, 1.0000000000");
    driver_waveform_name : "ramp";
    values("0.0000000000, 0.0083333333, 0.0166666670", \
             "0.0000000000, 0.0192088180, 0.0384176350", \
            "0.0000000000, 0.0442774400, 0.0885548810", \
            "0.0000000000, 0.1020620700, 0.2041241500", \
            "0.0000000000, 0.2352590100, 0.4705180100", \
            "0.0000000000, 0.4166666700, 0.8333333300", \
            "0.0000000000, 0.5422856800, 1.0845714000", \
            "0.0000000000, 1.2500000000, 2.5000000000");
    }
    library_features("report_delay_calculation");
    voltage_map("VSS", 0.0000000000);
    voltage_map("KAPWR", 1.8000000000);
    voltage_map("LOWLVPWR", 1.8000000000);
    voltage_map("VGND", 0.0000000000);
    voltage_map("VNB", 0.0000000000);
    voltage_map("VPB", 1.8000000000);
    voltage_map("VPWR", 1.8000000000);
    voltage_map("VPWRIN", 1.8000000000);
    driver_model : "ramp";
    in_place_swap_mode : "match_footprint";
    input_threshold_pct_fall : 50.000000000;
    input_threshold_pct_rise : 50.000000000;
    min_pulse_width_mode : "max";
    nom_process : 1.0000000000;
    nom_temperature : 25.000000000;
    nom_voltage : 1.8000000000;
    output_threshold_pct_fall : 50.000000000;
    output_threshold_pct_rise : 50.000000000;
    simulation : "true";
    slew_derate_from_library : 1.0000000000;
    slew_lower_threshold_pct_fall : 20.000000000;
    slew_lower_threshold_pct_rise : 20.000000000;
    slew_upper_threshold_pct_fall : 80.000000000;
    slew_upper_threshold_pct_rise : 80.000000000;
    switching_power_split_model : "true";

    cell ("BLOCK1") {
      is_macro : true;
      leakage_power () {
        value : 0.0011810000;
        when : "A";
      }
      leakage_power () {
        value : 0.0011810000;
        when : "!A";
      }
      area : 3.7536000000;
      cell_footprint : "sky130_fd_sc_hd__buf";
      cell_leakage_power : 0.0011810180;
      driver_waveform_fall : "ramp";
      driver_waveform_rise : "ramp";
      pg_pin ("VGND") {
        pg_type : "primary_ground";
        related_bias_pin : "VPB";
        voltage_name : "VGND";
      }
      pg_pin ("VNB") {
        pg_type : "nwell";
        physical_connection : "device_layer";
        voltage_name : "VNB";
      }
      pg_pin ("VPB") {
        pg_type : "pwell";
        physical_connection : "device_layer";
        voltage_name : "VPB";
      }
      pg_pin ("VPWR") {
        pg_type : "primary_power";
        related_bias_pin : "VNB";
        voltage_name : "VPWR";
      }
      pin ("A") {
        capacitance : 0.0021030000;
        clock : "false";
        direction : "input";
        fall_capacitance : 0.0020150000;
        max_transition : 0.03;
        related_ground_pin : "VGND";
        related_power_pin : "VPWR";
        rise_capacitance : 0.0021910000;
      }
      pin ("X") {
        direction : "output";
        internal_power () {
          fall_power ("power_outputs_1") {
            index_1("0.0100000000, 0.0230505800, 0.0531329300, 0.1224745000, 0.2823108000, 0.6507428000, 1.5000000000");
            index_2("0.0005000000, 0.0012632050, 0.0031913740, 0.0080627180, 0.0203697300, 0.0514622900, 0.1300148000");
            values("0.0108054000, 0.0097834000, 0.0069418000, -0.000808000, -0.020725600, -0.071111700, -0.198366400", \
                     "0.0105490000, 0.0095435000, 0.0066983000, -0.001032800, -0.020903300, -0.071322800, -0.198572800", \
                        "0.0103270000, 0.0093022000, 0.0064758000, -0.001239900, -0.021126200, -0.071476300, -0.198740200", \
                        "0.0102095000, 0.0091712000, 0.0063456000, -0.001333800, -0.021148000, -0.071505900, -0.198745900", \
                        "0.0100561000, 0.0088657000, 0.0061667000, -0.001306700, -0.021101500, -0.071399700, -0.198641200", \
                        "0.0109558000, 0.0097739000, 0.0068849000, -0.001026800, -0.020488100, -0.070778700, -0.197991500", \
                        "0.0130202000, 0.0117825000, 0.0085657000, 0.0007253000, -0.018986900, -0.069230600, -0.196265500");
                }
                related_pin : "A";
                rise_power ("power_outputs_1") {
                    index_1("0.0100000000, 0.0230505800, 0.0531329300, 0.1224745000, 0.2823108000, 0.6507428000, 1.5000000000");
                    index_2("0.0005000000, 0.0012632050, 0.0031913740, 0.0080627180, 0.0203697300, 0.0514622900, 0.1300148000");
                    values("0.0055419000, 0.0068503000, 0.0100473000, 0.0178595000, 0.0375954000, 0.0871212000, 0.2131056000", \
                        "0.0053503000, 0.0066616000, 0.0098534000, 0.0176911000, 0.0374077000, 0.0870674000, 0.2132897000", \
                        "0.0050781000, 0.0063676000, 0.0095487000, 0.0174572000, 0.0372335000, 0.0874168000, 0.2141486000", \
                        "0.0048520000, 0.0061368000, 0.0093023000, 0.0171699000, 0.0372440000, 0.0873148000, 0.2129033000", \
                        "0.0049546000, 0.0062219000, 0.0091832000, 0.0171287000, 0.0369737000, 0.0872763000, 0.2114916000", \
                        "0.0056157000, 0.0068724000, 0.0099311000, 0.0177538000, 0.0375448000, 0.0874654000, 0.2136360000", \
                        "0.0076352000, 0.0087407000, 0.0118673000, 0.0196942000, 0.0394077000, 0.0893026000, 0.2147773000");
                }
            }
            max_capacitance : 0.1300150000;
            max_transition : 1.5061030000;
            power_down_function : "(!VPWR + VGND)";
            related_ground_pin : "VGND";
            related_power_pin : "VPWR";
            timing () {
                cell_fall ("del_1_7_7") {
                    index_1("0.0100000000, 0.0230506000, 0.0531329000, 0.1224740000, 0.2823110000, 0.6507430000, 1.5000000000");
                    index_2("0.0005000000, 0.0012632100, 0.0031913700, 0.0080627200, 0.0203697000, 0.0514623000, 0.1300150000");
                    values("0.0593383000, 0.0643396000, 0.0749824000, 0.0973634000, 0.1492992000, 0.2787939000, 0.6061452000", \
                        "0.0642426000, 0.0692853000, 0.0799011000, 0.1024859000, 0.1544812000, 0.2841778000, 0.6104910000", \
                        "0.0775104000, 0.0825737000, 0.0932367000, 0.1157306000, 0.1676768000, 0.2973737000, 0.6245092000", \
                        "0.1077616000, 0.1129200000, 0.1237785000, 0.1465237000, 0.1985575000, 0.3280511000, 0.6562919000", \
                        "0.1578797000, 0.1640413000, 0.1763553000, 0.2008799000, 0.2542707000, 0.3828144000, 0.7146603000", \
                        "0.2342690000, 0.2423609000, 0.2577376000, 0.2850985000, 0.3398958000, 0.4700387000, 0.7969230000", \
                        "0.3559006000, 0.3662604000, 0.3859527000, 0.4198348000, 0.4788887000, 0.6104675000, 0.9385767000");
                }
                cell_rise ("del_1_7_7") {
                    index_1("0.0100000000, 0.0230506000, 0.0531329000, 0.1224740000, 0.2823110000, 0.6507430000, 1.5000000000");
                    index_2("0.0005000000, 0.0012632100, 0.0031913700, 0.0080627200, 0.0203697000, 0.0514623000, 0.1300150000");
                    values("0.0490569000, 0.0558265000, 0.0717435000, 0.1104504000, 0.2075838000, 0.4514763000, 1.0684844000", \
                        "0.0536074000, 0.0603471000, 0.0762774000, 0.1149897000, 0.2116108000, 0.4563259000, 1.0785807000", \
                        "0.0642037000, 0.0708758000, 0.0866203000, 0.1255204000, 0.2235220000, 0.4693128000, 1.0892596000", \
                        "0.0819207000, 0.0888360000, 0.1049964000, 0.1440040000, 0.2421219000, 0.4876812000, 1.1038942000", \
                        "0.1041913000, 0.1115879000, 0.1278155000, 0.1672534000, 0.2646072000, 0.5103125000, 1.1274786000", \
                        "0.1259206000, 0.1349041000, 0.1524062000, 0.1916016000, 0.2898473000, 0.5344468000, 1.1529084000", \
                        "0.1292959000, 0.1413072000, 0.1638067000, 0.2061120000, 0.3024876000, 0.5484357000, 1.1667728000");
                }
                fall_transition ("del_1_7_7") {
                    index_1("0.0100000000, 0.0230506000, 0.0531329000, 0.1224740000, 0.2823110000, 0.6507430000, 1.5000000000");
                    index_2("0.0005000000, 0.0012632100, 0.0031913700, 0.0080627200, 0.0203697000, 0.0514623000, 0.1300150000");
                    values("0.0148871000, 0.0193113000, 0.0295451000, 0.0550503000, 0.1221799000, 0.2947354000, 0.7299648000", \
                        "0.0149669000, 0.0193011000, 0.0296604000, 0.0550240000, 0.1216383000, 0.2941434000, 0.7294372000", \
                        "0.0148895000, 0.0193335000, 0.0296440000, 0.0552030000, 0.1215139000, 0.2953373000, 0.7259581000", \
                        "0.0160523000, 0.0203110000, 0.0303481000, 0.0553778000, 0.1213409000, 0.2931113000, 0.7299997000", \
                        "0.0210846000, 0.0252021000, 0.0349793000, 0.0592462000, 0.1230172000, 0.2943069000, 0.7270705000", \
                        "0.0302076000, 0.0347994000, 0.0445488000, 0.0668841000, 0.1277289000, 0.2943685000, 0.7330043000", \
                        "0.0437670000, 0.0497366000, 0.0604570000, 0.0823759000, 0.1373515000, 0.2985862000, 0.7278568000");
                }
                related_pin : "A";
                rise_transition ("del_1_7_7") {
                    index_1("0.0100000000, 0.0230506000, 0.0531329000, 0.1224740000, 0.2823110000, 0.6507430000, 1.5000000000");
                    index_2("0.0005000000, 0.0012632100, 0.0031913700, 0.0080627200, 0.0203697000, 0.0514623000, 0.1300150000");
                    values("0.0199796000, 0.0284097000, 0.0500678000, 0.1054104000, 0.2462960000, 0.6007088000, 1.4976728000", \
                        "0.0200424000, 0.0284104000, 0.0500598000, 0.1055191000, 0.2465992000, 0.6007418000, 1.4982898000", \
                        "0.0201431000, 0.0285117000, 0.0500371000, 0.1053906000, 0.2469039000, 0.6047496000, 1.5061026000", \
                        "0.0215548000, 0.0297102000, 0.0507718000, 0.1054864000, 0.2473741000, 0.6047852000, 1.4980543000", \
                        "0.0249477000, 0.0322865000, 0.0523515000, 0.1064977000, 0.2460664000, 0.6010622000, 1.4926799000", \
                        "0.0326877000, 0.0396409000, 0.0572465000, 0.1079538000, 0.2475174000, 0.5992588000, 1.5009650000", \
                        "0.0467759000, 0.0543678000, 0.0709174000, 0.1149097000, 0.2482231000, 0.6031189000, 1.4938381000");
                }
                timing_sense : "positive_unate";
                timing_type : "combinational";
            }
        }
    }
}<|MERGE_RESOLUTION|>--- conflicted
+++ resolved
@@ -1,5 +1,4 @@
 library ("sky130_fd_sc_hd__tt_025C_1v80_") {
-<<<<<<< HEAD
   define(def_sim_opt,library,string);
   define(default_arc_mode,library,string);
   define(default_constraint_arc_mode,library,string);
@@ -21,7 +20,7 @@
   capacitive_load_unit(1.0000000000, "pf");
   revision : 1.0000000000;
   default_cell_leakage_power : 0.0000000000;
-  default_fanout_load : 0.0000000000;
+  default_fanout_load : 1.0;
   default_inout_pin_cap : 0.0000000000;
   default_input_pin_cap : 0.0000000000;
   default_max_transition : 1.5000000000;
@@ -36,44 +35,6 @@
     tree_type : "balanced_tree";
   }
   /* Wire load tables */
-=======
-    define(def_sim_opt,library,string);
-    define(default_arc_mode,library,string);
-    define(default_constraint_arc_mode,library,string);
-    define(driver_model,library,string);
-    define(leakage_sim_opt,library,string);
-    define(min_pulse_width_mode,library,string);
-    define(simulator,library,string);
-    define(switching_power_split_model,library,string);
-    define(sim_opt,timing,string);
-    define(violation_delay_degrade_pct,timing,string);
-    technology("cmos");
-    delay_model : "table_lookup";
-    bus_naming_style : "%s[%d]";
-    time_unit : "1ns";
-    voltage_unit : "1V";
-    leakage_power_unit : "1nW";
-    current_unit : "1mA";
-    pulling_resistance_unit : "1kohm";
-    capacitive_load_unit(1.0000000000, "pf");
-    revision : 1.0000000000;
-    default_cell_leakage_power : 0.0000000000;
-    default_fanout_load : 1.0;
-    default_inout_pin_cap : 0.0000000000;
-    default_input_pin_cap : 0.0000000000;
-    default_max_transition : 1.5000000000;
-    default_output_pin_cap : 0.0000000000;
-    default_arc_mode : "worst_edges";
-    default_constraint_arc_mode : "worst";
-    default_leakage_power_density : 0.0000000000;
-    operating_conditions ("tt_025C_1v80") {
-        voltage : 1.8000000000;
-        process : 1.0000000000;
-        temperature : 25.000000000;
-        tree_type : "balanced_tree";
-    }
-    /* Wire load tables */
->>>>>>> a2a04f41
 
   wire_load("Small") {
     capacitance : 1.42e-05;
