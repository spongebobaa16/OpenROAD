--- conflicted
+++ resolved
@@ -11,11 +11,10 @@
 [INFO ODB-0131]     Created 15 components and 68 component-terminals.
 [INFO ODB-0133]     Created 13 nets and 29 connections.
 [INFO ODB-0134] Finished DEF file: repair_hold10.def
-<<<<<<< HEAD
-Min routing layer: met1
-Max routing layer: met5
-Global adjustment: 0%
-Grid origin: (0, 0)
+[INFO GRT-0020] Min routing layer: met1
+[INFO GRT-0021] Max routing layer: met5
+[INFO GRT-0022] Global adjustment: 0%
+[INFO GRT-0023] Grid origin: (0, 0)
 [WARNING GRT-0043] No OR_DEFAULT vias defined.
 [INFO GRT-0224] Chose via L1M1_PR as default.
 [INFO GRT-0224] Chose via M1M2_PR as default.
@@ -28,31 +27,11 @@
 [INFO GRT-0088] Layer met3    Track-Pitch = 0.6800  line-2-Via Pitch: 0.6150
 [INFO GRT-0088] Layer met4    Track-Pitch = 0.9200  line-2-Via Pitch: 1.0400
 [INFO GRT-0088] Layer met5    Track-Pitch = 3.4000  line-2-Via Pitch: 3.1100
-=======
-[INFO GRT-0020] Min routing layer: met1
-[INFO GRT-0021] Max routing layer: met5
-[INFO GRT-0022] Global adjustment: 0%
-[INFO GRT-0023] Grid origin: (0, 0)
->>>>>>> 42fadf83
 [INFO GRT-0003] Macros: 0
 [INFO GRT-0004] Blockages: 349
 [INFO GRT-0019] Found 8 clock nets.
 [INFO GRT-0001] Minimum degree: 2
 [INFO GRT-0002] Maximum degree: 4
-<<<<<<< HEAD
-[INFO GRT-0018] Processing 483 blockages on layer li1.
-[INFO GRT-0019] Processing 86 blockages on layer met1.
-[INFO GRT-0146] Final usage/overflow report:
-[INFO GRT-0155] Overflow Report:
-[INFO GRT-0156] Total Usage   : 977
-[INFO GRT-0157] Total Capacity: 272271
-[INFO GRT-0158] Max H Overflow: 0
-[INFO GRT-0159] Max V Overflow: 0
-[INFO GRT-0160] Max Overflow  : 0
-[INFO GRT-0161] H   Overflow  : 0
-[INFO GRT-0162] V   Overflow  : 0
-[INFO GRT-0163] Final Overflow: 0
-=======
 [INFO GRT-0017] Processing 483 blockages on layer li1.
 [INFO GRT-0017] Processing 86 blockages on layer met1.
 
@@ -64,10 +43,9 @@
 met1       Horizontal     103680        102794          0.85%
 met2       Vertical        77760         77035          0.93%
 met3       Horizontal      51840         51333          0.98%
-met4       Vertical        36288         35997          0.80%
+met4       Vertical        31104         30956          0.48%
 met5       Horizontal      10368         10153          2.07%
 ---------------------------------------------------------------
->>>>>>> 42fadf83
 
 [INFO GRT-0111] Final number of vias: 54
 [INFO GRT-0112] Final usage 3D: 1139
@@ -80,10 +58,10 @@
 met1            102794           465            0.45%             0 /  0 /  0
 met2             77035           512            0.66%             0 /  0 /  0
 met3             51333             0            0.00%             0 /  0 /  0
-met4             35997             0            0.00%             0 /  0 /  0
+met4             30956             0            0.00%             0 /  0 /  0
 met5             10153             0            0.00%             0 /  0 /  0
 ---------------------------------------------------------------------------------------
-Total           277312           977            0.35%             0 /  0 /  0
+Total           272271           977            0.36%             0 /  0 /  0
 
 [INFO GRT-0018] Total wirelength: 6927 um
 worst slack -1.95
@@ -102,11 +80,10 @@
 legalized HPWL           6764.9 u
 delta HPWL                    0 %
 
-<<<<<<< HEAD
-Min routing layer: met1
-Max routing layer: met5
-Global adjustment: 0%
-Grid origin: (0, 0)
+[INFO GRT-0020] Min routing layer: met1
+[INFO GRT-0021] Max routing layer: met5
+[INFO GRT-0022] Global adjustment: 0%
+[INFO GRT-0023] Grid origin: (0, 0)
 [WARNING GRT-0043] No OR_DEFAULT vias defined.
 [INFO GRT-0224] Chose via L1M1_PR as default.
 [INFO GRT-0224] Chose via M1M2_PR as default.
@@ -119,31 +96,11 @@
 [INFO GRT-0088] Layer met3    Track-Pitch = 0.6800  line-2-Via Pitch: 0.6150
 [INFO GRT-0088] Layer met4    Track-Pitch = 0.9200  line-2-Via Pitch: 1.0400
 [INFO GRT-0088] Layer met5    Track-Pitch = 3.4000  line-2-Via Pitch: 3.1100
-=======
-[INFO GRT-0020] Min routing layer: met1
-[INFO GRT-0021] Max routing layer: met5
-[INFO GRT-0022] Global adjustment: 0%
-[INFO GRT-0023] Grid origin: (0, 0)
->>>>>>> 42fadf83
 [INFO GRT-0003] Macros: 0
 [INFO GRT-0004] Blockages: 364
 [INFO GRT-0019] Found 8 clock nets.
 [INFO GRT-0001] Minimum degree: 2
 [INFO GRT-0002] Maximum degree: 4
-<<<<<<< HEAD
-[INFO GRT-0018] Processing 508 blockages on layer li1.
-[INFO GRT-0019] Processing 88 blockages on layer met1.
-[INFO GRT-0146] Final usage/overflow report:
-[INFO GRT-0155] Overflow Report:
-[INFO GRT-0156] Total Usage   : 978
-[INFO GRT-0157] Total Capacity: 272269
-[INFO GRT-0158] Max H Overflow: 0
-[INFO GRT-0159] Max V Overflow: 0
-[INFO GRT-0160] Max Overflow  : 0
-[INFO GRT-0161] H   Overflow  : 0
-[INFO GRT-0162] V   Overflow  : 0
-[INFO GRT-0163] Final Overflow: 0
-=======
 [INFO GRT-0017] Processing 508 blockages on layer li1.
 [INFO GRT-0017] Processing 88 blockages on layer met1.
 
@@ -155,10 +112,9 @@
 met1       Horizontal     103680        102792          0.86%
 met2       Vertical        77760         77035          0.93%
 met3       Horizontal      51840         51333          0.98%
-met4       Vertical        36288         35997          0.80%
+met4       Vertical        31104         30956          0.48%
 met5       Horizontal      10368         10153          2.07%
 ---------------------------------------------------------------
->>>>>>> 42fadf83
 
 [INFO GRT-0111] Final number of vias: 56
 [INFO GRT-0112] Final usage 3D: 1146
@@ -171,10 +127,10 @@
 met1            102792           466            0.45%             0 /  0 /  0
 met2             77035           512            0.66%             0 /  0 /  0
 met3             51333             0            0.00%             0 /  0 /  0
-met4             35997             0            0.00%             0 /  0 /  0
+met4             30956             0            0.00%             0 /  0 /  0
 met5             10153             0            0.00%             0 /  0 /  0
 ---------------------------------------------------------------------------------------
-Total           277310           978            0.35%             0 /  0 /  0
+Total           272269           978            0.36%             0 /  0 /  0
 
 [INFO GRT-0018] Total wirelength: 6941 um
 worst slack -1.40