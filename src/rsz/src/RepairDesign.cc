--- conflicted
+++ resolved
@@ -1999,17 +1999,12 @@
       if (!repeater_load_pins.hasKey(pin)) {
         Port* port = network_->port(pin);
         Instance* inst = network_->instance(pin);
-<<<<<<< HEAD
-        // preserve any hierarchical connection
-        odb::dbModNet* mod_net = db_network_->hierNet(pin);
-=======
-
         // do not disconnect/reconnect don't touch instances
         if (resizer_->dontTouch(inst)) {
           continue;
         }
-
->>>>>>> 69e711be
+        // preserve any hierarchical connection
+        odb::dbModNet* mod_net = db_network_->hierNet(pin);
         sta_->disconnectPin(const_cast<Pin*>(pin));
         sta_->connectPin(inst, port, ip_net);
         if (mod_net) {
