// SPDX-License-Identifier: BSD-3-Clause
// Copyright (c) 2019-2025, The OpenROAD Authors

#include <algorithm>
#include <cstddef>
#include <limits>
#include <string>
#include <unordered_map>
#include <utility>

#include "BufferedNet.hh"
#include "RepairSetup.hh"
#include "db_sta/dbNetwork.hh"
#include "rsz/Resizer.hh"
#include "sta/Corner.hh"
#include "sta/DcalcAnalysisPt.hh"
#include "sta/Fuzzy.hh"
#include "sta/Graph.hh"
#include "sta/Liberty.hh"
#include "sta/Parasitics.hh"
#include "sta/PortDirection.hh"
#include "sta/Units.hh"

namespace rsz {

using std::make_shared;

using utl::RSZ;

using sta::fuzzyGreater;
using sta::fuzzyGreaterEqual;
using sta::fuzzyLess;
using sta::fuzzyLessEqual;
using sta::INF;
using sta::NetConnectedPinIterator;
using sta::PinSeq;
using sta::Path;

// Template magic to make it easier to write algorithms descending
// over the buffer tree in the form of lambdas; it allows recursive
// lambda calling and it keeps track of the level number which is important
// for good debug prints
//
// https://stackoverflow.com/questions/2067988/how-to-make-a-recursive-lambda
template <class F>
struct visitor
{
  F f;
  int level = 0;
  explicit visitor(F&& f) : f(std::forward<F>(f)) {}
  template <class... Args>
  decltype(auto) operator()(Args&&... args)
  {
    level++;
    decltype(auto) ret = f(*this, level, std::forward<Args>(args)...);
    level--;
    return ret;
  }

  // delete the copy constructor
  visitor(const visitor&) = delete;
  visitor& operator=(const visitor&) = delete;
};
template <typename F, class... Args>
decltype(auto) visitTree(F&& f, Args&&... args)
{
  visitor<std::decay_t<F>> v{std::forward<F>(f)};
  return v(std::forward<Args>(args)...);
}

void pruneCapVsSlackOptions(StaState* sta, BufferedNetSeq& options)
{
  // Prune the options if there exists another option with
  // larger slack and smaller capacitance.
  // This is fanout*log(fanout) if options are
  // presorted to hit better options sooner.
  std::unordered_map<BufferedNet*, Slack> slacks;

  for (const BufferedNetPtr& p : options) {
    slacks[p.get()] = p->slack(sta);
  }

  sort(options.begin(),
       options.end(),
       [&slacks](const BufferedNetPtr& option1, const BufferedNetPtr& option2) {
         const Slack slack1 = slacks[option1.get()];
         const Slack slack2 = slacks[option2.get()];
         return std::make_tuple(-slack1, option1->cap())
                < std::make_tuple(-slack2, option2->cap());
       });

  if (options.empty()) {
    return;
  }

  float lowest_cap_seen = options[0]->cap();
  size_t si = 1;
  // Remove options by shifting down with index si.
  // Because the options are sorted we don't have to look
  // beyond the first option. We also know that slack
  // is nonincreasing, so we can remove everything that has
  // higher capacitance than the lowest found so far.
  for (size_t pi = si; pi < options.size(); pi++) {
    const BufferedNetPtr& p = options[pi];
    float cap = p->cap();
    // If cap is the same or worse than lowest_cap_seen, remove solution p.
    if (fuzzyLess(cap, lowest_cap_seen)) {
      // Otherwise copy the survivor down.
      options[si++] = p;
      lowest_cap_seen = cap;
    }
  }
  options.resize(si);
}

void pruneCapVsAreaOptions(StaState* sta, BufferedNetSeq& options)
{
  sort(options.begin(),
       options.end(),
       [](const BufferedNetPtr& option1, const BufferedNetPtr& option2) {
         return std::make_tuple(option1->area(), option1->cap())
                < std::make_tuple(option2->area(), option2->cap());
       });

  if (options.empty()) {
    return;
  }

  float lowest_cap_seen = options[0]->cap();
  size_t si = 1;
  for (size_t pi = si; pi < options.size(); pi++) {
    const BufferedNetPtr& p = options[pi];
    float cap = p->cap();
    // If cap is the same or worse than lowest_cap_seen, remove solution p.
    if (fuzzyLess(cap, lowest_cap_seen)) {
      // Otherwise copy the survivor down.
      options[si++] = p;
      lowest_cap_seen = cap;
    }
  }
  options.resize(si);
}

// Find initial timing-optimized rebuffering choice
BufferedNetPtr RepairSetup::rebufferForTiming(const BufferedNetPtr& bnet)
{
  using BnetType = BufferedNetType;
  using BnetSeq = BufferedNetSeq;
  using BnetPtr = BufferedNetPtr;

  const BnetSeq Z = visitTree(
      [this](auto& recurse, int level, const BnetPtr& bnet) -> BnetSeq {
        switch (bnet->type()) {
          case BnetType::wire: {
            BnetSeq Z = recurse(bnet->ref());
            for (BnetPtr& z : Z) {
              z = addWire(z, bnet->location(), bnet->layer(), level);
            }
            addBuffers(Z, level);
            return Z;
          }

          case BnetType::junction: {
            const BnetSeq& Z1 = recurse(bnet->ref());
            const BnetSeq& Z2 = recurse(bnet->ref2());
            BnetSeq Z;
            Z.reserve(Z1.size() * Z2.size());

            // Combine the options from both branches.
            for (const BnetPtr& p : Z1) {
              for (const BnetPtr& q : Z2) {
                const BufferedNetPtr& min_req
                    = fuzzyLess(p->slack(sta_), q->slack(sta_)) ? p : q;
                BufferedNetPtr junc
                    = make_shared<BufferedNet>(BufferedNetType::junction,
                                               bnet->location(),
                                               p,
                                               q,
                                               resizer_);
                junc->setArrivalPath(min_req->arrivalPath());
                junc->setRequiredPath(min_req->requiredPath());
                junc->setRequiredDelay(min_req->requiredDelay());
                Z.push_back(std::move(junc));
              }
            }

            pruneCapVsSlackOptions(sta_, Z);
            return Z;
          }

          case BufferedNetType::load: {
            const Pin* load_pin = bnet->loadPin();
            Vertex* vertex = graph_->pinLoadVertex(load_pin);
            PathRef req_path = sta_->vertexWorstSlackPath(vertex, max_);
            PathRef arrival_path;
            if (!req_path.isNull()) {
              TimingArc* arc;
              req_path.prevPath(sta_, arrival_path, arc);
            }
            bnet->setArrivalPath(arrival_path);
            bnet->setRequiredPath(req_path);
            debugPrint(logger_,
                       RSZ,
                       "rebuffer",
                       4,
                       "{:{}s}{}",
                       "",
                       level,
                       bnet->to_string(resizer_));
            BufferedNetSeq Z;
            Z.push_back(bnet);
            return Z;
          }
          default: {
            logger_->critical(RSZ, 71, "unhandled BufferedNet type");
          }
        }
      },
      bnet);

  debugPrint(logger_, RSZ, "rebuffer", 2, "timing-optimized options");

  Delay best_slack = -INF;
  BufferedNetPtr best_option = nullptr;
  int best_index = 0;
  int i = 1;
  for (const BufferedNetPtr& p : Z) {
    // Find slack for drvr_pin into option.
    const PathRef& req_path = p->requiredPath();
    if (!req_path.isNull()) {
      Slack slack = slackAtDriverPin(p, i);
      if (best_option == nullptr || fuzzyGreater(slack, best_slack)) {
        best_slack = slack;
        best_option = p;
        best_index = i;
      }
      i++;
    }
  }

  if (best_option) {
    debugPrint(logger_, RSZ, "rebuffer", 2, "best option {}", best_index);
  } else {
    debugPrint(logger_, RSZ, "rebuffer", 2, "no available option");
  }

  return best_option;
}

// Recover area on a rebuffering choice without regressing timing
BufferedNetPtr RepairSetup::recoverArea(const BufferedNetPtr& bnet,
                                        Delay slack_target,
                                        float alpha)
{
  using BnetType = BufferedNetType;
  using BnetSeq = BufferedNetSeq;
  using BnetPtr = BufferedNetPtr;

  Delay drvr_delay = bnet->slack(sta_) - slackAtDriverPin(bnet);

  // spread down arrival delay
  visitTree(
      [](auto& recurse, int level, const BnetPtr& bnet, Delay arrival) -> int {
        bnet->setArrivalDelay(arrival);
        switch (bnet->type()) {
          case BnetType::wire:
          case BnetType::buffer:
            recurse(bnet->ref(), arrival + bnet->delay());
            break;
          case BnetType::junction:
            recurse(bnet->ref(), arrival);
            recurse(bnet->ref2(), arrival);
            break;
          case BnetType::load:
            break;
        }
        return 0;
      },
      bnet,
      drvr_delay);

  BnetSeq Z = visitTree(
      [&](auto& recurse, int level, const BnetPtr& bnet) -> BufferedNetSeq {
        switch (bnet->type()) {
          case BnetType::buffer: {
            assert(bnet->ref()->type() == BnetType::wire);
            BnetSeq Z = recurse(bnet->ref()->ref());
            for (BnetPtr& z : Z) {
              z = addWire(z, bnet->location(), bnet->ref()->layer(), level);
            }
            addBuffers(Z,
                       level,
                       true,
                       (slack_target + bnet->arrivalDelay()) * alpha
                           + bnet->slack(sta_) * (1.0 - alpha));
            return Z;
          }
          case BnetType::wire: {
            BnetSeq Z = recurse(bnet->ref());
            for (BnetPtr& z : Z) {
              z = addWire(z, bnet->location(), bnet->layer(), level);
            }
            addBuffers(Z,
                       level,
                       true,
                       (slack_target + bnet->arrivalDelay()) * alpha
                           + bnet->slack(sta_) * (1.0 - alpha));
            return Z;
          }
          case BnetType::junction: {
            const BnetSeq& Z1 = recurse(bnet->ref());
            const BnetSeq& Z2 = recurse(bnet->ref2());
            BnetSeq Z;
            Z.reserve(Z1.size() * Z2.size());

            Delay threshold = (slack_target + bnet->arrivalDelay()) * alpha
                              + bnet->slack(sta_) * (1.0 - alpha);

            Delay last_resort_slack = -INF;
            const BnetPtr *last_resort_p, *last_resort_q;

            // Combine the options from both branches.
            for (const BnetPtr& p : Z1) {
              for (const BnetPtr& q : Z2) {
                const BnetPtr& min_req
                    = fuzzyLess(p->slack(sta_), q->slack(sta_)) ? p : q;

                if (Z.empty() && min_req->slack(sta_) > last_resort_slack) {
                  last_resort_p = &p;
                  last_resort_q = &q;
                }

                if (fuzzyLess(min_req->slack(sta_), threshold)) {
                  // Filter out an option that doesn't meet local timing
                  // threshold
                  continue;
                }

                auto junc = make_shared<BufferedNet>(
                    BnetType::junction, bnet->location(), p, q, resizer_);
                junc->setArrivalPath(min_req->arrivalPath());
                junc->setRequiredPath(min_req->requiredPath());
                junc->setRequiredDelay(min_req->requiredDelay());

                debugPrint(logger_,
                           RSZ,
                           "rebuffer",
                           4,
                           "{:{}s}junc {}",
                           "",
                           level,
                           junc->to_string(resizer_));

                Z.push_back(std::move(junc));
              }
            }

            if (Z.empty() && last_resort_p && last_resort_q) {
              // No option met the timing threshold (probably due to rounding
              // errors), pick at least what came closest
              const BnetPtr &p = *last_resort_p, &q = *last_resort_q;
              const BnetPtr& min_req
                  = fuzzyLess(p->slack(sta_), q->slack(sta_)) ? p : q;
              auto junc = make_shared<BufferedNet>(
                  BnetType::junction, bnet->location(), p, q, resizer_);
              junc->setArrivalPath(min_req->arrivalPath());
              junc->setRequiredPath(min_req->requiredPath());
              junc->setRequiredDelay(min_req->requiredDelay());

              debugPrint(logger_,
                         RSZ,
                         "rebuffer",
                         4,
                         "{:{}s}last resort junc {}",
                         "",
                         level,
                         junc->to_string(resizer_));

              Z.push_back(std::move(junc));
            }

            pruneCapVsAreaOptions(sta_, Z);
            return Z;
          }
          case BnetType::load: {
            debugPrint(logger_,
                       RSZ,
                       "rebuffer",
                       3,
                       "{:{}s}{}",
                       "",
                       level,
                       bnet->to_string(resizer_));
            return {bnet};
          }
          default: {
            logger_->critical(RSZ, 150, "unhandled BufferedNet type");
          }
        }
      },
      bnet);

  Delay best_slack = -INF;
  float best_area = std::numeric_limits<float>::max();
  BufferedNetPtr best_slack_option = nullptr, best_area_option = nullptr;
  int best_slack_index = 0, best_area_index = 0;
  int i = 1;
  for (const BufferedNetPtr& p : Z) {
    // Find slack for drvr_pin into option.
    const PathRef& req_path = p->requiredPath();
    if (!req_path.isNull()) {
      Slack slack = slackAtDriverPin(p, i);
      if (best_slack_option == nullptr || fuzzyGreater(slack, best_slack)) {
        best_slack = slack;
        best_slack_option = p;
        best_slack_index = i;
      }
      if (fuzzyGreaterEqual(slack, slack_target)
          && (best_area_option == nullptr || fuzzyLess(p->area(), best_area))) {
        best_area = p->area();
        best_area_option = p;
        best_area_index = i;
      }
      i++;
    }
  }

  if (best_area_option) {
    debugPrint(logger_,
               RSZ,
               "rebuffer",
               2,
               "best option {} (area optimized)",
               best_area_index);
    return best_area_option;
  }
  if (best_slack_option) {
    debugPrint(logger_,
               RSZ,
               "rebuffer",
               2,
               "best option {} (closest to meeting timing)",
               best_slack_index);
    return best_slack_option;
  }
  debugPrint(logger_, RSZ, "rebuffer", 2, "no available option");
  return nullptr;
}

// Return inserted buffer count.
int RepairSetup::rebuffer(const Pin* drvr_pin)
{
  int inserted_buffer_count = 0;
  Net* net;

  Instance* parent
      = db_network_->getOwningInstanceParent(const_cast<Pin*>(drvr_pin));
  odb::dbNet* db_net = nullptr;
  odb::dbModNet* db_modnet = nullptr;

  if (network_->isTopLevelPort(drvr_pin)) {
    net = network_->net(network_->term(drvr_pin));
    db_network_->staToDb(net, db_net, db_modnet);

    LibertyCell* buffer_cell = resizer_->buffer_lowest_drive_;
    // Should use sdc external driver here.
    LibertyPort* input;
    buffer_cell->bufferPorts(input, drvr_port_);
  } else {
    db_network_->net(drvr_pin, db_net, db_modnet);

    net = network_->net(drvr_pin);
    drvr_port_ = network_->libertyPort(drvr_pin);
  }

  if (drvr_port_
      && net
      // Verilog connects by net name, so there is no way to distinguish the
      // net from the port.
      && !hasTopLevelOutputPort(net)) {
    corner_ = sta_->cmdCorner();
    BufferedNetPtr bnet = resizer_->makeBufferedNet(drvr_pin, corner_);

    if (bnet) {
      bool debug = (drvr_pin == resizer_->debug_pin_);
      if (debug) {
        logger_->setDebugLevel(RSZ, "rebuffer", 3);
      }
      debugPrint(logger_,
                 RSZ,
                 "rebuffer",
                 2,
                 "driver {}",
                 sdc_network_->pathName(drvr_pin));
      sta_->findRequireds();
<<<<<<< HEAD
      const BufferedNetSeq& Z = rebufferBottomUp(bnet, 1);
      Required best_slack_penalized = -INF;
      BufferedNetPtr best_option = nullptr;
      int best_index = 0;
      int i = 1;
      for (const BufferedNetPtr& p : Z) {
        // Find slack for drvr_pin into option.
        const Path* req_path = p->requiredPath();
        if (req_path) {
          Slack slack_penalized = slackPenalized(p, i);
          if (best_option == nullptr
              || fuzzyGreater(slack_penalized, best_slack_penalized)) {
            best_slack_penalized = slack_penalized;
            best_option = p;
            best_index = i;
          }
          i++;
=======

      BufferedNetPtr best_option = rebufferForTiming(bnet);

      if (best_option) {
        Delay drvr_gate_delay;
        std::tie(std::ignore, drvr_gate_delay) = drvrPinTiming(best_option);

        Delay target = slackAtDriverPin(best_option)
                       - (drvr_gate_delay + best_option->requiredDelay())
                             * rebuffer_relaxation_factor_;

        for (int i = 0; i < 5 && best_option; i++) {
          best_option = recoverArea(best_option, target, ((float) (1 + i)) / 5);
        }

        if (!best_option) {
          logger_->warn(
              RSZ,
              145,
              "area recovery lost the ball in rebuffering for driver {}",
              network_->pathName(drvr_pin));
>>>>>>> 08f60ff9
        }
      }

      if (best_option) {
        //
        // get the modnet driver
        //
        odb::dbITerm* drvr_op_iterm = nullptr;
        odb::dbBTerm* drvr_op_bterm = nullptr;
        odb::dbModITerm* drvr_op_moditerm = nullptr;
        odb::dbModBTerm* drvr_op_modbterm = nullptr;
        db_network_->staToDb(drvr_pin,
                             drvr_op_iterm,
                             drvr_op_bterm,
                             drvr_op_moditerm,
                             drvr_op_modbterm);

        if (db_net && db_modnet) {
          // as we move the modnet and dbnet around we will get a clash
          //(the dbNet name now exposed is the same as the modnet name)
          // so we uniquify the modnet name
          std::string new_name = resizer_->makeUniqueNetName();
          db_modnet->rename(new_name.c_str());
        }

        inserted_buffer_count = rebufferTopDown(best_option,
                                                db_network_->dbToSta(db_net),
                                                1,
                                                parent,
                                                drvr_op_iterm,
                                                db_modnet);
        if (inserted_buffer_count > 0) {
          rebuffer_net_count_++;
          debugPrint(logger_,
                     RSZ,
                     "rebuffer",
                     2,
                     "rebuffer {} inserted {}",
                     network_->pathName(drvr_pin),
                     inserted_buffer_count);
        }
      }
      if (debug) {
        logger_->setDebugLevel(RSZ, "rebuffer", 0);
      }
    } else {
      logger_->warn(RSZ,
                    75,
                    "makeBufferedNet failed for driver {}",
                    network_->pathName(drvr_pin));
    }
  }
  return inserted_buffer_count;
}

Slack RepairSetup::slackAtDriverPin(const BufferedNetPtr& bnet)
{
  return slackAtDriverPin(bnet, -1);
}

std::tuple<PathRef, Delay> RepairSetup::drvrPinTiming(
    const BufferedNetPtr& bnet)
{
<<<<<<< HEAD
  const Path* req_path = bnet->requiredPath();
  if (req_path) {
    Delay drvr_delay = resizer_->gateDelay(drvr_port_,
                                           req_path->transition(sta_),
                                           bnet->cap(),
                                           req_path->dcalcAnalysisPt(sta_));
    Slack slack = bnet->required(sta_) - drvr_delay;
    int buffer_count = bnet->bufferCount();
    double buffer_penalty = buffer_count * rebuffer_buffer_penalty_;
    double slack_penalized
        = slack * (1.0 - (slack > 0 ? buffer_penalty : -buffer_penalty));
=======
  const PathRef& req_path = bnet->requiredPath();
  if (!req_path.isNull()) {
    const PathRef& arrival_path = bnet->arrivalPath();
    PathRef driver_path;
    TimingArc* driver_arc;
    arrival_path.prevPath(sta_, driver_path, driver_arc);
    if (!driver_path.isNull()) {
      const DcalcAnalysisPt* dcalc_ap = arrival_path.dcalcAnalysisPt(sta_);
      sta::LoadPinIndexMap load_pin_index_map(network_);
      Slew slew = graph_->slew(driver_path.vertex(sta_),
                               driver_arc->fromEdge()->asRiseFall(),
                               dcalc_ap->index());
      auto dcalc_result
          = arc_delay_calc_->gateDelay(nullptr,
                                       driver_arc,
                                       slew,
                                       bnet->cap() + drvr_port_->capacitance(),
                                       nullptr,
                                       load_pin_index_map,
                                       dcalc_ap);
      return {driver_path, dcalc_result.gateDelay()};
    }

    return {arrival_path, 0};
  }
  return {PathRef{}, 0};
}

Slack RepairSetup::slackAtDriverPin(const BufferedNetPtr& bnet,
                                    // Only used for debug print.
                                    int index)
{
  const PathRef& req_path = bnet->requiredPath();
  if (!req_path.isNull()) {
    PathRef drvr_path;
    Delay drvr_gate_delay;
    std::tie(drvr_path, drvr_gate_delay) = drvrPinTiming(bnet);

    Delay slack = req_path.required(sta_) - bnet->requiredDelay()
                  - drvr_gate_delay - drvr_path.arrival(sta_);

>>>>>>> 08f60ff9
    if (index >= 0) {
      debugPrint(logger_,
                 RSZ,
                 "rebuffer",
                 2,
                 "option {:3d}: {:2d} buffers slack {} cap {}",
                 index,
                 bnet->bufferCount(),
                 delayAsString(slack, this, 3),
                 units_->capacitanceUnit()->asString(bnet->cap()));
    }
    return slack;
  }
  return INF;
}

// For testing.
void RepairSetup::rebufferNet(const Pin* drvr_pin)
{
  init();
  resizer_->incrementalParasiticsBegin();
  inserted_buffer_count_ = rebuffer(drvr_pin);
  // Leave the parasitics up to date.
  resizer_->updateParasitics();
  resizer_->incrementalParasiticsEnd();
  logger_->report("Inserted {} buffers.", inserted_buffer_count_);
}

bool RepairSetup::hasTopLevelOutputPort(Net* net)
{
  NetConnectedPinIterator* pin_iter = network_->connectedPinIterator(net);
  while (pin_iter->hasNext()) {
    const Pin* pin = pin_iter->next();
    if (network_->isTopLevelPort(pin) && network_->direction(pin)->isOutput()) {
      delete pin_iter;
      return true;
    }
  }
  delete pin_iter;
  return false;
}

BufferedNetPtr RepairSetup::addWire(const BufferedNetPtr& p,
                                    Point wire_end,
                                    int wire_layer,
                                    int level)
{
<<<<<<< HEAD
  switch (bnet->type()) {
    case BufferedNetType::wire: {
      BufferedNetSeq Z = rebufferBottomUp(bnet->ref(), level + 1);
      return addWireAndBuffer(Z, bnet, level);
    }
    case BufferedNetType::junction: {
      const BufferedNetSeq& Z1 = rebufferBottomUp(bnet->ref(), level + 1);
      const BufferedNetSeq& Z2 = rebufferBottomUp(bnet->ref2(), level + 1);
      BufferedNetSeq Z;

      size_t size = Z1.size() * Z2.size();
      // This assumption is used only in the final loop
      // but we can quit as early as we know there's nothing to do here.
      if (size == 0) {
        return Z;
      }
      Z.reserve(size);

      std::unordered_map<BufferedNet*, Slack> slacks;

      // Combine the options from both branches.=
      for (const BufferedNetPtr& p : Z1) {
        for (const BufferedNetPtr& q : Z2) {
          const BufferedNetPtr& min_req
              = fuzzyLess(p->required(sta_), q->required(sta_)) ? p : q;
          BufferedNetPtr junc = make_shared<BufferedNet>(
              BufferedNetType::junction, bnet->location(), p, q, resizer_);
          junc->setCapacitance(p->cap() + q->cap());
          junc->setRequiredPath(min_req->requiredPath());
          junc->setRequiredDelay(min_req->requiredDelay());
          slacks[junc.get()] = slackPenalized(junc);
          Z.push_back(std::move(junc));
        }
      }
      // Prune the options if there exists another option with
      // larger required and smaller capacitance.
      // This is fanout*log(fanout) if options are
      // presorted to hit better options sooner.
      sort(Z.begin(),
           Z.end(),
           [&slacks](const BufferedNetPtr& option1,
                     const BufferedNetPtr& option2) {
             const Slack slack1 = slacks[option1.get()];
             const Slack slack2 = slacks[option2.get()];

             if (slack1 != slack2) {
               return slack1 > slack2;
             }

             return option1->cap() < option2->cap();
           });
      float Lsmall = Z[0]->cap();
      size_t si = 1;
      // Remove options by shifting down with index si.
      // Because the options are sorted we don't have to look
      // beyond the first option. We also know that slack
      // is nonincreasing, so we can remove everything that has
      // higher capacitance than the lowest found so far.
      for (size_t pi = si; pi < size; pi++) {
        const BufferedNetPtr& p = Z[pi];
        float Lp = p->cap();
        // If Lp is the same or worse than Lsmall, remove solution p.
        if (fuzzyLess(Lp, Lsmall)) {
          // Otherwise copy the survivor down.
          Z[si++] = p;
          Lsmall = Lp;
        }
      }
      Z.resize(si);
      return Z;
    }
    case BufferedNetType::load: {
      const Pin* load_pin = bnet->loadPin();
      Vertex* vertex = graph_->pinLoadVertex(load_pin);
      Path* req_path = sta_->vertexWorstSlackPath(vertex, max_);
      const DcalcAnalysisPt* dcalc_ap = req_path
        ? req_path->dcalcAnalysisPt(sta_)
        : resizer_->tgt_slew_dcalc_ap_;
      bnet->setCapacitance(resizer_->pinCapacitance(load_pin, dcalc_ap));
      bnet->setRequiredPath(req_path);
      debugPrint(logger_,
                 RSZ,
                 "rebuffer",
                 4,
                 "{:{}s}{}",
                 "",
                 level,
                 bnet->to_string(resizer_));
      BufferedNetSeq Z;
      Z.push_back(bnet);
      return Z;
    }
    case BufferedNetType::buffer:
      logger_->critical(RSZ, 71, "unhandled BufferedNet type");
  }
  return BufferedNetSeq();
=======
  const PathRef& req_path = p->requiredPath();
  const Corner* corner = req_path.isNull()
                             ? sta_->cmdCorner()
                             : req_path.dcalcAnalysisPt(sta_)->corner();

  BufferedNetPtr z = make_shared<BufferedNet>(
      BufferedNetType::wire, wire_end, wire_layer, p, corner, resizer_);

  double layer_res, layer_cap;
  z->wireRC(corner, resizer_, layer_res, layer_cap);
  double wire_length = resizer_->dbuToMeters(z->length());
  double wire_res = wire_length * layer_res;
  double wire_cap = wire_length * layer_cap;
  double wire_delay = wire_res * (wire_cap / 2 + p->cap());

  z->setArrivalPath(p->arrivalPath());
  z->setRequiredPath(req_path);
  // account for wire delay
  z->setDelay(wire_delay);
  z->setRequiredDelay(p->requiredDelay() + wire_delay);

  debugPrint(logger_,
             RSZ,
             "rebuffer",
             4,
             "{:{}s}wire wl {} {}",
             "",
             level,
             z->length(),
             z->to_string(resizer_));

  return z;
>>>>>>> 08f60ff9
}

void RepairSetup::addBuffers(
    BufferedNetSeq& Z1,
    int level,
    bool area_oriented /*=false*/,
    Delay slack_threshold /*=0; used for area mode only*/)
{
<<<<<<< HEAD
  BufferedNetSeq Z1;
  Z1.reserve(Z.size());
  Point wire_end = bnet_wire->location();
  for (const BufferedNetPtr& p : Z) {
    Point p_loc = p->location();
    int wire_length_dbu
        = abs(wire_end.x() - p_loc.x()) + abs(wire_end.y() - p_loc.y());
    double wire_length = resizer_->dbuToMeters(wire_length_dbu);
    const Path* req_path = p->requiredPath();
    const Corner* corner = req_path
      ? req_path->dcalcAnalysisPt(sta_)->corner()
      : sta_->cmdCorner();
    int wire_layer = bnet_wire->layer();
    double layer_res, layer_cap;
    bnet_wire->wireRC(corner, resizer_, layer_res, layer_cap);
    double wire_res = wire_length * layer_res;
    double wire_cap = wire_length * layer_cap;
    double wire_delay = wire_res * wire_cap;
    BufferedNetPtr z = make_shared<BufferedNet>(
        BufferedNetType::wire, wire_end, wire_layer, p, corner, resizer_);
    // account for wire load
    z->setCapacitance(p->cap() + wire_cap);
    z->setRequiredPath(req_path);
    // account for wire delay
    z->setRequiredDelay(p->requiredDelay() + wire_delay);
    debugPrint(logger_,
               RSZ,
               "rebuffer",
               4,
               "{:{}s}wire wl {} {}",
               "",
               level,
               wire_length_dbu,
               z->to_string(resizer_));
    Z1.push_back(z);
  }
=======
>>>>>>> 08f60ff9
  if (!Z1.empty()) {
    BufferedNetSeq buffered_options;
    for (LibertyCell* buffer_cell : resizer_->buffer_fast_sizes_) {
      LibertyPort *in, *out;
      buffer_cell->bufferPorts(in, out);
      Delay best_slack = -INF;
      float best_area = std::numeric_limits<float>::max();
      BufferedNetPtr best_option = nullptr, best_area_option = nullptr;

      for (const BufferedNetPtr& z : Z1) {
        const Path* req_path = z->requiredPath();
        // Do not buffer unconstrained paths.
<<<<<<< HEAD
        if (req_path) {
          const DcalcAnalysisPt* dcalc_ap = req_path->dcalcAnalysisPt(sta_);
          Delay buffer_delay = resizer_->bufferDelay(
              buffer_cell, req_path->transition(sta_), z->cap(), dcalc_ap);
          Required req = z->required(sta_) - buffer_delay;
          if (fuzzyGreater(req, best_req)) {
            best_req = req;
=======
        if (!req_path.isNull()) {
          const DcalcAnalysisPt* dcalc_ap = req_path.dcalcAnalysisPt(sta_);
          Delay buffer_delay
              = resizer_->bufferDelay(buffer_cell,
                                      req_path.transition(sta_),
                                      z->cap() + out->capacitance(),
                                      dcalc_ap);
          Delay slack = z->slack(sta_) - buffer_delay;
          if (fuzzyGreater(slack, best_slack)) {
            best_slack = slack;
>>>>>>> 08f60ff9
            best_option = z;
          }

          if (area_oriented) {
            float buffered_area = z->area() + 1;
            if (fuzzyGreaterEqual(slack, slack_threshold)
                && buffered_area < best_area) {
              best_area = buffered_area;
              best_area_option = z;
            }
          }
        }
      }

      if (area_oriented) {
        // In area-oriented mode, anything which meets the slack threshold
        // is OK timing-wise, we can select good area instead
        best_option = best_area_option;
      }

      if (best_option) {
<<<<<<< HEAD
        Required required = INF;
        const Path* req_path = best_option->requiredPath();
=======
        Required slack = INF;
        PathRef req_path = best_option->requiredPath();
>>>>>>> 08f60ff9
        float buffer_cap = 0.0;
        Delay buffer_delay = 0.0;
        if (req_path) {
          const DcalcAnalysisPt* dcalc_ap = req_path->dcalcAnalysisPt(sta_);
          buffer_cap = bufferInputCapacitance(buffer_cell, dcalc_ap);
<<<<<<< HEAD
          buffer_delay = resizer_->bufferDelay(buffer_cell,
                                               req_path->transition(sta_),
                                               best_option->cap(),
                                               dcalc_ap);
          required = req_path->required() - buffer_delay;
=======
          buffer_delay
              = resizer_->bufferDelay(buffer_cell,
                                      req_path.transition(sta_),
                                      best_option->cap() + out->capacitance(),
                                      dcalc_ap);
          slack = req_path.slack(sta_) - buffer_delay;
>>>>>>> 08f60ff9
        }
        bool prune = false;
        if (!area_oriented) {
          // Don't add this buffer option if it has worse input cap and req than
          // another existing buffer option.
          for (const BufferedNetPtr& buffer_option : buffered_options) {
            if (fuzzyLessEqual(buffer_option->cap(), buffer_cap)
                && fuzzyGreaterEqual(buffer_option->slack(sta_), slack)) {
              prune = true;
              break;
            }
          }
        } else {
          // Ditto for cap vs area
          float buffered_area = best_option->area() + 1;
          for (const BufferedNetPtr& buffer_option : buffered_options) {
            if (fuzzyLessEqual(buffer_option->cap(), buffer_cap)
                && fuzzyLessEqual(buffer_option->area(), buffered_area)) {
              prune = true;
              break;
            }
          }
        }
        if (!prune) {
          BufferedNetPtr z = make_shared<BufferedNet>(
              BufferedNetType::buffer,
              // Locate buffer at opposite end of wire.
              best_option->location(),
              buffer_cell,
              best_option,
              corner_,
              resizer_);
          z->setArrivalPath(best_option->arrivalPath());
          z->setRequiredPath(best_option->requiredPath());
          z->setDelay(buffer_delay);
          z->setRequiredDelay(best_option->requiredDelay() + buffer_delay);
          debugPrint(logger_,
                     RSZ,
                     "rebuffer",
                     3,
                     "{:{}s}buffer cap {} req {} -> {}",
                     "",
                     level,
                     units_->capacitanceUnit()->asString(best_option->cap()),
                     delayAsString(best_slack, this),
                     z->to_string(resizer_));
          buffered_options.push_back(z);
        }
      }
    }
    for (const BufferedNetPtr& z : buffered_options) {
      Z1.push_back(z);
    }
  }
}

float RepairSetup::bufferInputCapacitance(LibertyCell* buffer_cell,
                                          const DcalcAnalysisPt* dcalc_ap)
{
  LibertyPort *input, *output;
  buffer_cell->bufferPorts(input, output);
  int lib_ap = dcalc_ap->libertyIndex();
  LibertyPort* corner_input = input->cornerPort(lib_ap);
  return corner_input->capacitance();
}

int RepairSetup::rebufferTopDown(const BufferedNetPtr& choice,
                                 Net* net,  // output of buffer.
                                 int level,
                                 Instance* parent_in,
                                 odb::dbITerm* mod_net_drvr,
                                 odb::dbModNet* mod_net_in)
{
  // HFix, pass in the parent
  Instance* parent = parent_in;
  switch (choice->type()) {
    case BufferedNetType::buffer: {
      std::string buffer_name = resizer_->makeUniqueInstName("rebuffer");

      // HFix: make net in hierarchy
      std::string net_name = resizer_->makeUniqueNetName();
      Net* net2 = db_network_->makeNet(net_name.c_str(), parent);

      LibertyCell* buffer_cell = choice->bufferCell();
      Instance* buffer = resizer_->makeBuffer(
          buffer_cell, buffer_name.c_str(), parent, choice->location());

      resizer_->level_drvr_vertices_valid_ = false;
      LibertyPort *input, *output;
      buffer_cell->bufferPorts(input, output);
      debugPrint(logger_,
                 RSZ,
                 "rebuffer",
                 3,
                 "{:{}s}insert {} -> {} ({}) -> {}",
                 "",
                 level,
                 sdc_network_->pathName(net),
                 buffer_name.c_str(),
                 buffer_cell->name(),
                 sdc_network_->pathName(net2));

      odb::dbNet* db_ip_net = nullptr;
      odb::dbModNet* db_ip_modnet = nullptr;
      db_network_->staToDb(net, db_ip_net, db_ip_modnet);

      //      sta_->connectPin(buffer, input, net);  //rebuffer
      sta_->connectPin(
          buffer, input, db_network_->dbToSta(db_ip_net));  // rebuffer
      sta_->connectPin(buffer, output, net2);

      Pin* buffer_ip_pin = nullptr;
      Pin* buffer_op_pin = nullptr;

      resizer_->getBufferPins(buffer, buffer_ip_pin, buffer_op_pin);
      odb::dbITerm* buffer_op_iterm = nullptr;
      odb::dbBTerm* buffer_op_bterm = nullptr;
      odb::dbModITerm* buffer_op_moditerm = nullptr;
      odb::dbModBTerm* buffer_op_modbterm = nullptr;
      db_network_->staToDb(buffer_op_pin,
                           buffer_op_iterm,
                           buffer_op_bterm,
                           buffer_op_moditerm,
                           buffer_op_modbterm);

      // disconnect modnet from original driver
      // connect the output to the modnet.
      // inch the modnet to the end of the buffer chain created in this scope

      // Hierarchy handling
      if (mod_net_drvr && mod_net_in) {
        // save original dbnet
        dbNet* orig_db_net = mod_net_drvr->getNet();
        // disconnect everything
        mod_net_drvr->disconnect();
        // restore dbnet
        mod_net_drvr->connect(orig_db_net);
        // add the modnet to the new output
        buffer_op_iterm->connect(mod_net_in);
      }

      int buffer_count = rebufferTopDown(
          choice->ref(), net2, level + 1, parent, buffer_op_iterm, mod_net_in);

      // ip_net
      odb::dbNet* db_net = nullptr;
      odb::dbModNet* db_modnet = nullptr;
      db_network_->staToDb(net, db_net, db_modnet);
      resizer_->parasiticsInvalid(db_network_->dbToSta(db_net));

      db_network_->staToDb(net2, db_net, db_modnet);
      resizer_->parasiticsInvalid(db_network_->dbToSta(db_net));
      return buffer_count + 1;
    }

    case BufferedNetType::wire:
      debugPrint(logger_, RSZ, "rebuffer", 3, "{:{}s}wire", "", level);
      return rebufferTopDown(
          choice->ref(), net, level + 1, parent, mod_net_drvr, mod_net_in);

    case BufferedNetType::junction: {
      debugPrint(logger_, RSZ, "rebuffer", 3, "{:{}s}junction", "", level);
      return rebufferTopDown(choice->ref(),
                             net,
                             level + 1,
                             parent,
                             mod_net_drvr,
                             mod_net_in)
             + rebufferTopDown(choice->ref2(),
                               net,
                               level + 1,
                               parent,
                               mod_net_drvr,
                               mod_net_in);
    }

    case BufferedNetType::load: {
      const Pin* load_pin = choice->loadPin();

      if (resizer_->dontTouch(load_pin)) {
        debugPrint(logger_,
                   RSZ,
                   "rebuffer",
                   3,
                   "{:{}s}connect load: skipped on {} due to dont touch",
                   "",
                   level,
                   sdc_network_->pathName(load_pin));
        return 0;
      }

      odb::dbNet* db_net = nullptr;
      odb::dbModNet* db_modnet = nullptr;
      db_network_->staToDb(net, db_net, db_modnet);

      // only access at dbnet level
      Net* load_net = network_->net(load_pin);

      dbNet* db_load_net;
      odb::dbModNet* db_mod_load_net;
      db_network_->staToDb(load_net, db_load_net, db_mod_load_net);
      (void) db_load_net;

      if (load_net != net) {
        odb::dbITerm* load_iterm = nullptr;
        odb::dbBTerm* load_bterm = nullptr;
        odb::dbModITerm* load_moditerm = nullptr;
        odb::dbModBTerm* load_modbterm = nullptr;
        db_network_->staToDb(
            load_pin, load_iterm, load_bterm, load_moditerm, load_modbterm);

        debugPrint(logger_,
                   RSZ,
                   "rebuffer",
                   3,
                   "{:{}s}connect load {} to {}",
                   "",
                   level,
                   sdc_network_->pathName(load_pin),
                   sdc_network_->pathName(load_net));

        // disconnect removes everything.
        sta_->disconnectPin(const_cast<Pin*>(load_pin));
        // prepare for hierarchy
        load_iterm->connect(db_net);
        // preserve the mod net.
        if (db_mod_load_net) {
          load_iterm->connect(db_mod_load_net);
        }

        // sta_->connectPin(load_inst, load_port, net);
        resizer_->parasiticsInvalid(db_network_->dbToSta(db_net));
        // resizer_->parasiticsInvalid(load_net);
      }
      return 0;
    }
  }
  return 0;
}

}  // namespace rsz<|MERGE_RESOLUTION|>--- conflicted
+++ resolved
@@ -33,8 +33,8 @@
 using sta::fuzzyLessEqual;
 using sta::INF;
 using sta::NetConnectedPinIterator;
+using sta::Path;
 using sta::PinSeq;
-using sta::Path;
 
 // Template magic to make it easier to write algorithms descending
 // over the buffer tree in the form of lambdas; it allows recursive
@@ -61,6 +61,7 @@
   visitor(const visitor&) = delete;
   visitor& operator=(const visitor&) = delete;
 };
+
 template <typename F, class... Args>
 decltype(auto) visitTree(F&& f, Args&&... args)
 {
@@ -77,7 +78,7 @@
   std::unordered_map<BufferedNet*, Slack> slacks;
 
   for (const BufferedNetPtr& p : options) {
-    slacks[p.get()] = p->slack(sta);
+    slacks[p.get()] = p->slack();
   }
 
   sort(options.begin(),
@@ -102,7 +103,7 @@
   // higher capacitance than the lowest found so far.
   for (size_t pi = si; pi < options.size(); pi++) {
     const BufferedNetPtr& p = options[pi];
-    float cap = p->cap();
+    const float cap = p->cap();
     // If cap is the same or worse than lowest_cap_seen, remove solution p.
     if (fuzzyLess(cap, lowest_cap_seen)) {
       // Otherwise copy the survivor down.
@@ -130,7 +131,7 @@
   size_t si = 1;
   for (size_t pi = si; pi < options.size(); pi++) {
     const BufferedNetPtr& p = options[pi];
-    float cap = p->cap();
+    const float cap = p->cap();
     // If cap is the same or worse than lowest_cap_seen, remove solution p.
     if (fuzzyLess(cap, lowest_cap_seen)) {
       // Otherwise copy the survivor down.
@@ -149,7 +150,7 @@
   using BnetPtr = BufferedNetPtr;
 
   const BnetSeq Z = visitTree(
-      [this](auto& recurse, int level, const BnetPtr& bnet) -> BnetSeq {
+      [this](auto& recurse, const int level, const BnetPtr& bnet) -> BnetSeq {
         switch (bnet->type()) {
           case BnetType::wire: {
             BnetSeq Z = recurse(bnet->ref());
@@ -170,7 +171,7 @@
             for (const BnetPtr& p : Z1) {
               for (const BnetPtr& q : Z2) {
                 const BufferedNetPtr& min_req
-                    = fuzzyLess(p->slack(sta_), q->slack(sta_)) ? p : q;
+                    = fuzzyLess(p->slack(), q->slack()) ? p : q;
                 BufferedNetPtr junc
                     = make_shared<BufferedNet>(BufferedNetType::junction,
                                                bnet->location(),
@@ -191,11 +192,10 @@
           case BufferedNetType::load: {
             const Pin* load_pin = bnet->loadPin();
             Vertex* vertex = graph_->pinLoadVertex(load_pin);
-            PathRef req_path = sta_->vertexWorstSlackPath(vertex, max_);
-            PathRef arrival_path;
-            if (!req_path.isNull()) {
-              TimingArc* arc;
-              req_path.prevPath(sta_, arrival_path, arc);
+            Path* req_path = sta_->vertexWorstSlackPath(vertex, max_);
+            Path* arrival_path = nullptr;
+            if (req_path) {
+              arrival_path = req_path->prevPath();
             }
             bnet->setArrivalPath(arrival_path);
             bnet->setRequiredPath(req_path);
@@ -226,8 +226,8 @@
   int i = 1;
   for (const BufferedNetPtr& p : Z) {
     // Find slack for drvr_pin into option.
-    const PathRef& req_path = p->requiredPath();
-    if (!req_path.isNull()) {
+    const Path* req_path = p->requiredPath();
+    if (req_path) {
       Slack slack = slackAtDriverPin(p, i);
       if (best_option == nullptr || fuzzyGreater(slack, best_slack)) {
         best_slack = slack;
@@ -249,18 +249,21 @@
 
 // Recover area on a rebuffering choice without regressing timing
 BufferedNetPtr RepairSetup::recoverArea(const BufferedNetPtr& bnet,
-                                        Delay slack_target,
-                                        float alpha)
+                                        const Delay slack_target,
+                                        const float alpha)
 {
   using BnetType = BufferedNetType;
   using BnetSeq = BufferedNetSeq;
   using BnetPtr = BufferedNetPtr;
 
-  Delay drvr_delay = bnet->slack(sta_) - slackAtDriverPin(bnet);
+  const Delay drvr_delay = bnet->slack() - slackAtDriverPin(bnet);
 
   // spread down arrival delay
   visitTree(
-      [](auto& recurse, int level, const BnetPtr& bnet, Delay arrival) -> int {
+      [](auto& recurse,
+         const int level,
+         const BnetPtr& bnet,
+         const Delay arrival) -> int {
         bnet->setArrivalDelay(arrival);
         switch (bnet->type()) {
           case BnetType::wire:
@@ -280,7 +283,9 @@
       drvr_delay);
 
   BnetSeq Z = visitTree(
-      [&](auto& recurse, int level, const BnetPtr& bnet) -> BufferedNetSeq {
+      [&](auto& recurse,
+          const int level,
+          const BnetPtr& bnet) -> BufferedNetSeq {
         switch (bnet->type()) {
           case BnetType::buffer: {
             assert(bnet->ref()->type() == BnetType::wire);
@@ -292,7 +297,7 @@
                        level,
                        true,
                        (slack_target + bnet->arrivalDelay()) * alpha
-                           + bnet->slack(sta_) * (1.0 - alpha));
+                           + bnet->slack() * (1.0 - alpha));
             return Z;
           }
           case BnetType::wire: {
@@ -304,7 +309,7 @@
                        level,
                        true,
                        (slack_target + bnet->arrivalDelay()) * alpha
-                           + bnet->slack(sta_) * (1.0 - alpha));
+                           + bnet->slack() * (1.0 - alpha));
             return Z;
           }
           case BnetType::junction: {
@@ -313,8 +318,9 @@
             BnetSeq Z;
             Z.reserve(Z1.size() * Z2.size());
 
-            Delay threshold = (slack_target + bnet->arrivalDelay()) * alpha
-                              + bnet->slack(sta_) * (1.0 - alpha);
+            const Delay threshold
+                = (slack_target + bnet->arrivalDelay()) * alpha
+                  + bnet->slack() * (1.0 - alpha);
 
             Delay last_resort_slack = -INF;
             const BnetPtr *last_resort_p, *last_resort_q;
@@ -323,14 +329,14 @@
             for (const BnetPtr& p : Z1) {
               for (const BnetPtr& q : Z2) {
                 const BnetPtr& min_req
-                    = fuzzyLess(p->slack(sta_), q->slack(sta_)) ? p : q;
-
-                if (Z.empty() && min_req->slack(sta_) > last_resort_slack) {
+                    = fuzzyLess(p->slack(), q->slack()) ? p : q;
+
+                if (Z.empty() && min_req->slack() > last_resort_slack) {
                   last_resort_p = &p;
                   last_resort_q = &q;
                 }
 
-                if (fuzzyLess(min_req->slack(sta_), threshold)) {
+                if (fuzzyLess(min_req->slack(), threshold)) {
                   // Filter out an option that doesn't meet local timing
                   // threshold
                   continue;
@@ -358,9 +364,10 @@
             if (Z.empty() && last_resort_p && last_resort_q) {
               // No option met the timing threshold (probably due to rounding
               // errors), pick at least what came closest
-              const BnetPtr &p = *last_resort_p, &q = *last_resort_q;
+              const BnetPtr& p = *last_resort_p;
+              const BnetPtr& q = *last_resort_q;
               const BnetPtr& min_req
-                  = fuzzyLess(p->slack(sta_), q->slack(sta_)) ? p : q;
+                  = fuzzyLess(p->slack(), q->slack()) ? p : q;
               auto junc = make_shared<BufferedNet>(
                   BnetType::junction, bnet->location(), p, q, resizer_);
               junc->setArrivalPath(min_req->arrivalPath());
@@ -402,14 +409,16 @@
 
   Delay best_slack = -INF;
   float best_area = std::numeric_limits<float>::max();
-  BufferedNetPtr best_slack_option = nullptr, best_area_option = nullptr;
-  int best_slack_index = 0, best_area_index = 0;
+  BufferedNetPtr best_slack_option = nullptr;
+  BufferedNetPtr best_area_option = nullptr;
+  int best_slack_index = 0;
+  int best_area_index = 0;
   int i = 1;
   for (const BufferedNetPtr& p : Z) {
     // Find slack for drvr_pin into option.
-    const PathRef& req_path = p->requiredPath();
-    if (!req_path.isNull()) {
-      Slack slack = slackAtDriverPin(p, i);
+    const Path* req_path = p->requiredPath();
+    if (req_path) {
+      const Slack slack = slackAtDriverPin(p, i);
       if (best_slack_option == nullptr || fuzzyGreater(slack, best_slack)) {
         best_slack = slack;
         best_slack_option = p;
@@ -482,7 +491,7 @@
     BufferedNetPtr bnet = resizer_->makeBufferedNet(drvr_pin, corner_);
 
     if (bnet) {
-      bool debug = (drvr_pin == resizer_->debug_pin_);
+      const bool debug = (drvr_pin == resizer_->debug_pin_);
       if (debug) {
         logger_->setDebugLevel(RSZ, "rebuffer", 3);
       }
@@ -493,25 +502,6 @@
                  "driver {}",
                  sdc_network_->pathName(drvr_pin));
       sta_->findRequireds();
-<<<<<<< HEAD
-      const BufferedNetSeq& Z = rebufferBottomUp(bnet, 1);
-      Required best_slack_penalized = -INF;
-      BufferedNetPtr best_option = nullptr;
-      int best_index = 0;
-      int i = 1;
-      for (const BufferedNetPtr& p : Z) {
-        // Find slack for drvr_pin into option.
-        const Path* req_path = p->requiredPath();
-        if (req_path) {
-          Slack slack_penalized = slackPenalized(p, i);
-          if (best_option == nullptr
-              || fuzzyGreater(slack_penalized, best_slack_penalized)) {
-            best_slack_penalized = slack_penalized;
-            best_option = p;
-            best_index = i;
-          }
-          i++;
-=======
 
       BufferedNetPtr best_option = rebufferForTiming(bnet);
 
@@ -519,9 +509,9 @@
         Delay drvr_gate_delay;
         std::tie(std::ignore, drvr_gate_delay) = drvrPinTiming(best_option);
 
-        Delay target = slackAtDriverPin(best_option)
-                       - (drvr_gate_delay + best_option->requiredDelay())
-                             * rebuffer_relaxation_factor_;
+        const Delay target = slackAtDriverPin(best_option)
+                             - (drvr_gate_delay + best_option->requiredDelay())
+                                   * rebuffer_relaxation_factor_;
 
         for (int i = 0; i < 5 && best_option; i++) {
           best_option = recoverArea(best_option, target, ((float) (1 + i)) / 5);
@@ -533,7 +523,6 @@
               145,
               "area recovery lost the ball in rebuffering for driver {}",
               network_->pathName(drvr_pin));
->>>>>>> 08f60ff9
         }
       }
 
@@ -555,7 +544,7 @@
           // as we move the modnet and dbnet around we will get a clash
           //(the dbNet name now exposed is the same as the modnet name)
           // so we uniquify the modnet name
-          std::string new_name = resizer_->makeUniqueNetName();
+          const std::string new_name = resizer_->makeUniqueNetName();
           db_modnet->rename(new_name.c_str());
         }
 
@@ -594,32 +583,18 @@
   return slackAtDriverPin(bnet, -1);
 }
 
-std::tuple<PathRef, Delay> RepairSetup::drvrPinTiming(
+std::tuple<const Path*, Delay> RepairSetup::drvrPinTiming(
     const BufferedNetPtr& bnet)
 {
-<<<<<<< HEAD
   const Path* req_path = bnet->requiredPath();
   if (req_path) {
-    Delay drvr_delay = resizer_->gateDelay(drvr_port_,
-                                           req_path->transition(sta_),
-                                           bnet->cap(),
-                                           req_path->dcalcAnalysisPt(sta_));
-    Slack slack = bnet->required(sta_) - drvr_delay;
-    int buffer_count = bnet->bufferCount();
-    double buffer_penalty = buffer_count * rebuffer_buffer_penalty_;
-    double slack_penalized
-        = slack * (1.0 - (slack > 0 ? buffer_penalty : -buffer_penalty));
-=======
-  const PathRef& req_path = bnet->requiredPath();
-  if (!req_path.isNull()) {
-    const PathRef& arrival_path = bnet->arrivalPath();
-    PathRef driver_path;
-    TimingArc* driver_arc;
-    arrival_path.prevPath(sta_, driver_path, driver_arc);
-    if (!driver_path.isNull()) {
-      const DcalcAnalysisPt* dcalc_ap = arrival_path.dcalcAnalysisPt(sta_);
+    const Path* arrival_path = bnet->arrivalPath();
+    TimingArc* driver_arc = arrival_path->prevArc(resizer_);
+    Path* driver_path = arrival_path->prevPath();
+    if (driver_path) {
+      const DcalcAnalysisPt* dcalc_ap = arrival_path->dcalcAnalysisPt(sta_);
       sta::LoadPinIndexMap load_pin_index_map(network_);
-      Slew slew = graph_->slew(driver_path.vertex(sta_),
+      Slew slew = graph_->slew(driver_path->vertex(sta_),
                                driver_arc->fromEdge()->asRiseFall(),
                                dcalc_ap->index());
       auto dcalc_result
@@ -635,23 +610,22 @@
 
     return {arrival_path, 0};
   }
-  return {PathRef{}, 0};
+  return {nullptr, 0};
 }
 
 Slack RepairSetup::slackAtDriverPin(const BufferedNetPtr& bnet,
                                     // Only used for debug print.
-                                    int index)
-{
-  const PathRef& req_path = bnet->requiredPath();
-  if (!req_path.isNull()) {
-    PathRef drvr_path;
+                                    const int index)
+{
+  const Path* req_path = bnet->requiredPath();
+  if (req_path) {
+    const Path* drvr_path;
     Delay drvr_gate_delay;
     std::tie(drvr_path, drvr_gate_delay) = drvrPinTiming(bnet);
 
-    Delay slack = req_path.required(sta_) - bnet->requiredDelay()
-                  - drvr_gate_delay - drvr_path.arrival(sta_);
-
->>>>>>> 08f60ff9
+    const Delay slack = req_path->required() - bnet->requiredDelay()
+                        - drvr_gate_delay - drvr_path->arrival();
+
     if (index >= 0) {
       debugPrint(logger_,
                  RSZ,
@@ -695,122 +669,23 @@
 }
 
 BufferedNetPtr RepairSetup::addWire(const BufferedNetPtr& p,
-                                    Point wire_end,
-                                    int wire_layer,
-                                    int level)
-{
-<<<<<<< HEAD
-  switch (bnet->type()) {
-    case BufferedNetType::wire: {
-      BufferedNetSeq Z = rebufferBottomUp(bnet->ref(), level + 1);
-      return addWireAndBuffer(Z, bnet, level);
-    }
-    case BufferedNetType::junction: {
-      const BufferedNetSeq& Z1 = rebufferBottomUp(bnet->ref(), level + 1);
-      const BufferedNetSeq& Z2 = rebufferBottomUp(bnet->ref2(), level + 1);
-      BufferedNetSeq Z;
-
-      size_t size = Z1.size() * Z2.size();
-      // This assumption is used only in the final loop
-      // but we can quit as early as we know there's nothing to do here.
-      if (size == 0) {
-        return Z;
-      }
-      Z.reserve(size);
-
-      std::unordered_map<BufferedNet*, Slack> slacks;
-
-      // Combine the options from both branches.=
-      for (const BufferedNetPtr& p : Z1) {
-        for (const BufferedNetPtr& q : Z2) {
-          const BufferedNetPtr& min_req
-              = fuzzyLess(p->required(sta_), q->required(sta_)) ? p : q;
-          BufferedNetPtr junc = make_shared<BufferedNet>(
-              BufferedNetType::junction, bnet->location(), p, q, resizer_);
-          junc->setCapacitance(p->cap() + q->cap());
-          junc->setRequiredPath(min_req->requiredPath());
-          junc->setRequiredDelay(min_req->requiredDelay());
-          slacks[junc.get()] = slackPenalized(junc);
-          Z.push_back(std::move(junc));
-        }
-      }
-      // Prune the options if there exists another option with
-      // larger required and smaller capacitance.
-      // This is fanout*log(fanout) if options are
-      // presorted to hit better options sooner.
-      sort(Z.begin(),
-           Z.end(),
-           [&slacks](const BufferedNetPtr& option1,
-                     const BufferedNetPtr& option2) {
-             const Slack slack1 = slacks[option1.get()];
-             const Slack slack2 = slacks[option2.get()];
-
-             if (slack1 != slack2) {
-               return slack1 > slack2;
-             }
-
-             return option1->cap() < option2->cap();
-           });
-      float Lsmall = Z[0]->cap();
-      size_t si = 1;
-      // Remove options by shifting down with index si.
-      // Because the options are sorted we don't have to look
-      // beyond the first option. We also know that slack
-      // is nonincreasing, so we can remove everything that has
-      // higher capacitance than the lowest found so far.
-      for (size_t pi = si; pi < size; pi++) {
-        const BufferedNetPtr& p = Z[pi];
-        float Lp = p->cap();
-        // If Lp is the same or worse than Lsmall, remove solution p.
-        if (fuzzyLess(Lp, Lsmall)) {
-          // Otherwise copy the survivor down.
-          Z[si++] = p;
-          Lsmall = Lp;
-        }
-      }
-      Z.resize(si);
-      return Z;
-    }
-    case BufferedNetType::load: {
-      const Pin* load_pin = bnet->loadPin();
-      Vertex* vertex = graph_->pinLoadVertex(load_pin);
-      Path* req_path = sta_->vertexWorstSlackPath(vertex, max_);
-      const DcalcAnalysisPt* dcalc_ap = req_path
-        ? req_path->dcalcAnalysisPt(sta_)
-        : resizer_->tgt_slew_dcalc_ap_;
-      bnet->setCapacitance(resizer_->pinCapacitance(load_pin, dcalc_ap));
-      bnet->setRequiredPath(req_path);
-      debugPrint(logger_,
-                 RSZ,
-                 "rebuffer",
-                 4,
-                 "{:{}s}{}",
-                 "",
-                 level,
-                 bnet->to_string(resizer_));
-      BufferedNetSeq Z;
-      Z.push_back(bnet);
-      return Z;
-    }
-    case BufferedNetType::buffer:
-      logger_->critical(RSZ, 71, "unhandled BufferedNet type");
-  }
-  return BufferedNetSeq();
-=======
-  const PathRef& req_path = p->requiredPath();
-  const Corner* corner = req_path.isNull()
-                             ? sta_->cmdCorner()
-                             : req_path.dcalcAnalysisPt(sta_)->corner();
+                                    const Point& wire_end,
+                                    const int wire_layer,
+                                    const int level)
+{
+  const Path* req_path = p->requiredPath();
+  const Corner* corner = !req_path ? sta_->cmdCorner()
+                                   : req_path->dcalcAnalysisPt(sta_)->corner();
 
   BufferedNetPtr z = make_shared<BufferedNet>(
       BufferedNetType::wire, wire_end, wire_layer, p, corner, resizer_);
 
   double layer_res, layer_cap;
   z->wireRC(corner, resizer_, layer_res, layer_cap);
-  double wire_length = resizer_->dbuToMeters(z->length());
-  double wire_res = wire_length * layer_res;
-  double wire_cap = wire_length * layer_cap;
-  double wire_delay = wire_res * (wire_cap / 2 + p->cap());
+  const double wire_length = resizer_->dbuToMeters(z->length());
+  const double wire_res = wire_length * layer_res;
+  const double wire_cap = wire_length * layer_cap;
+  const double wire_delay = wire_res * (wire_cap / 2 + p->cap());
 
   z->setArrivalPath(p->arrivalPath());
   z->setRequiredPath(req_path);
@@ -829,54 +704,14 @@
              z->to_string(resizer_));
 
   return z;
->>>>>>> 08f60ff9
 }
 
 void RepairSetup::addBuffers(
     BufferedNetSeq& Z1,
-    int level,
-    bool area_oriented /*=false*/,
-    Delay slack_threshold /*=0; used for area mode only*/)
-{
-<<<<<<< HEAD
-  BufferedNetSeq Z1;
-  Z1.reserve(Z.size());
-  Point wire_end = bnet_wire->location();
-  for (const BufferedNetPtr& p : Z) {
-    Point p_loc = p->location();
-    int wire_length_dbu
-        = abs(wire_end.x() - p_loc.x()) + abs(wire_end.y() - p_loc.y());
-    double wire_length = resizer_->dbuToMeters(wire_length_dbu);
-    const Path* req_path = p->requiredPath();
-    const Corner* corner = req_path
-      ? req_path->dcalcAnalysisPt(sta_)->corner()
-      : sta_->cmdCorner();
-    int wire_layer = bnet_wire->layer();
-    double layer_res, layer_cap;
-    bnet_wire->wireRC(corner, resizer_, layer_res, layer_cap);
-    double wire_res = wire_length * layer_res;
-    double wire_cap = wire_length * layer_cap;
-    double wire_delay = wire_res * wire_cap;
-    BufferedNetPtr z = make_shared<BufferedNet>(
-        BufferedNetType::wire, wire_end, wire_layer, p, corner, resizer_);
-    // account for wire load
-    z->setCapacitance(p->cap() + wire_cap);
-    z->setRequiredPath(req_path);
-    // account for wire delay
-    z->setRequiredDelay(p->requiredDelay() + wire_delay);
-    debugPrint(logger_,
-               RSZ,
-               "rebuffer",
-               4,
-               "{:{}s}wire wl {} {}",
-               "",
-               level,
-               wire_length_dbu,
-               z->to_string(resizer_));
-    Z1.push_back(z);
-  }
-=======
->>>>>>> 08f60ff9
+    const int level,
+    const bool area_oriented /*=false*/,
+    const Delay slack_threshold /*=0; used for area mode only*/)
+{
   if (!Z1.empty()) {
     BufferedNetSeq buffered_options;
     for (LibertyCell* buffer_cell : resizer_->buffer_fast_sizes_) {
@@ -884,36 +719,27 @@
       buffer_cell->bufferPorts(in, out);
       Delay best_slack = -INF;
       float best_area = std::numeric_limits<float>::max();
-      BufferedNetPtr best_option = nullptr, best_area_option = nullptr;
+      BufferedNetPtr best_option = nullptr;
+      BufferedNetPtr best_area_option = nullptr;
 
       for (const BufferedNetPtr& z : Z1) {
         const Path* req_path = z->requiredPath();
         // Do not buffer unconstrained paths.
-<<<<<<< HEAD
         if (req_path) {
           const DcalcAnalysisPt* dcalc_ap = req_path->dcalcAnalysisPt(sta_);
-          Delay buffer_delay = resizer_->bufferDelay(
-              buffer_cell, req_path->transition(sta_), z->cap(), dcalc_ap);
-          Required req = z->required(sta_) - buffer_delay;
-          if (fuzzyGreater(req, best_req)) {
-            best_req = req;
-=======
-        if (!req_path.isNull()) {
-          const DcalcAnalysisPt* dcalc_ap = req_path.dcalcAnalysisPt(sta_);
-          Delay buffer_delay
+          const Delay buffer_delay
               = resizer_->bufferDelay(buffer_cell,
-                                      req_path.transition(sta_),
+                                      req_path->transition(sta_),
                                       z->cap() + out->capacitance(),
                                       dcalc_ap);
-          Delay slack = z->slack(sta_) - buffer_delay;
+          const Delay slack = z->slack() - buffer_delay;
           if (fuzzyGreater(slack, best_slack)) {
             best_slack = slack;
->>>>>>> 08f60ff9
             best_option = z;
           }
 
           if (area_oriented) {
-            float buffered_area = z->area() + 1;
+            const float buffered_area = z->area() + 1;
             if (fuzzyGreaterEqual(slack, slack_threshold)
                 && buffered_area < best_area) {
               best_area = buffered_area;
@@ -930,32 +756,19 @@
       }
 
       if (best_option) {
-<<<<<<< HEAD
-        Required required = INF;
+        Required slack = INF;
         const Path* req_path = best_option->requiredPath();
-=======
-        Required slack = INF;
-        PathRef req_path = best_option->requiredPath();
->>>>>>> 08f60ff9
         float buffer_cap = 0.0;
         Delay buffer_delay = 0.0;
         if (req_path) {
           const DcalcAnalysisPt* dcalc_ap = req_path->dcalcAnalysisPt(sta_);
           buffer_cap = bufferInputCapacitance(buffer_cell, dcalc_ap);
-<<<<<<< HEAD
-          buffer_delay = resizer_->bufferDelay(buffer_cell,
-                                               req_path->transition(sta_),
-                                               best_option->cap(),
-                                               dcalc_ap);
-          required = req_path->required() - buffer_delay;
-=======
           buffer_delay
               = resizer_->bufferDelay(buffer_cell,
-                                      req_path.transition(sta_),
+                                      req_path->transition(sta_),
                                       best_option->cap() + out->capacitance(),
                                       dcalc_ap);
-          slack = req_path.slack(sta_) - buffer_delay;
->>>>>>> 08f60ff9
+          slack = req_path->slack(sta_) - buffer_delay;
         }
         bool prune = false;
         if (!area_oriented) {
@@ -963,7 +776,7 @@
           // another existing buffer option.
           for (const BufferedNetPtr& buffer_option : buffered_options) {
             if (fuzzyLessEqual(buffer_option->cap(), buffer_cap)
-                && fuzzyGreaterEqual(buffer_option->slack(sta_), slack)) {
+                && fuzzyGreaterEqual(buffer_option->slack(), slack)) {
               prune = true;
               break;
             }
@@ -1017,14 +830,14 @@
 {
   LibertyPort *input, *output;
   buffer_cell->bufferPorts(input, output);
-  int lib_ap = dcalc_ap->libertyIndex();
-  LibertyPort* corner_input = input->cornerPort(lib_ap);
+  const int lib_ap = dcalc_ap->libertyIndex();
+  const LibertyPort* corner_input = input->cornerPort(lib_ap);
   return corner_input->capacitance();
 }
 
 int RepairSetup::rebufferTopDown(const BufferedNetPtr& choice,
                                  Net* net,  // output of buffer.
-                                 int level,
+                                 const int level,
                                  Instance* parent_in,
                                  odb::dbITerm* mod_net_drvr,
                                  odb::dbModNet* mod_net_in)
@@ -1033,10 +846,10 @@
   Instance* parent = parent_in;
   switch (choice->type()) {
     case BufferedNetType::buffer: {
-      std::string buffer_name = resizer_->makeUniqueInstName("rebuffer");
+      const std::string buffer_name = resizer_->makeUniqueInstName("rebuffer");
 
       // HFix: make net in hierarchy
-      std::string net_name = resizer_->makeUniqueNetName();
+      const std::string net_name = resizer_->makeUniqueNetName();
       Net* net2 = db_network_->makeNet(net_name.c_str(), parent);
 
       LibertyCell* buffer_cell = choice->bufferCell();
@@ -1097,7 +910,7 @@
         buffer_op_iterm->connect(mod_net_in);
       }
 
-      int buffer_count = rebufferTopDown(
+      const int buffer_count = rebufferTopDown(
           choice->ref(), net2, level + 1, parent, buffer_op_iterm, mod_net_in);
 
       // ip_net
