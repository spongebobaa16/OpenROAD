--- conflicted
+++ resolved
@@ -1408,55 +1408,9 @@
   LibertyCellSeq* equiv_cells = sta_->equivCells(source_cell);
 
   if (equiv_cells) {
-    // Convert sta results to std::optional
-    auto get_leakage = [](LibertyCell* cell) {
-      float leakage;
-      bool exists;
-      cell->leakagePower(leakage, exists);
-      std::optional<float> value;
-      if (exists) {
-        value = leakage;
-      }
-      return value;
-    };
-
-    int64_t source_cell_area = source_cell->area();
-    std::optional<float> source_cell_leakage;
-    if (sizing_leakage_limit_) {
-      source_cell_leakage = get_leakage(source_cell);
-    }
     for (LibertyCell* equiv_cell : *equiv_cells) {
-<<<<<<< HEAD
       if (areCellsSwappable(source_cell, equiv_cell)) {
         swappable_cells.push_back(equiv_cell);
-=======
-      dbMaster* equiv_cell_master = db_network_->staToDb(equiv_cell);
-      if (!equiv_cell_master) {
-        continue;
-      }
-      if (sizing_area_limit_.has_value() && (source_cell_area != 0)
-          && (equiv_cell_master->getArea()
-                  / static_cast<double>(source_cell_area)
-              > sizing_area_limit_.value())) {
-        continue;
-      }
-
-      if (sizing_leakage_limit_ && source_cell_leakage) {
-        std::optional<float> equiv_cell_leakage = get_leakage(equiv_cell);
-        if (equiv_cell_leakage
-            && (*equiv_cell_leakage / *source_cell_leakage
-                > sizing_leakage_limit_.value())) {
-          continue;
-        }
-      }
-
-      if (match_cell_footprint_) {
-        const bool footprints_match = sta::stringEqIf(source_cell->footprint(),
-                                                      equiv_cell->footprint());
-        if (!footprints_match) {
-          continue;
-        }
->>>>>>> daf00cba
       }
     }
   } else {
