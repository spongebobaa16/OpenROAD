/////////////////////////////////////////////////////////////////////////////
//
// Copyright (c) 2019, The Regents of the University of California
// All rights reserved.
//
// BSD 3-Clause License
//
// Redistribution and use in source and binary forms, with or without
// modification, are permitted provided that the following conditions are met:
//
// * Redistributions of source code must retain the above copyright notice, this
//   list of conditions and the following disclaimer.
//
// * Redistributions in binary form must reproduce the above copyright notice,
//   this list of conditions and the following disclaimer in the documentation
//   and/or other materials provided with the distribution.
//
// * Neither the name of the copyright holder nor the names of its
//   contributors may be used to endorse or promote products derived from
//   this software without specific prior written permission.
//
// THIS SOFTWARE IS PROVIDED BY THE COPYRIGHT HOLDERS AND CONTRIBUTORS "AS IS"
// AND ANY EXPRESS OR IMPLIED WARRANTIES, INCLUDING, BUT NOT LIMITED TO, THE
// IMPLIED WARRANTIES OF MERCHANTABILITY AND FITNESS FOR A PARTICULAR PURPOSE
// ARE DISCLAIMED. IN NO EVENT SHALL THE COPYRIGHT HOLDER OR CONTRIBUTORS BE
// LIABLE FOR ANY DIRECT, INDIRECT, INCIDENTAL, SPECIAL, EXEMPLARY, OR
// CONSEQUENTIAL DAMAGES (INCLUDING, BUT NOT LIMITED TO, PROCUREMENT OF
// SUBSTITUTE GOODS OR SERVICES; LOSS OF USE, DATA, OR PROFITS; OR BUSINESS
// INTERRUPTION) HOWEVER CAUSED AND ON ANY THEORY OF LIABILITY, WHETHER IN
// CONTRACT, STRICT LIABILITY, OR TORT (INCLUDING NEGLIGENCE OR OTHERWISE)
// ARISING IN ANY WAY OUT OF THE USE OF THIS SOFTWARE, EVEN IF ADVISED OF THE
// POSSIBILITY OF SUCH DAMAGE.
//
///////////////////////////////////////////////////////////////////////////////

#include "rsz/Resizer.hh"

#include <cmath>
#include <limits>
#include <optional>

#include "AbstractSteinerRenderer.h"
#include "BufferedNet.hh"
#include "RepairDesign.hh"
#include "RepairHold.hh"
#include "RepairSetup.hh"
#include "db_sta/dbNetwork.hh"
#include "sta/ArcDelayCalc.hh"
#include "sta/Bfs.hh"
#include "sta/Corner.hh"
#include "sta/FuncExpr.hh"
#include "sta/Fuzzy.hh"
#include "sta/Graph.hh"
#include "sta/GraphDelayCalc.hh"
#include "sta/InputDrive.hh"
#include "sta/Liberty.hh"
#include "sta/Network.hh"
#include "sta/Parasitics.hh"
#include "sta/PortDirection.hh"
#include "sta/Sdc.hh"
#include "sta/Search.hh"
#include "sta/StaMain.hh"
#include "sta/TimingArc.hh"
#include "sta/TimingModel.hh"
#include "sta/Units.hh"
#include "utl/Logger.h"

// http://vlsicad.eecs.umich.edu/BK/Slots/cache/dropzone.tamu.edu/~zhuoli/GSRC/fast_buffer_insertion.html

namespace rsz {

using std::abs;
using std::min;
using std::max;
using std::string;
using std::vector;
using std::map;
using std::pair;
using std::sqrt;

using utl::RSZ;

using odb::dbInst;
using odb::dbModule;
using odb::dbPlacementStatus;
using odb::Rect;
using odb::dbOrientType;
using odb::dbMPin;
using odb::dbBox;
using odb::dbMaster;

using sta::Level;
using sta::stringLess;
using sta::NetworkEdit;
using sta::NetPinIterator;
using sta::NetConnectedPinIterator;
using sta::NetTermIterator;
using sta::InstancePinIterator;
using sta::LeafInstanceIterator;
using sta::LibertyLibraryIterator;
using sta::LibertyCellIterator;
using sta::TimingArcSet;
using sta::TimingArcSetSeq;
using sta::TimingRole;
using sta::FuncExpr;
using sta::Term;
using sta::Port;
using sta::NetIterator;
using sta::FindNetDrvrLoads;;
using sta::VertexIterator;
using sta::VertexOutEdgeIterator;
using sta::Edge;
using sta::SearchPredNonReg2;
using sta::ClkArrivalSearchPred;
using sta::BfsBkwdIterator;
using sta::BfsFwdIterator;
using sta::BfsIndex;
using sta::Clock;
using sta::PathExpanded;
using sta::INF;
using sta::fuzzyEqual;
using sta::fuzzyLess;
using sta::fuzzyLessEqual;
using sta::fuzzyGreater;
using sta::fuzzyGreaterEqual;
using sta::delayInf;
using sta::stringPrint;
using sta::Unit;
using sta::ArcDelayCalc;
using sta::Corners;
using sta::InputDrive;
using sta::PinConnectedPinIterator;

<<<<<<< HEAD
extern "C" {
extern int Rsz_Init(Tcl_Interp *interp);
}

Resizer::Resizer() :
  StaState(),
  repair_design_(new RepairDesign(this)),
  repair_setup_(new RepairSetup(this)),
  repair_hold_(new RepairHold(this)),
  steiner_renderer_(nullptr),
  wire_signal_res_(0.0),
  wire_signal_cap_(0.0),
  wire_clk_res_(0.0),
  wire_clk_cap_(0.0),
  max_area_(0.0),
  logger_(nullptr),
  stt_builder_(nullptr),
  global_router_(nullptr),
  incr_groute_(nullptr),
  gui_(nullptr),
  sta_(nullptr),
  db_network_(nullptr),
  db_(nullptr),
  block_(nullptr),
  dbu_(0),
  debug_pin_(nullptr),
  core_exists_(false),
  parasitics_src_(ParasiticsSrc::none),
  design_area_(0.0),
  min_(MinMax::min()),
  max_(MinMax::max()),
  buffer_lowest_drive_(nullptr),
  target_load_map_(nullptr),
  level_drvr_vertices_valid_(false),
  tgt_slews_{0.0, 0.0},
  tgt_slew_corner_(nullptr),
  tgt_slew_dcalc_ap_(nullptr),
  unique_net_index_(1),
  unique_inst_index_(1),
  resize_count_(0),
  inserted_buffer_count_(0),
  buffer_moved_into_core_(false),
  max_wire_length_(0),
  worst_slack_nets_percent_(10),
  opendp_(nullptr)
=======
Resizer::Resizer()
    : repair_design_(new RepairDesign(this)),
      repair_setup_(new RepairSetup(this)),
      repair_hold_(new RepairHold(this)),
      wire_signal_res_(0.0),
      wire_signal_cap_(0.0),
      wire_clk_res_(0.0),
      wire_clk_cap_(0.0),
      max_area_(0.0),
      logger_(nullptr),
      stt_builder_(nullptr),
      global_router_(nullptr),
      incr_groute_(nullptr),
      sta_(nullptr),
      db_network_(nullptr),
      db_(nullptr),
      block_(nullptr),
      dbu_(0),
      debug_pin_(nullptr),
      core_exists_(false),
      parasitics_src_(ParasiticsSrc::none),
      design_area_(0.0),
      min_(MinMax::min()),
      max_(MinMax::max()),
      buffer_lowest_drive_(nullptr),
      target_load_map_(nullptr),
      level_drvr_vertices_valid_(false),
      tgt_slews_{0.0, 0.0},
      tgt_slew_corner_(nullptr),
      tgt_slew_dcalc_ap_(nullptr),
      unique_net_index_(1),
      unique_inst_index_(1),
      resize_count_(0),
      inserted_buffer_count_(0),
      buffer_moved_into_core_(false),
      max_wire_length_(0),
      worst_slack_nets_percent_(10)
>>>>>>> 675438bc
{
}

Resizer::~Resizer()
{
  delete repair_design_;
  delete repair_setup_;
  delete repair_hold_;
}

void Resizer::init(Logger* logger,
                   dbDatabase* db,
                   dbSta* sta,
                   SteinerTreeBuilder* stt_builder,
                   GlobalRouter* global_router,
<<<<<<< HEAD
                   dpl::Opendp* opendp)
=======
                   std::unique_ptr<AbstractSteinerRenderer> steiner_renderer)
>>>>>>> 675438bc
{
  opendp_ = opendp;
  logger_ = logger;
  db_ = db;
  block_ = nullptr;
  sta_ = sta;
  stt_builder_ = stt_builder;
  global_router_ = global_router;
  incr_groute_ = nullptr;
  db_network_ = sta->getDbNetwork();
  resized_multi_output_insts_ = InstanceSet(db_network_);
  inserted_buffer_set_ = InstanceSet(db_network_);
  steiner_renderer_ = std::move(steiner_renderer);
  copyState(sta);
}

////////////////////////////////////////////////////////////////

double
Resizer::coreArea() const
{
  return dbuToMeters(core_.dx()) * dbuToMeters(core_.dy());
}

double
Resizer::utilization()
{
  initBlock();
  initDesignArea();
  double core_area = coreArea();
  if (core_area > 0.0)
    return design_area_ / core_area;
  else
    return 1.0;
}

double
Resizer::maxArea() const
{
  return max_area_;
}

////////////////////////////////////////////////////////////////

class VertexLevelLess
{
public:
  VertexLevelLess(const Network *network);
  bool operator()(const Vertex *vertex1,
                  const Vertex *vertex2) const;

protected:
  const Network *network_;
};

VertexLevelLess::VertexLevelLess(const Network *network) :
  network_(network)
{
}

bool
VertexLevelLess::operator()(const Vertex *vertex1,
                            const Vertex *vertex2) const
{
  Level level1 = vertex1->level();
  Level level2 = vertex2->level();
  return (level1 < level2)
    || (level1 == level2
        // Break ties for stable results.
        && stringLess(network_->pathName(vertex1->pin()),
                      network_->pathName(vertex2->pin())));
}


////////////////////////////////////////////////////////////////

// block_ indicates core_, design_area_, db_network_ etc valid.
void
Resizer::initBlock()
{
  block_ = db_->getChip()->getBlock();
  core_ = block_->getCoreArea();
  core_exists_ = !(core_.xMin() == 0
                   && core_.xMax() == 0
                   && core_.yMin() == 0
                   && core_.yMax() == 0);
  dbu_ = db_->getTech()->getDbUnitsPerMicron();
}

void
Resizer::init()
{
  initBlock();
  sta_->ensureLevelized();
  graph_ = sta_->graph();
  initDesignArea();
}

void
Resizer::removeBuffers()
{
  initBlock();
  // Disable incremental timing.
  graph_delay_calc_->delaysInvalid();
  search_->arrivalsInvalid();

  int remove_count = 0;
  for (dbInst *db_inst : block_->getInsts()) {
    LibertyCell *lib_cell = db_network_->libertyCell(db_inst);
    Instance *buffer = db_network_->dbToSta(db_inst);
    if (!db_inst->isDoNotTouch()
        && lib_cell
        && lib_cell->isBuffer()
        // Do not remove buffers connected to input/output ports
        // because verilog netlists use the net name for the port.
        && !bufferBetweenPorts(buffer)) {
      removeBuffer(buffer);
      remove_count++;
    }
  }
  level_drvr_vertices_valid_ = false;
  logger_->info(RSZ, 26, "Removed {} buffers.", remove_count);
}

bool
Resizer::bufferBetweenPorts(Instance *buffer)
{
  LibertyCell *lib_cell = network_->libertyCell(buffer);
  LibertyPort *in_port, *out_port;
  lib_cell->bufferPorts(in_port, out_port);
  Pin *in_pin = db_network_->findPin(buffer, in_port);
  Pin *out_pin = db_network_->findPin(buffer, out_port);
  Net *in_net = db_network_->net(in_pin);
  Net *out_net = db_network_->net(out_pin);
  bool in_net_ports = hasPort(in_net);
  bool out_net_ports = hasPort(out_net);
  return in_net_ports && out_net_ports;
}

void
Resizer::removeBuffer(Instance *buffer)
{
  LibertyCell *lib_cell = network_->libertyCell(buffer);
  LibertyPort *in_port, *out_port;
  lib_cell->bufferPorts(in_port, out_port);
  Pin *in_pin = db_network_->findPin(buffer, in_port);
  Pin *out_pin = db_network_->findPin(buffer, out_port);
  Net *in_net = db_network_->net(in_pin);
  Net *out_net = db_network_->net(out_pin);
  bool out_net_ports = hasPort(out_net);
  Net *survivor, *removed;
  if (out_net_ports) {
    survivor = out_net;
    removed = in_net;
  }
  else {
    // default or out_net_ports
    // Default to in_net surviving so drivers (cached in dbNetwork)
    // do not change.
    survivor = in_net;
    removed = out_net;
  }

  if (!sdc_->isConstrained(in_pin)
      && !sdc_->isConstrained(out_pin)
      && !sdc_->isConstrained(removed)
      && !sdc_->isConstrained(buffer)) {
    sta_->disconnectPin(in_pin);
    sta_->disconnectPin(out_pin);
    sta_->deleteInstance(buffer);

    NetPinIterator *pin_iter = db_network_->pinIterator(removed);
    while (pin_iter->hasNext()) {
      const Pin *pin = pin_iter->next();
      Instance *pin_inst = db_network_->instance(pin);
      if (pin_inst != buffer) {
        Port *pin_port = db_network_->port(pin);
        sta_->disconnectPin(const_cast<Pin*>(pin));
        sta_->connectPin(pin_inst, pin_port, survivor);
      }
    }
    delete pin_iter;
    sta_->deleteNet(removed);
    parasitics_invalid_.erase(removed);
    parasiticsInvalid(survivor);
  }
}

void
Resizer::ensureLevelDrvrVertices()
{
  if (!level_drvr_vertices_valid_) {
    level_drvr_vertices_.clear();
    VertexIterator vertex_iter(graph_);
    while (vertex_iter.hasNext()) {
      Vertex *vertex = vertex_iter.next();
      if (vertex->isDriver(network_))
        level_drvr_vertices_.push_back(vertex);
    }
    sort(level_drvr_vertices_, VertexLevelLess(network_));
    level_drvr_vertices_valid_ = true;
  }
}

////////////////////////////////////////////////////////////////

void
Resizer::findBuffers()
{
  if (buffer_cells_.empty()) {
    LibertyLibraryIterator *lib_iter = network_->libertyLibraryIterator();
    while (lib_iter->hasNext()) {
      LibertyLibrary *lib = lib_iter->next();
      for (LibertyCell *buffer : *lib->buffers()) {
        if (!dontUse(buffer)
            && isLinkCell(buffer)) {
          buffer_cells_.push_back(buffer);
        }
      }
    }
    delete lib_iter;

    if (buffer_cells_.empty())
      logger_->error(RSZ, 22, "no buffers found.");
    else {
      sort(buffer_cells_, [this] (const LibertyCell *buffer1,
                                  const LibertyCell *buffer2) {
        return bufferDriveResistance(buffer1)
          > bufferDriveResistance(buffer2);
      });
      buffer_lowest_drive_ = buffer_cells_[0];
    }
  }
}

bool
Resizer::isLinkCell(LibertyCell *cell)
{
  return network_->findLibertyCell(cell->name()) == cell;
}

////////////////////////////////////////////////////////////////

void
Resizer::bufferInputs()
{
  init();
  findBuffers();
  sta_->ensureClkNetwork();
  inserted_buffer_count_ = 0;
  buffer_moved_into_core_ = false;

  incrementalParasiticsBegin();
  InstancePinIterator *port_iter = network_->pinIterator(network_->topInstance());
  while (port_iter->hasNext()) {
    Pin *pin = port_iter->next();
    Vertex *vertex = graph_->pinDrvrVertex(pin);
    Net *net = network_->net(network_->term(pin));
    if (network_->direction(pin)->isInput()
        && !dontTouch(net)
        && !vertex->isConstant()
        && !sta_->isClock(pin)
        // Hands off special nets.
        && !db_network_->isSpecial(net)
        && hasPins(net))
      // repair_design will resize to target slew.
      bufferInput(pin, buffer_lowest_drive_);
  }
  delete port_iter;
  updateParasitics();
  incrementalParasiticsEnd();

  if (inserted_buffer_count_ > 0) {
    logger_->info(RSZ, 27, "Inserted {} input buffers.", inserted_buffer_count_);
    level_drvr_vertices_valid_ = false;
  }
}
   
bool
Resizer::hasPins(Net *net)
{
  NetPinIterator *pin_iter = db_network_->pinIterator(net);
  bool has_pins = pin_iter->hasNext();
  delete pin_iter;
  return has_pins;
}

Instance *
Resizer::bufferInput(const Pin *top_pin,
                     LibertyCell *buffer_cell)
{
  Term *term = db_network_->term(top_pin);
  Net *input_net = db_network_->net(term);
  LibertyPort *input, *output;
  buffer_cell->bufferPorts(input, output);

  bool has_dont_touch = false;
  NetConnectedPinIterator *pin_iter = network_->connectedPinIterator(input_net);
  while (pin_iter->hasNext()) {
    const Pin *pin = pin_iter->next();
    // Leave input port pin connected to input_net.
    if (pin != top_pin && dontTouch(network_->instance(pin))) {
      has_dont_touch = true;
      logger_->warn(RSZ,
                    85,
                    "Input {} can't be buffered due to dont-touch fanout {}",
                    network_->name(input_net),
                    network_->name(pin));
      break;
    }
  }
  delete pin_iter;

  if (has_dont_touch) {
    return nullptr;
  }

  string buffer_name = makeUniqueInstName("input");
  Instance *parent = db_network_->topInstance();
  Net *buffer_out = makeUniqueNet();
  Point pin_loc = db_network_->location(top_pin);
  Instance *buffer = makeBuffer(buffer_cell,
                                buffer_name.c_str(),
                                parent, pin_loc);
  inserted_buffer_count_++;

  pin_iter = network_->connectedPinIterator(input_net);
  while (pin_iter->hasNext()) {
    const Pin *pin = pin_iter->next();
    // Leave input port pin connected to input_net.
    if (pin != top_pin) {
      sta_->disconnectPin(const_cast<Pin*>(pin));
      Port *pin_port = db_network_->port(pin);
      sta_->connectPin(db_network_->instance(pin), pin_port, buffer_out);
    }
  }
  delete pin_iter;
  sta_->connectPin(buffer, input, input_net);
  sta_->connectPin(buffer, output, buffer_out);

  parasiticsInvalid(input_net);
  parasiticsInvalid(buffer_out);
  return buffer;
}

void
Resizer::bufferOutputs()
{
  init();
  findBuffers();
  inserted_buffer_count_ = 0;
  buffer_moved_into_core_ = false;

  incrementalParasiticsBegin();
  InstancePinIterator *port_iter = network_->pinIterator(network_->topInstance());
  while (port_iter->hasNext()) {
    Pin *pin = port_iter->next();
    Vertex *vertex = graph_->pinLoadVertex(pin);
    Net *net = network_->net(network_->term(pin));
    if (network_->direction(pin)->isOutput()
        && net
        && !dontTouch(net)
        // Hands off special nets.
        && !db_network_->isSpecial(net)
        // DEF does not have tristate output types so we have look at the drivers.
        && !hasTristateOrDontTouchDriver(net)
        && !vertex->isConstant()
        && hasPins(net)) {
      bufferOutput(pin, buffer_lowest_drive_);
    }
  }
  delete port_iter;
  updateParasitics();
  incrementalParasiticsEnd();

  if (inserted_buffer_count_ > 0) {
    logger_->info(RSZ, 28, "Inserted {} output buffers.", inserted_buffer_count_);
    level_drvr_vertices_valid_ = false;
  }
}

bool
Resizer::hasTristateOrDontTouchDriver(const Net *net)
{
  PinSet *drivers = network_->drivers(net);
  if (drivers) {
    for (const Pin *pin : *drivers) {
      if (isTristateDriver(pin)) {
        return true;
      }
      odb::dbITerm* iterm;
      odb::dbBTerm* bterm;
      db_network_->staToDb(pin, iterm, bterm);
      if (iterm && iterm->getInst()->isDoNotTouch()) {
        logger_->warn(RSZ,
                      84,
                      "Output {} can't be buffered due to dont-touch driver {}",
                      network_->name(net),
                      network_->name(pin));
        return true;
      }
    }
  }
  return false;
}

bool
Resizer::isTristateDriver(const Pin *pin)
{
  // Note LEF macro PINs do not have a clue about tristates.
  LibertyPort *port = network_->libertyPort(pin);
  return port && port->direction()->isAnyTristate();
}

void
Resizer::bufferOutput(const Pin *top_pin,
                      LibertyCell *buffer_cell)
{
  NetworkEdit *network = networkEdit();
  Term *term = network_->term(top_pin);
  Net *output_net = network_->net(term);
  LibertyPort *input, *output;
  buffer_cell->bufferPorts(input, output);
  string buffer_name = makeUniqueInstName("output");
  Instance *parent = network->topInstance();
  Net *buffer_in = makeUniqueNet();
  Point pin_loc = db_network_->location(top_pin);
  Instance *buffer = makeBuffer(buffer_cell,
                                buffer_name.c_str(),
                                parent, pin_loc);
  inserted_buffer_count_++;

  NetConnectedPinIterator *pin_iter = network_->connectedPinIterator(output_net);
  while (pin_iter->hasNext()) {
    const Pin *pin = pin_iter->next();
    if (pin != top_pin) {
      // Leave output port pin connected to output_net.
      sta_->disconnectPin(const_cast<Pin*>(pin));
      Port *pin_port = network->port(pin);
      sta_->connectPin(network->instance(pin), pin_port, buffer_in);
    }
  }
  delete pin_iter;
  sta_->connectPin(buffer, input, buffer_in);
  sta_->connectPin(buffer, output, output_net);

  parasiticsInvalid(buffer_in);
  parasiticsInvalid(output_net);
}

////////////////////////////////////////////////////////////////

bool
Resizer::hasPort(const Net *net)
{
  bool has_top_level_port = false;
  NetConnectedPinIterator *pin_iter = network_->connectedPinIterator(net);
  while (pin_iter->hasNext()) {
    const Pin *pin = pin_iter->next();
    if (network_->isTopLevelPort(pin)) {
      has_top_level_port = true;
      break;
    }
  }
  delete pin_iter;
  return has_top_level_port;
}

float
Resizer::driveResistance(const Pin *drvr_pin)
{
  if (network_->isTopLevelPort(drvr_pin)) {
    InputDrive *drive = sdc_->findInputDrive(network_->port(drvr_pin));
    if (drive) {
      float max_res = 0;
      for (auto min_max : MinMax::range()) {
        for (auto rf : RiseFall::range()) {
          const LibertyCell *cell;
          const LibertyPort *from_port;
          float *from_slews;
          const LibertyPort *to_port;
          drive->driveCell(rf, min_max, cell, from_port, from_slews, to_port);
          if (to_port)
            max_res = max(max_res, to_port->driveResistance());
          else {
            float res;
            bool exists;
            drive->driveResistance(rf, min_max, res, exists);
            if (exists)
              max_res = max(max_res, res);
          }
        }
      }
      return max_res;
    }
  }
  else {
    LibertyPort *drvr_port = network_->libertyPort(drvr_pin);
    if (drvr_port)
      return drvr_port->driveResistance();
  }
  return 0.0;
}

float
Resizer::bufferDriveResistance(const LibertyCell *buffer) const
{
  LibertyPort *input, *output;
  buffer->bufferPorts(input, output);
  return output->driveResistance();
}

////////////////////////////////////////////////////////////////

bool
Resizer::hasFanout(Vertex *drvr)
{
  VertexOutEdgeIterator edge_iter(drvr, graph_);
  return edge_iter.hasNext();
}

static float
targetLoadDist(float load_cap,
               float target_load)
{
  return abs(load_cap - target_load);
}

////////////////////////////////////////////////////////////////

void
Resizer::resizeDrvrToTargetSlew(const Pin *drvr_pin)
{
  resizePreamble();
  resizeToTargetSlew(drvr_pin);
}

void
Resizer::resizePreamble()
{
  init();
  ensureLevelDrvrVertices();
  sta_->ensureClkNetwork();
  makeEquivCells();
  findBuffers();
  findTargetLoads();
}

void
Resizer::makeEquivCells()
{
  LibertyLibrarySeq libs;
  LibertyLibraryIterator *lib_iter = network_->libertyLibraryIterator();
  while (lib_iter->hasNext()) {
    LibertyLibrary *lib = lib_iter->next();
    // massive kludge until makeEquivCells is fixed to only incldue link cells
    LibertyCellIterator cell_iter(lib);
    if (cell_iter.hasNext()) {
      LibertyCell *cell = cell_iter.next();
      if (isLinkCell(cell))
        libs.push_back(lib);
    }
  }
  delete lib_iter;
  sta_->makeEquivCells(&libs, nullptr);
}

int
Resizer::resizeToTargetSlew(const Pin *drvr_pin)
{
  Instance *inst = network_->instance(drvr_pin);
  LibertyCell *cell = network_->libertyCell(inst);
  if (!network_->isTopLevelPort(drvr_pin)
      && !dontTouch(inst)
      && cell
      && isLogicStdCell(inst)) {
    bool revisiting_inst = false;
    if (hasMultipleOutputs(inst)) {
      revisiting_inst = resized_multi_output_insts_.hasKey(inst);
      debugPrint(logger_, RSZ, "resize", 2, "multiple outputs{}",
                 revisiting_inst ? " - revisit" : "");
      resized_multi_output_insts_.insert(inst);
    }
    ensureWireParasitic(drvr_pin);
    // Includes net parasitic capacitance.
    float load_cap = graph_delay_calc_->loadCap(drvr_pin, tgt_slew_dcalc_ap_);
    if (load_cap > 0.0) {
      LibertyCell *target_cell = findTargetCell(cell, load_cap, revisiting_inst);
      if (target_cell != cell) {
        debugPrint(logger_, RSZ, "resize", 2, "{} {} -> {}",
                   sdc_network_->pathName(drvr_pin),
                   cell->name(),
                   target_cell->name());
        if (replaceCell(inst, target_cell, true)
            && !revisiting_inst)
          return 1;
      }
    }
  }
  return 0;
}

bool
Resizer::isLogicStdCell(const Instance *inst)
{
  return !db_network_->isTopInstance(inst)
    && db_network_->staToDb(inst)->getMaster()->getType() == odb::dbMasterType::CORE;
}

LibertyCell *
Resizer::findTargetCell(LibertyCell *cell,
                        float load_cap,
                        bool revisiting_inst)
{
  LibertyCell *best_cell = cell;
  LibertyCellSeq *equiv_cells = sta_->equivCells(cell);
  if (equiv_cells) {
    bool is_buf_inv = cell->isBuffer() || cell->isInverter();
    float target_load = (*target_load_map_)[cell];
    float best_load = target_load;
    float best_dist = targetLoadDist(load_cap, target_load);
    float best_delay = is_buf_inv
      ? bufferDelay(cell, load_cap, tgt_slew_dcalc_ap_)
      : 0.0;
    debugPrint(logger_, RSZ, "resize", 3, "{} load cap {} dist={:.2e} delay={}",
               cell->name(),
               units_->capacitanceUnit()->asString(load_cap),
               best_dist,
               delayAsString(best_delay, sta_, 3));
    for (LibertyCell *target_cell : *equiv_cells) {
      if (!dontUse(target_cell)
          && isLinkCell(target_cell)) {
        float target_load = (*target_load_map_)[target_cell];
        float delay = is_buf_inv
          ? bufferDelay(target_cell, load_cap, tgt_slew_dcalc_ap_)
          : 0.0;
        float dist = targetLoadDist(load_cap, target_load);
        debugPrint(logger_, RSZ, "resize", 3, " {} dist={:.2e} delay={}",
                   target_cell->name(),
                   dist,
                   delayAsString(delay, sta_, 3));
        if (is_buf_inv
            // Library may have "delay" buffers/inverters that are
            // functionally buffers/inverters but have additional
            // intrinsic delay. Accept worse target load matching if
            // delay is reduced to avoid using them.
            ? ((delay < best_delay
                && dist < best_dist * 1.1)
               || (dist < best_dist
                   && delay < best_delay * 1.1))
            : dist < best_dist
            // If the instance has multiple outputs (generally a register Q/QN)
            // only allow upsizing after the first pin is visited.
            && (!revisiting_inst
                || target_load > best_load)) {
          best_cell = target_cell;
          best_dist = dist;
          best_load = target_load;
          best_delay = delay;
        }
      }
    }
  }
  return best_cell;
}

void
Resizer::invalidateParasitics(const Pin *pin, const Net *net)
{
  // ODB is clueless about tristates so go to liberty for reality.
  const LibertyPort* port = network_->libertyPort(pin);
  // Invalidate estimated parasitics on all instance input pins.
  // Tristate nets have multiple drivers and this is drivers^2 if
  // the parasitics are updated for each resize.
  if (net && !port->direction()->isAnyTristate()) {
    parasiticsInvalid(net);
  }
}

void
Resizer::swapPins(Instance *inst, LibertyPort *port1,
                  LibertyPort *port2, bool journal)
{
    // Add support for undo.
    if (journal) {
      journalSwapPins(inst, port1, port2);
    }

    Pin *found_pin1, *found_pin2;
    Net *net1, *net2;

    InstancePinIterator *pin_iter = network_->pinIterator(inst);
    found_pin1 = found_pin2 = nullptr;
    net1 = net2 = nullptr;
    while (pin_iter->hasNext()) {
        Pin *pin = pin_iter->next();
        Net *net = network_->net(pin);
        LibertyPort *port = network_->libertyPort(pin);
        if (port == port1) {
            found_pin1 = pin;
            net1 = net;
        }
        if (port == port2) {
            found_pin2 = pin;
            net2 = net;
        }
    }

    if (net1 != nullptr && net2 != nullptr) {
        // Swap the ports and nets
        sta_->disconnectPin(found_pin1);
        sta_->connectPin(inst, port1, net2);
        sta_->disconnectPin(found_pin2);
        sta_->connectPin(inst, port2, net1);

        // Invalidate the parasitics on these two nets.
        if (haveEstimatedParasitics()) {
          invalidateParasitics(found_pin2, net1);
          invalidateParasitics(found_pin1, net2);
        }
    }
}

// Replace LEF with LEF so ports stay aligned in instance.
bool
Resizer::replaceCell(Instance *inst,
                     LibertyCell *replacement,
                     bool journal)
{
  const char *replacement_name = replacement->name();
  dbMaster *replacement_master = db_->findMaster(replacement_name);

  // Check if the new masterCell is not big & move the instance to fix it 
  if (opendp_ && parasitics_src_ == ParasiticsSrc::global_routing)
    opendp_->legalCellPos(db_network_->staToDb(inst));
  else if (parasitics_src_ == ParasiticsSrc::global_routing)
    printf("Error: opendp not init on replace\n");

  if (replacement_master) {
    dbInst *dinst = db_network_->staToDb(inst);
    dbMaster *master = dinst->getMaster();
    designAreaIncr(-area(master));
    Cell *replacement_cell1 = db_network_->dbToSta(replacement_master);
    if (journal)
      journalInstReplaceCellBefore(inst);
    sta_->replaceCell(inst, replacement_cell1);
    designAreaIncr(area(replacement_master));

    if (haveEstimatedParasitics()) {
      InstancePinIterator *pin_iter = network_->pinIterator(inst);
      while (pin_iter->hasNext()) {
        const Pin *pin = pin_iter->next();
        const Net *net = network_->net(pin);
        invalidateParasitics(pin, net);
      }
      delete pin_iter;
    }
    return true;
  }
  return false;
}

bool
Resizer::hasMultipleOutputs(const Instance *inst)
{
  int output_count = 0;
  InstancePinIterator *pin_iter = network_->pinIterator(inst);
  while (pin_iter->hasNext()) {
    const Pin *pin = pin_iter->next();
    if (network_->direction(pin)->isAnyOutput()
        && network_->net(pin)) {
      output_count++;
      if (output_count > 1)
        return true;
    }
  }
  return false;
}

////////////////////////////////////////////////////////////////

// API for timing driven placement.

void
Resizer::resizeSlackPreamble()
{
  resizePreamble();
  // Save max_wire_length for multiple repairDesign calls.
  max_wire_length_ = findMaxWireLength1();
}

// Run repair_design to repair long wires and max slew, capacitance and fanout
// violations. Find the slacks, and then undo all changes to the netlist.
void
Resizer::findResizeSlacks()
{
  journalBegin();
  estimateWireParasitics();
  int repaired_net_count, slew_violations, cap_violations;
  int fanout_violations, length_violations;
  repair_design_->repairDesign(max_wire_length_, 0.0, 0.0,
                               repaired_net_count, slew_violations, cap_violations,
                               fanout_violations, length_violations);
  findResizeSlacks1();
  journalRestore(resize_count_, inserted_buffer_count_);
}
  
void
Resizer::findResizeSlacks1()
{
  // Use driver pin slacks rather than Sta::netSlack to save visiting
  // the net pins and min'ing the slack.
  net_slack_map_.clear();
  NetSeq nets;
  for (int i = level_drvr_vertices_.size() - 1; i >= 0; i--) {
    Vertex *drvr = level_drvr_vertices_[i];
    Pin *drvr_pin = drvr->pin();
    Net *net = network_->isTopLevelPort(drvr_pin)
      ? network_->net(network_->term(drvr_pin))
      : network_->net(drvr_pin);
    if (net
        && !drvr->isConstant()
        // Hands off special nets.
        && !db_network_->isSpecial(net)
        && !sta_->isClock(drvr_pin)) {
      net_slack_map_[net] = sta_->vertexSlack(drvr, max_);
      nets.push_back(net);
    }
  }

  // Find the nets with the worst slack.

  //  sort(nets.begin(), nets.end(). [&](const Net *net1,
  sort(nets, [this](const Net *net1,
                 const Net *net2)
             { return resizeNetSlack(net1) < resizeNetSlack(net2); });
  worst_slack_nets_.clear();
  for (int i = 0; i < nets.size() * worst_slack_nets_percent_ / 100.0; i++)
    worst_slack_nets_.push_back(nets[i]);
}

NetSeq &
Resizer::resizeWorstSlackNets()
{
  return worst_slack_nets_;
}

vector<dbNet*>
Resizer::resizeWorstSlackDbNets()
{
  vector<dbNet*> nets;
  for (const Net* net : worst_slack_nets_)
    nets.push_back(db_network_->staToDb(net));
  return nets;
}

Slack
Resizer::resizeNetSlack(const Net *net)
{
  return net_slack_map_[net];
}

Slack
Resizer::resizeNetSlack(const dbNet *db_net)
{
  const Net *net = db_network_->dbToSta(db_net);
  return net_slack_map_[net];
}

////////////////////////////////////////////////////////////////

// API for logic resynthesis
PinSet
Resizer::findFaninFanouts(PinSet &end_pins)
{
  // Abbreviated copyState
  sta_->ensureLevelized();
  graph_ = sta_->graph();

  VertexSet ends(graph_);
  for (const Pin *pin : end_pins) {
    Vertex *end = graph_->pinLoadVertex(pin);
    ends.insert(end);
  }
  PinSet fanin_fanout_pins(db_network_);
  VertexSet fanin_fanouts = findFaninFanouts(ends);
  for (Vertex *vertex : fanin_fanouts)
    fanin_fanout_pins.insert(vertex->pin());
  return fanin_fanout_pins;
}

VertexSet
Resizer::findFaninFanouts(VertexSet &ends)
{
  // Search backwards from ends to fanin register outputs and input ports.
  VertexSet fanin_roots = findFaninRoots(ends);
  // Search forward from register outputs.
  VertexSet fanouts = findFanouts(fanin_roots);
  return fanouts;
}

// Find source pins for logic fanin of ends.
PinSet
Resizer::findFanins(PinSet &end_pins)
{
  // Abbreviated copyState
  sta_->ensureLevelized();
  graph_ = sta_->graph();

  VertexSet ends(graph_);
  for (const Pin *pin : end_pins) {
    Vertex *end = graph_->pinLoadVertex(pin);
    ends.insert(end);
  }

  SearchPredNonReg2 pred(sta_);
  BfsBkwdIterator iter(BfsIndex::other, &pred, this);
  for (Vertex *vertex : ends)
    iter.enqueueAdjacentVertices(vertex);

  PinSet fanins(db_network_);
  while (iter.hasNext()) {
    Vertex *vertex = iter.next();
    if (isRegOutput(vertex)
        || network_->isTopLevelPort(vertex->pin()))
      continue;
    else {
      iter.enqueueAdjacentVertices(vertex);
      fanins.insert(vertex->pin());
    }
  }
  return fanins;
}

// Find roots for logic fanin of ends.
VertexSet
Resizer::findFaninRoots(VertexSet &ends)
{
  SearchPredNonReg2 pred(sta_);
  BfsBkwdIterator iter(BfsIndex::other, &pred, this);
  for (Vertex *vertex : ends)
    iter.enqueueAdjacentVertices(vertex);

  VertexSet roots(graph_);
  while (iter.hasNext()) {
    Vertex *vertex = iter.next();
    if (isRegOutput(vertex)
        || network_->isTopLevelPort(vertex->pin()))
      roots.insert(vertex);
    else
      iter.enqueueAdjacentVertices(vertex);
  }
  return roots;
}

bool
Resizer::isRegOutput(Vertex *vertex)
{
  LibertyPort *port = network_->libertyPort(vertex->pin());
  if (port) {
    LibertyCell *cell = port->libertyCell();
    for (TimingArcSet *arc_set : cell->timingArcSets(nullptr, port)) {
      if (arc_set->role()->genericRole() == TimingRole::regClkToQ())
        return true;
    }
  }
  return false;
}

VertexSet
Resizer::findFanouts(VertexSet &reg_outs)
{
  VertexSet fanouts(graph_);
  sta::SearchPredNonLatch2 pred(sta_);
  BfsFwdIterator iter(BfsIndex::other, &pred, this);
  for (Vertex *reg_out : reg_outs)
    iter.enqueueAdjacentVertices(reg_out);

  while (iter.hasNext()) {
    Vertex *vertex = iter.next();
    if (!isRegister(vertex)) {
      fanouts.insert(vertex);
      iter.enqueueAdjacentVertices(vertex);
    }
  }
  return fanouts;
}

bool
Resizer::isRegister(Vertex *vertex)
{
  LibertyPort *port = network_->libertyPort(vertex->pin());
  if (port) {
    LibertyCell *cell = port->libertyCell();
    return cell && cell->hasSequentials();
  }
  return false;
}

////////////////////////////////////////////////////////////////

double
Resizer::area(Cell *cell)
{
  return area(db_network_->staToDb(cell));
}

double
Resizer::area(dbMaster *master)
{
  if (!master->isCoreAutoPlaceable()) {
    return 0;
  }
  return dbuToMeters(master->getWidth()) * dbuToMeters(master->getHeight());
}

double
Resizer::dbuToMeters(int dist) const
{
  return dist / (dbu_ * 1e+6);
}

int
Resizer::metersToDbu(double dist) const
{
  if (dist < 0) {
    logger_->error(
        RSZ, 86, "metersToDbu({}) cannot convert negative distances", dist);
  }
  // sta::INF is passed to this function in some cases. Protect against
  // overflow conditions.
  double distance = dist * dbu_ * 1e+6;
  return static_cast<int>(std::lround(distance)
                          & std::numeric_limits<int>::max());
}

void
Resizer::setMaxUtilization(double max_utilization)
{
  max_area_ = coreArea() * max_utilization;
}

bool
Resizer::overMaxArea()
{
  return max_area_
    && fuzzyGreaterEqual(design_area_, max_area_);
}

void
Resizer::setDontUse(LibertyCell *cell,
                    bool dont_use)
{
  if (dont_use)
    dont_use_.insert(cell);
  else
    dont_use_.erase(cell);
}

bool
Resizer::dontUse(LibertyCell *cell)
{
  return cell->dontUse()
    || dont_use_.hasKey(cell);
}

void
Resizer::setDontTouch(const Instance *inst,
                      bool dont_touch)
{
  dbInst *db_inst = db_network_->staToDb(inst);
  db_inst->setDoNotTouch(dont_touch);
}

bool
Resizer::dontTouch(const Instance *inst)
{
  dbInst *db_inst = db_network_->staToDb(inst);
  if (!db_inst) {
    return false;
  }
  return db_inst->isDoNotTouch();
}

void
Resizer::setDontTouch(const Net *net,
                      bool dont_touch)
{
  dbNet *db_net = db_network_->staToDb(net);
  db_net->setDoNotTouch(dont_touch);
}

bool
Resizer::dontTouch(const Net *net)
{
  dbNet *db_net = db_network_->staToDb(net);
  return db_net->isDoNotTouch();
}

////////////////////////////////////////////////////////////////

// Find a target slew for the libraries and then
// a target load for each cell that gives the target slew.
void
Resizer::findTargetLoads()
{
  if (target_load_map_ == nullptr) {
    // Find target slew across all buffers in the libraries.
    findBufferTargetSlews();

    target_load_map_ = new CellTargetLoadMap;
    // Find target loads at the tgt_slew_corner.
    int lib_ap_index = tgt_slew_corner_->libertyIndex(max_);
    LibertyLibraryIterator *lib_iter = network_->libertyLibraryIterator();
    while (lib_iter->hasNext()) {
      LibertyLibrary *lib = lib_iter->next();
      LibertyCellIterator cell_iter(lib);
      while (cell_iter.hasNext()) {
        LibertyCell *cell = cell_iter.next();
        if (isLinkCell(cell)) {
          LibertyCell *corner_cell = cell->cornerCell(lib_ap_index);
          float tgt_load;
          bool exists;
          target_load_map_->findKey(corner_cell, tgt_load, exists);
          if (!exists) {
            tgt_load = findTargetLoad(corner_cell);
            (*target_load_map_)[corner_cell] = tgt_load;
          }
          // Map link cell to corner cell target load.
          if (cell != corner_cell)
            (*target_load_map_)[cell] = tgt_load;
        }
      }
    }
    delete lib_iter;
  }
}

float
Resizer::targetLoadCap(LibertyCell *cell)
{
  float load_cap = 0.0;
  bool exists;
  target_load_map_->findKey(cell, load_cap, exists);
  if (!exists)
    logger_->error(RSZ, 68, "missing target load cap.");
  return load_cap;
}

float
Resizer::findTargetLoad(LibertyCell *cell)
{
  float target_load_sum = 0.0;
  int arc_count = 0;
  for (TimingArcSet *arc_set : cell->timingArcSets()) {
    TimingRole *role = arc_set->role();
    if (!role->isTimingCheck()
        && role != TimingRole::tristateDisable()
        && role != TimingRole::tristateEnable()) {
      for (TimingArc *arc : arc_set->arcs()) {
        int in_rf_index = arc->fromEdge()->asRiseFall()->index();
        int out_rf_index = arc->toEdge()->asRiseFall()->index();
        float arc_target_load = findTargetLoad(cell, arc, 
                                               tgt_slews_[in_rf_index],
                                               tgt_slews_[out_rf_index]);
        debugPrint(logger_, RSZ, "target_load", 3, "{} {} -> {} {} target_load = {:.2e}",
                   cell->name(),
                   arc->from()->name(),
                   arc->to()->name(),
                   arc->toEdge()->asString(),
                   arc_target_load);
        target_load_sum += arc_target_load;
        arc_count++;
      }
    }
  }
  float target_load = arc_count ? target_load_sum / arc_count : 0.0;
  debugPrint(logger_, RSZ, "target_load", 2, "{} target_load = {:.2e}",
             cell->name(),
             target_load);
  return target_load;
}

// Find the load capacitance that will cause the output slew
// to be equal to out_slew.
float
Resizer::findTargetLoad(LibertyCell *cell,
                        TimingArc *arc,
                        Slew in_slew,
                        Slew out_slew)
{
  GateTimingModel *model = dynamic_cast<GateTimingModel*>(arc->model());
  if (model) {
    // load_cap1 lower bound
    // load_cap2 upper bound
    double load_cap1 = 0.0;
    double load_cap2 = 1.0e-12;  // 1pF
    double tol = .01; // 1%
    double diff1 = gateSlewDiff(cell, arc, model, in_slew, load_cap1, out_slew);
    if (diff1 > 0.0)
      // Zero load cap out_slew is higher than the target.
      return 0.0;
    double diff2 = gateSlewDiff(cell, arc, model, in_slew, load_cap2, out_slew);
    // binary search for diff = 0.
    while (abs(load_cap1 - load_cap2) > max(load_cap1, load_cap2) * tol) {
      if (diff2 < 0.0) {
        load_cap1 = load_cap2;
        load_cap2 *= 2;
        diff2 = gateSlewDiff(cell, arc, model, in_slew, load_cap2, out_slew);
      }
      else {
        double load_cap3 = (load_cap1 + load_cap2) / 2.0;
        const double diff3 = gateSlewDiff(cell, arc, model, in_slew, load_cap3, out_slew);
        if (diff3 < 0.0) {
          load_cap1 = load_cap3;
        }
        else {
          load_cap2 = load_cap3;
          diff2 = diff3;
        }
      }
    }
    return load_cap1;
  }
  return 0.0;
}

// objective function
Slew
Resizer::gateSlewDiff(LibertyCell *cell,
                      TimingArc *arc,
                      GateTimingModel *model,
                      Slew in_slew,
                      float load_cap,
                      Slew out_slew)

{
  const Pvt *pvt = tgt_slew_dcalc_ap_->operatingConditions();
  ArcDelay arc_delay;
  Slew arc_slew;
  model->gateDelay(cell, pvt, in_slew, load_cap, 0.0, false,
                   arc_delay, arc_slew);
  return arc_slew - out_slew;
}

////////////////////////////////////////////////////////////////

Slew
Resizer::targetSlew(const RiseFall *rf)
{
  return tgt_slews_[rf->index()];
}

// Find target slew across all buffers in the libraries.
void
Resizer::findBufferTargetSlews()
{
  tgt_slews_ = {0.0};
  tgt_slew_corner_ = nullptr;
  
  for (Corner *corner : *sta_->corners()) {
    int lib_ap_index = corner->libertyIndex(max_);
    const DcalcAnalysisPt *dcalc_ap = corner->findDcalcAnalysisPt(max_);
    const Pvt *pvt = dcalc_ap->operatingConditions();
    // Average slews across buffers at corner.
    Slew slews[RiseFall::index_count]{0.0};
    int counts[RiseFall::index_count]{0};
    for (LibertyCell *buffer : buffer_cells_) {
      LibertyCell *corner_buffer = buffer->cornerCell(lib_ap_index);
      findBufferTargetSlews(corner_buffer, pvt, slews, counts);
    }
    Slew slew_rise = slews[RiseFall::riseIndex()] / counts[RiseFall::riseIndex()];
    Slew slew_fall = slews[RiseFall::fallIndex()] / counts[RiseFall::fallIndex()];
    // Use the target slews from the slowest corner,
    // and resize using that corner.
    if (slew_rise > tgt_slews_[RiseFall::riseIndex()]) {
      tgt_slews_[RiseFall::riseIndex()] = slew_rise;
      tgt_slews_[RiseFall::fallIndex()] = slew_fall;
      tgt_slew_corner_ = corner;
      tgt_slew_dcalc_ap_ = corner->findDcalcAnalysisPt(max_);
    }
  }

  debugPrint(logger_, RSZ, "target_load", 1, "target slew corner {} = {}/{}",
             tgt_slew_corner_->name(),
             delayAsString(tgt_slews_[RiseFall::riseIndex()], sta_, 3),
             delayAsString(tgt_slews_[RiseFall::fallIndex()], sta_, 3));
}

void
Resizer::findBufferTargetSlews(LibertyCell *buffer,
                               const Pvt *pvt,
                               // Return values.
                               Slew slews[],
                               int counts[])
{
  LibertyPort *input, *output;
  buffer->bufferPorts(input, output);
  for (TimingArcSet *arc_set : buffer->timingArcSets(input, output)) {
    for (TimingArc *arc : arc_set->arcs()) {
      GateTimingModel *model = dynamic_cast<GateTimingModel*>(arc->model());
      RiseFall *in_rf = arc->fromEdge()->asRiseFall();
      RiseFall *out_rf = arc->toEdge()->asRiseFall();
      float in_cap = input->capacitance(in_rf, max_);
      float load_cap = in_cap * tgt_slew_load_cap_factor;
      ArcDelay arc_delay;
      Slew arc_slew;
      model->gateDelay(buffer, pvt, 0.0, load_cap, 0.0, false,
                       arc_delay, arc_slew);
      model->gateDelay(buffer, pvt, arc_slew, load_cap, 0.0, false,
                       arc_delay, arc_slew);
      slews[out_rf->index()] += arc_slew;
      counts[out_rf->index()]++;
    }
  }
}

////////////////////////////////////////////////////////////////

// Repair tie hi/low net driver fanout by duplicating the
// tie hi/low instances for every pin connected to tie hi/low instances.
void
Resizer::repairTieFanout(LibertyPort *tie_port,
                         double separation, // meters
                         bool verbose)
{
  initBlock();
  initDesignArea();
  Instance *top_inst = network_->topInstance();
  LibertyCell *tie_cell = tie_port->libertyCell();
  InstanceSeq insts;
  findCellInstances(tie_cell, insts);
  int tie_count = 0;
  int separation_dbu = metersToDbu(separation);
  for (const Instance *inst : insts) {
    if (!dontTouch(inst)) {
      Pin *drvr_pin = network_->findPin(inst, tie_port);
      if (drvr_pin) {
        Net *net = network_->net(drvr_pin);
        if (net
            && !dontTouch(net)) {
          NetConnectedPinIterator *pin_iter = network_->connectedPinIterator(net);
          while (pin_iter->hasNext()) {
            const Pin *load = pin_iter->next();
            if (load != drvr_pin) {
              // Make tie inst.
              Point tie_loc = tieLocation(load, separation_dbu);
              Instance *load_inst = network_->instance(load);
              const char *inst_name = network_->name(load_inst);
              string tie_name = makeUniqueInstName(inst_name, true);
              Instance *tie = makeInstance(tie_cell, tie_name.c_str(),
                                           top_inst, tie_loc);

              // Put the tie cell instance in the same module with the load
              // it drives.
              if (!network_->isTopInstance(load_inst)) {
                dbInst* load_inst_odb = db_network_->staToDb(load_inst);
                dbInst* tie_odb = db_network_->staToDb(tie);
                load_inst_odb->getModule()->addInst(tie_odb);
              }

              // Make tie output net.
              Net *load_net = makeUniqueNet();

              // Connect tie inst output.
              sta_->connectPin(tie, tie_port, load_net);

              // Connect load to tie output net.
              sta_->disconnectPin(const_cast<Pin*>(load));
              Port *load_port = network_->port(load);
              sta_->connectPin(load_inst, load_port, load_net);

              designAreaIncr(area(db_network_->cell(tie_cell)));
              tie_count++;
            }
          }
          delete pin_iter;

          // Delete inst output net.
          Pin *tie_pin = network_->findPin(inst, tie_port);
          Net *tie_net = network_->net(tie_pin);
          sta_->deleteNet(tie_net);
          parasitics_invalid_.erase(tie_net);
          // Delete the tie instance if no other ports are in use.
          // A tie cell can have both tie hi and low outputs.
          bool has_other_fanout = false;
          std::unique_ptr<InstancePinIterator> inst_pin_iter{
              network_->pinIterator(inst)};
          while (inst_pin_iter->hasNext()) {
            Pin *pin = inst_pin_iter->next();
            if (pin != drvr_pin) {
              Net* net = network_->net(pin);
              if (net && !network_->isPower(net) && !network_->isGround(net)) {
                has_other_fanout = true;
                break;
              }
            }
          }
          if (!has_other_fanout) {
            sta_->deleteInstance(const_cast<Instance*>(inst));
          }
        }
      }
    }
  }

  if (tie_count > 0) {
    logger_->info(RSZ, 42, "Inserted {} tie {} instances.",
                  tie_count,
                  tie_cell->name());
    level_drvr_vertices_valid_ = false;
  }
}

void
Resizer::findCellInstances(LibertyCell *cell,
                           // Return value.
                           InstanceSeq &insts)
{
  LeafInstanceIterator *inst_iter = network_->leafInstanceIterator();
  while (inst_iter->hasNext()) {
    Instance *inst = inst_iter->next();
    if (network_->libertyCell(inst) == cell)
      insts.push_back(inst);
  }
  delete inst_iter;
}

// Place the tie instance on the side of the load pin.
Point
Resizer::tieLocation(const Pin *load,
                     int separation)
{
  Point load_loc = db_network_->location(load);
  int load_x = load_loc.getX();
  int load_y = load_loc.getY();
  int tie_x = load_x;
  int tie_y = load_y;
  if (!network_->isTopLevelPort(load)) {
    dbInst *db_inst = db_network_->staToDb(network_->instance(load));
    dbBox *bbox = db_inst->getBBox();
    int left_dist = abs(load_x - bbox->xMin());
    int right_dist = abs(load_x - bbox->xMax());
    int bot_dist = abs(load_y - bbox->yMin());
    int top_dist = abs(load_y - bbox->yMax());
    if (left_dist < right_dist
        && left_dist < bot_dist
        && left_dist < top_dist)
      // left
      tie_x -= separation;
    if (right_dist < left_dist
        && right_dist < bot_dist
        && right_dist < top_dist)
      // right
      tie_x += separation;
    if (bot_dist < left_dist
        && bot_dist < right_dist
        && bot_dist < top_dist)
      // bot
      tie_y -= separation;
    if (top_dist < left_dist
        && top_dist < right_dist
        && top_dist < bot_dist)
      // top
      tie_y += separation;
  }
  return Point(tie_x, tie_y);
}

////////////////////////////////////////////////////////////////

void
Resizer::reportLongWires(int count,
                         int digits)
{
  initBlock();
  graph_ = sta_->ensureGraph();
  sta_->ensureClkNetwork();
  VertexSeq drvrs;
  findLongWires(drvrs);
  logger_->report("Driver    length delay");
  const Corner *corner = sta_->cmdCorner();
  double wire_res = wireSignalResistance(corner);
  double wire_cap = wireSignalCapacitance(corner);
  int i = 0;
  for (Vertex *drvr : drvrs) {
    Pin *drvr_pin = drvr->pin();
    double wire_length = dbuToMeters(maxLoadManhattenDistance(drvr));
    double steiner_length = dbuToMeters(findMaxSteinerDist(drvr, corner));
    double delay = (wire_length * wire_res) * (wire_length * wire_cap) * 0.5;
    logger_->report("{} manhtn {} steiner {} {}",
                    sdc_network_->pathName(drvr_pin),
                    units_->distanceUnit()->asString(wire_length, 1),
                    units_->distanceUnit()->asString(steiner_length, 1),
                    delayAsString(delay, sta_, digits));
    if (i == count)
      break;
    i++;
  }
}

typedef std::pair<Vertex*, int> DrvrDist;

void
Resizer::findLongWires(VertexSeq &drvrs)
{
  Vector<DrvrDist> drvr_dists;
  VertexIterator vertex_iter(graph_);
  while (vertex_iter.hasNext()) {
    Vertex *vertex = vertex_iter.next();
    if (vertex->isDriver(network_)) {
      Pin *pin = vertex->pin();
      // Hands off the clock nets.
      if (!sta_->isClock(pin)
          && !vertex->isConstant()
          && !vertex->isDisabledConstraint())
        drvr_dists.push_back(DrvrDist(vertex, maxLoadManhattenDistance(vertex)));
    }
  }
  sort(drvr_dists, [](const DrvrDist &drvr_dist1,
                          const DrvrDist &drvr_dist2) {
                    return drvr_dist1.second > drvr_dist2.second;
                  });
  drvrs.reserve(drvr_dists.size());
  for (DrvrDist &drvr_dist : drvr_dists)
    drvrs.push_back(drvr_dist.first);
}

// Find the maximum distance along steiner tree branches from
// the driver to loads (in dbu).
int
Resizer::findMaxSteinerDist(Vertex *drvr,
                            const Corner *corner)

{
  Pin *drvr_pin = drvr->pin();
  BufferedNetPtr bnet = makeBufferedNetSteiner(drvr_pin, corner);
  if (bnet)
    return bnet->maxLoadWireLength();
  else
    return 0;
}

double
Resizer::maxLoadManhattenDistance(const Net *net)
{
  NetPinIterator *pin_iter = network_->pinIterator(net);
  int max_dist = 0;
  while (pin_iter->hasNext()) {
    const Pin *pin = pin_iter->next();
    if (network_->isDriver(pin)) {
      Vertex *drvr = graph_->pinDrvrVertex(pin);
      if (drvr) {
        int dist = maxLoadManhattenDistance(drvr);
        max_dist = max(max_dist, dist);
      }
    }
  }
  delete pin_iter;
  return dbuToMeters(max_dist);
}

int
Resizer::maxLoadManhattenDistance(Vertex *drvr)
{
  int max_dist = 0;
  Point drvr_loc = db_network_->location(drvr->pin());
  VertexOutEdgeIterator edge_iter(drvr, graph_);
  while (edge_iter.hasNext()) {
    Edge *edge = edge_iter.next();
    Vertex *load = edge->to(graph_);
    Point load_loc = db_network_->location(load->pin());
    int dist = Point::manhattanDistance(drvr_loc, load_loc);
    max_dist = max(max_dist, dist);
  }
  return max_dist;
}

////////////////////////////////////////////////////////////////

NetSeq *
Resizer::findFloatingNets()
{
  NetSeq *floating_nets = new NetSeq;
  NetIterator *net_iter = network_->netIterator(network_->topInstance());
  while (net_iter->hasNext()) {
    Net *net = net_iter->next();
    PinSeq loads;
    PinSeq drvrs;
    PinSet visited_drvrs(db_network_);
    FindNetDrvrLoads visitor(nullptr, visited_drvrs, loads, drvrs, network_);
    network_->visitConnectedPins(net, visitor);
    if (drvrs.size() == 0 && loads.size() > 0)
      floating_nets->push_back(net);
  }
  delete net_iter;
  sort(floating_nets, sta::NetPathNameLess(network_));
  return floating_nets;
}

////////////////////////////////////////////////////////////////

string
Resizer::makeUniqueNetName()
{
  string node_name;
  Instance *top_inst = network_->topInstance();
  do {
    stringPrint(node_name, "net%d", unique_net_index_++);
  } while (network_->findNet(top_inst, node_name.c_str()));
  return node_name;
}

Net *
Resizer::makeUniqueNet()
{
  string net_name = makeUniqueNetName();
  Instance *parent = db_network_->topInstance();
  return db_network_->makeNet(net_name.c_str(), parent);
}

string
Resizer::makeUniqueInstName(const char *base_name)
{
  return makeUniqueInstName(base_name, false);
}

string
Resizer::makeUniqueInstName(const char *base_name,
                            bool underscore)
{
  string inst_name;
  do {
    stringPrint(inst_name, underscore ? "%s_%d" : "%s%d",
                base_name, unique_inst_index_++);
  } while (network_->findInstance(inst_name.c_str()));
  return inst_name;
}

float
Resizer::portFanoutLoad(LibertyPort *port) const
{
  float fanout_load;
  bool exists;
  port->fanoutLoad(fanout_load, exists);
  if (!exists) {
    LibertyLibrary *lib = port->libertyLibrary();
    lib->defaultFanoutLoad(fanout_load, exists);
  }
  if (exists)
    return fanout_load;
  else
    return 0.0;
}

float
Resizer::bufferDelay(LibertyCell *buffer_cell,
                     const RiseFall *rf,
                     float load_cap,
                     const DcalcAnalysisPt *dcalc_ap)
{
  LibertyPort *input, *output;
  buffer_cell->bufferPorts(input, output);
  ArcDelay gate_delays[RiseFall::index_count];
  Slew slews[RiseFall::index_count];
  gateDelays(output, load_cap, dcalc_ap, gate_delays, slews);
  return gate_delays[rf->index()];
}

float
Resizer::bufferDelay(LibertyCell *buffer_cell,
                     float load_cap,
                     const DcalcAnalysisPt *dcalc_ap)
{
  LibertyPort *input, *output;
  buffer_cell->bufferPorts(input, output);
  ArcDelay gate_delays[RiseFall::index_count];
  Slew slews[RiseFall::index_count];
  gateDelays(output, load_cap, dcalc_ap, gate_delays, slews);
  return max(gate_delays[RiseFall::riseIndex()],
             gate_delays[RiseFall::fallIndex()]);
}

void
Resizer::bufferDelays(LibertyCell *buffer_cell,
                      float load_cap,
                      const DcalcAnalysisPt *dcalc_ap,
                      // Return values.
                      ArcDelay delays[RiseFall::index_count],
                      Slew slews[RiseFall::index_count])
{
  LibertyPort *input, *output;
  buffer_cell->bufferPorts(input, output);
  gateDelays(output, load_cap, dcalc_ap, delays, slews);
}

// Create a map of all the pins that are equivalent and then use the fastest pin
// for our violating path. Current implementation does not handle the case
// where 2 paths go through the same gate (we could end up swapping pins twice)
void
Resizer::findSwapPinCandidate(LibertyPort *input_port, LibertyPort *drvr_port,
                              float load_cap, const DcalcAnalysisPt *dcalc_ap,
                              LibertyPort **swap_port)
{
    const Pvt *pvt = dcalc_ap->operatingConditions();
    LibertyCell *cell = drvr_port->libertyCell();
    std::map<LibertyPort *, ArcDelay> port_delays;
    ArcDelay base_delay = -INF;

    // Create map of pins and delays except the input pin.
    for (TimingArcSet *arc_set : cell->timingArcSets()) {
        if (arc_set->to() == drvr_port
            && !arc_set->role()->isTimingCheck()) {
            for (TimingArc *arc : arc_set->arcs()) {
                RiseFall *in_rf = arc->fromEdge()->asRiseFall();
                float in_slew = tgt_slews_[in_rf->index()];
                ArcDelay gate_delay;
                Slew drvr_slew;
                LibertyPort *port = arc->from();
                arc_delay_calc_->gateDelay(cell, arc, in_slew, load_cap,
                                           nullptr, 0.0, pvt, dcalc_ap,
                                           gate_delay,
                                           drvr_slew);

                if (port == input_port) {
                    base_delay = std::max(base_delay, gate_delay);
                } else {
                    if (port_delays.find(port) == port_delays.end()) {
                        port_delays.insert(std::make_pair(port, gate_delay));
                    } else {
                        port_delays[input_port] = std::max(port_delays[port], gate_delay);
                    }
                }
            }
        }
    }

    // Find the candidate port to swap with
    auto port_iter = sta::LibertyCellPortIterator(cell);
    while (port_iter.hasNext()) {
        LibertyPort *port = port_iter.next();
        if (!sta::LibertyPort::equiv(input_port, port) &&
            !sta::LibertyPort::equiv(drvr_port, port) &&
            port_delays[port] < base_delay) {
            *swap_port = port;
            base_delay = port_delays[port];
        }
    }
}

// Rise/fall delays across all timing arcs into drvr_port.
// Uses target slew for input slew.
void
Resizer::gateDelays(LibertyPort *drvr_port,
                    float load_cap,
                    const DcalcAnalysisPt *dcalc_ap,
                    // Return values.
                    ArcDelay delays[RiseFall::index_count],
                    Slew slews[RiseFall::index_count])
{
  for (int rf_index : RiseFall::rangeIndex()) {
    delays[rf_index] = -INF;
    slews[rf_index] = -INF;
  }
  const Pvt *pvt = dcalc_ap->operatingConditions();
  LibertyCell *cell = drvr_port->libertyCell();
  for (TimingArcSet *arc_set : cell->timingArcSets()) {
    if (arc_set->to() == drvr_port
        && !arc_set->role()->isTimingCheck()) {
      for (TimingArc *arc : arc_set->arcs()) {
        RiseFall *in_rf = arc->fromEdge()->asRiseFall();
        int out_rf_index = arc->toEdge()->asRiseFall()->index();
        float in_slew = tgt_slews_[in_rf->index()];
        ArcDelay gate_delay;
        Slew drvr_slew;
        arc_delay_calc_->gateDelay(cell, arc, in_slew, load_cap,
                                   nullptr, 0.0, pvt, dcalc_ap,
                                   gate_delay,
                                   drvr_slew);
        delays[out_rf_index] = max(delays[out_rf_index], gate_delay);
        slews[out_rf_index] = max(slews[out_rf_index], drvr_slew);
      }
    }
  }
}

ArcDelay
Resizer::gateDelay(LibertyPort *drvr_port,
                   const RiseFall *rf,
                   float load_cap,
                   const DcalcAnalysisPt *dcalc_ap)
{
  ArcDelay delays[RiseFall::index_count];
  Slew slews[RiseFall::index_count];
  gateDelays(drvr_port, load_cap, dcalc_ap, delays, slews);
  return delays[rf->index()];
}

ArcDelay
Resizer::gateDelay(LibertyPort *drvr_port,
                   float load_cap,
                   const DcalcAnalysisPt *dcalc_ap)
{
  ArcDelay delays[RiseFall::index_count];
  Slew slews[RiseFall::index_count];
  gateDelays(drvr_port, load_cap, dcalc_ap, delays, slews);
  return max(delays[RiseFall::riseIndex()], delays[RiseFall::fallIndex()]);
}

////////////////////////////////////////////////////////////////

double
Resizer::findMaxWireLength()
{
  init();
  findBuffers();
  findTargetLoads();
  return findMaxWireLength1();
}

double
Resizer::findMaxWireLength1()
{
  std::optional<double> max_length;
  for (const Corner *corner : *sta_->corners()) {
    if (wireSignalResistance(corner) <= 0.0) {
      logger_->warn(RSZ,
                    88,
                    "Corner: {} has no wire signal resistance value.",
                    corner->name());
      continue;
    }

    // buffer_cells_ is required to be non-empty.
    for (LibertyCell* buffer_cell : buffer_cells_) {
      double buffer_length = findMaxWireLength(buffer_cell, corner);
      max_length = min(max_length.value_or(INF), buffer_length);
    }
  }

  if (!max_length.has_value()) {
    logger_->error(RSZ,
                   89,
                   "Could not find a resistance value for any corner. Cannot "
                   "evaluate max wire length for buffer. Check over your "
                   "`set_wire_rc` configuration");
  }

  return max_length.value();
}

// Find the max wire length before it is faster to split the wire
// in half with a buffer (in meters).
double
Resizer::findMaxWireLength(LibertyCell *buffer_cell,
                           const Corner *corner)
{
  initBlock();
  LibertyPort *load_port, *drvr_port;
  buffer_cell->bufferPorts(load_port, drvr_port);
  return findMaxWireLength(drvr_port, corner);
}

double
Resizer::findMaxWireLength(LibertyPort *drvr_port,
                           const Corner *corner)
{
  LibertyCell *cell = drvr_port->libertyCell();
  if (db_network_->staToDb(cell) == nullptr)
    logger_->error(RSZ, 70, "no LEF cell for {}.", cell->name());
  double drvr_r = drvr_port->driveResistance();
  // wire_length1 lower bound
  // wire_length2 upper bound
  double wire_length1 = 0.0;
  // Initial guess with wire resistance same as driver resistance.
  double wire_length2 = drvr_r / wireSignalResistance(corner);
  double tol = .01; // 1%
  double diff1 = splitWireDelayDiff(wire_length2, cell);
  // binary search for diff = 0.
  while (abs(wire_length1 - wire_length2) > max(wire_length1, wire_length2) * tol) {
    if (diff1 < 0.0) {
      wire_length1 = wire_length2;
      wire_length2 *= 2;
      diff1 = splitWireDelayDiff(wire_length2, cell);
    }
    else {
      double wire_length3 = (wire_length1 + wire_length2) / 2.0;
      double diff2 = splitWireDelayDiff(wire_length3, cell);
      if (diff2 < 0.0) {
        wire_length1 = wire_length3;
      }
      else {
        wire_length2 = wire_length3;
        diff1 = diff2;
      }
    }
  }
  return wire_length1;
}

// objective function
double
Resizer::splitWireDelayDiff(double wire_length,
                            LibertyCell *buffer_cell)
{
  Delay delay1, delay2;
  Slew slew1, slew2;
  bufferWireDelay(buffer_cell, wire_length, delay1, slew1);
  bufferWireDelay(buffer_cell, wire_length / 2, delay2, slew2);
  return delay1 - delay2 * 2;
}

void
Resizer::bufferWireDelay(LibertyCell *buffer_cell,
                         double wire_length, // meters
                         // Return values.
                         Delay &delay,
                         Slew &slew)
{
  LibertyPort *load_port, *drvr_port;
  buffer_cell->bufferPorts(load_port, drvr_port);
  return cellWireDelay(drvr_port, load_port, wire_length, delay, slew);
}

// Cell delay plus wire delay.
// Use target slew for input slew.
// drvr_port and load_port do not have to be the same liberty cell.
void
Resizer::cellWireDelay(LibertyPort *drvr_port,
                       LibertyPort *load_port,
                       double wire_length, // meters
                       // Return values.
                       Delay &delay,
                       Slew &slew)
{
  // Make a (hierarchical) block to use as a scratchpad.
  dbBlock *block = dbBlock::create(block_, "wire_delay", '/');
  std::unique_ptr<dbSta> sta = sta_->makeBlockSta(block);
  Parasitics *parasitics = sta->parasitics();
  Network *network = sta->network();
  ArcDelayCalc *arc_delay_calc = sta->arcDelayCalc();
  Corners *corners = sta->corners();
  corners->copy(sta_->corners());
  sta->sdc()->makeCornersAfter(corners);

  Instance *top_inst = network->topInstance();
  // Tmp net for parasitics to live on.
  Net *net = sta->makeNet("wire", top_inst);
  LibertyCell *drvr_cell = drvr_port->libertyCell();
  LibertyCell *load_cell = load_port->libertyCell();
  Instance *drvr = sta->makeInstance("drvr", drvr_cell, top_inst);
  Instance *load = sta->makeInstance("load", load_cell, top_inst);
  sta->connectPin(drvr, drvr_port, net);
  sta->connectPin(load, load_port, net);
  Pin *drvr_pin = network->findPin(drvr, drvr_port);
  Pin *load_pin = network->findPin(load, load_port);

  // Max rise/fall delays.
  delay = -INF;
  slew = -INF;

  for (Corner *corner : *corners) {
    const DcalcAnalysisPt *dcalc_ap = corner->findDcalcAnalysisPt(max_);
    const Pvt *pvt = dcalc_ap->operatingConditions();

    makeWireParasitic(net, drvr_pin, load_pin, wire_length, corner, parasitics);
    // Let delay calc reduce parasitic network as it sees fit.
    Parasitic *drvr_parasitic = arc_delay_calc->findParasitic(drvr_pin,
                                                              RiseFall::rise(),
                                                              dcalc_ap);
    for (TimingArcSet *arc_set : drvr_cell->timingArcSets()) {
      if (arc_set->to() == drvr_port) {
        for (TimingArc *arc : arc_set->arcs()) {
          RiseFall *in_rf = arc->fromEdge()->asRiseFall();
          double in_slew = tgt_slews_[in_rf->index()];
          ArcDelay gate_delay;
          Slew drvr_slew;
          arc_delay_calc->gateDelay(drvr_cell, arc, in_slew, 0.0,
                                    drvr_parasitic, 0.0, pvt, dcalc_ap,
                                    gate_delay,
                                    drvr_slew);
          ArcDelay wire_delay;
          Slew load_slew;
          arc_delay_calc->loadDelay(load_pin, wire_delay, load_slew);
          delay = max(delay, gate_delay + wire_delay);
          slew = max(slew, load_slew);
        }
      }
    }
    arc_delay_calc->finishDrvrPin();
    parasitics->deleteParasitics(net, dcalc_ap->parasiticAnalysisPt());
  }

  // Cleanup the turds.
  sta->deleteInstance(drvr);
  sta->deleteInstance(load);
  sta->deleteNet(net);
  dbBlock::destroy(block);
}

void
Resizer::makeWireParasitic(Net *net,
                           Pin *drvr_pin,
                           Pin *load_pin,
                           double wire_length, // meters
                           const Corner *corner,
                           Parasitics *parasitics)
{
  const ParasiticAnalysisPt *parasitics_ap =
    corner->findParasiticAnalysisPt(max_);
  Parasitic *parasitic = parasitics->makeParasiticNetwork(net, false,
                                                          parasitics_ap);
  ParasiticNode *n1 = parasitics->ensureParasiticNode(parasitic, drvr_pin);
  ParasiticNode *n2 = parasitics->ensureParasiticNode(parasitic, load_pin);
  double wire_cap = wire_length * wireSignalCapacitance(corner);
  double wire_res = wire_length * wireSignalResistance(corner);
  parasitics->incrCap(n1, wire_cap / 2.0, parasitics_ap);
  parasitics->makeResistor(nullptr, n1, n2, wire_res, parasitics_ap);
  parasitics->incrCap(n2, wire_cap / 2.0, parasitics_ap);
}

////////////////////////////////////////////////////////////////

double
Resizer::designArea()
{
  initDesignArea();
  return design_area_;
}

void
Resizer::designAreaIncr(float delta)
{
  design_area_ += delta;
}

void
Resizer::initDesignArea()
{
  design_area_ = 0.0;
  for (dbInst *inst : block_->getInsts()) {
    dbMaster *master = inst->getMaster();
    // Don't count fillers otherwise you'll always get 100% utilization
    if (!master->isFiller()) {
      design_area_ += area(master);
    }
  }
}

bool
Resizer::isFuncOneZero(const Pin *drvr_pin)
{
  LibertyPort *port = network_->libertyPort(drvr_pin);
  if (port) {
    FuncExpr *func = port->function();
    return func && (func->op() == FuncExpr::op_zero
                    || func->op() == FuncExpr::op_one);
  }
  return false;
}

////////////////////////////////////////////////////////////////

void
Resizer::repairDesign(double max_wire_length,
                      double slew_margin,
                      double cap_margin)
{
  resizePreamble();
  if (parasitics_src_ == ParasiticsSrc::global_routing) {
    opendp_->initMacrosAndGrid();
  }
  repair_design_->repairDesign(max_wire_length, slew_margin, cap_margin);
}

int
Resizer::repairDesignBufferCount() const
{
  return repair_design_->insertedBufferCount();
}

void
Resizer::repairNet(Net *net,
                   double max_wire_length,
                   double slew_margin,
                   double cap_margin)
{
  resizePreamble();
  repair_design_->repairNet(net, max_wire_length, slew_margin, cap_margin);
}

void
Resizer::repairClkNets(double max_wire_length)
{
  resizePreamble();
  repair_design_->repairClkNets(max_wire_length);
}

////////////////////////////////////////////////////////////////

// Find inverters in the clock network and clone them next to the
// each register they drive.
void
Resizer::repairClkInverters()
{
  initBlock();
  initDesignArea();
  sta_->ensureLevelized();
  graph_ = sta_->graph();
  for (const Instance *inv : findClkInverters()) {
    if (!dontTouch(inv))
      cloneClkInverter(const_cast<Instance*>(inv));
  }
}

InstanceSeq
Resizer::findClkInverters()
{
  InstanceSeq clk_inverters;
  ClkArrivalSearchPred srch_pred(this);
  BfsFwdIterator bfs(BfsIndex::other, &srch_pred, this);
  for (Clock *clk : sdc_->clks()) {
    for (const Pin *pin : clk->leafPins()) {
      Vertex *vertex = graph_->pinDrvrVertex(pin);
      bfs.enqueue(vertex);
    }
  }
  while (bfs.hasNext()) {
    Vertex *vertex = bfs.next();
    const Pin *pin = vertex->pin();
    Instance *inst = network_->instance(pin);
    LibertyCell *lib_cell = network_->libertyCell(inst);
    if (vertex->isDriver(network_)
        && lib_cell
        && lib_cell->isInverter()) {
      clk_inverters.push_back(inst);
      debugPrint(logger_, RSZ, "repair_clk_inverters", 2, "inverter {}",
                 network_->pathName(inst));
    }
    if (!vertex->isRegClk())
      bfs.enqueueAdjacentVertices(vertex);
  }
  return clk_inverters;
}

void
Resizer::cloneClkInverter(Instance *inv)
{
  LibertyCell *inv_cell = network_->libertyCell(inv);
  LibertyPort *in_port, *out_port;
  inv_cell->bufferPorts(in_port, out_port);
  Pin *in_pin = network_->findPin(inv, in_port);
  Pin *out_pin = network_->findPin(inv, out_port);
  Net *in_net = network_->net(in_pin);
  dbNet *in_net_db = db_network_->staToDb(in_net);
  Net *out_net = network_->isTopLevelPort(out_pin)
    ? network_->net(network_->term(out_pin))
    : network_->net(out_pin);
  if (out_net) {
    const char *inv_name = network_->name(inv);
    Instance *top_inst = network_->topInstance();
    NetConnectedPinIterator *load_iter = network_->pinIterator(out_net);
    while (load_iter->hasNext()) {
      const Pin *load_pin = load_iter->next();
      if (load_pin != out_pin) {
        string clone_name = makeUniqueInstName(inv_name, true);
        Point clone_loc = db_network_->location(load_pin);
        Instance *clone = makeInstance(inv_cell, clone_name.c_str(),
                                       top_inst, clone_loc);
        journalMakeBuffer(clone);

        Net *clone_out_net = makeUniqueNet();
        dbNet *clone_out_net_db = db_network_->staToDb(clone_out_net);
        clone_out_net_db->setSigType(in_net_db->getSigType());

        Instance *load = network_->instance(load_pin);
        sta_->connectPin(clone, in_port, in_net);
        sta_->connectPin(clone, out_port, clone_out_net);

        // Connect load to clone
        sta_->disconnectPin(const_cast<Pin*>(load_pin));
        Port *load_port = network_->port(load_pin);
        sta_->connectPin(load, load_port, clone_out_net);
      }
    }
    delete load_iter;

    bool has_term = false;
    NetTermIterator *term_iter = network_->termIterator(out_net);
    while (term_iter->hasNext()) {
      has_term = true;
      break;
    }
    delete term_iter;

    if (!has_term) {
      // Delete inv
      sta_->disconnectPin(in_pin);
      sta_->disconnectPin(out_pin);
      sta_->deleteNet(out_net);
      parasitics_invalid_.erase(out_net);
      sta_->deleteInstance(inv);
    }
  }
}

////////////////////////////////////////////////////////////////

void
Resizer::repairSetup(double setup_margin,
                     double repair_tns_end_percent,
                     int max_passes,
                     bool skip_pin_swap)
{
  resizePreamble();
  if (parasitics_src_ == ParasiticsSrc::global_routing) {
    opendp_->initMacrosAndGrid();
  }
  repair_setup_->repairSetup(setup_margin, repair_tns_end_percent,
                             max_passes, skip_pin_swap);
}

void
Resizer::repairSetup(const Pin *end_pin)
{
  resizePreamble();
  repair_setup_->repairSetup(end_pin);
}

void
Resizer::rebufferNet(const Pin *drvr_pin)
{
  resizePreamble();
  repair_setup_->rebufferNet(drvr_pin);
}

////////////////////////////////////////////////////////////////

void
Resizer::repairHold(double setup_margin,
                    double hold_margin,
                    bool allow_setup_violations,
                    // Max buffer count as percent of design instance count.
                    float max_buffer_percent,
                    int max_passes)
{
  resizePreamble();
  if (parasitics_src_ == ParasiticsSrc::global_routing) {
    opendp_->initMacrosAndGrid();
  }
  repair_hold_->repairHold(setup_margin, hold_margin,
                           allow_setup_violations,
                           max_buffer_percent, max_passes);
}

void
Resizer::repairHold(const Pin *end_pin,
                    double setup_margin,
                    double hold_margin,
                    bool allow_setup_violations,
                    float max_buffer_percent,
                    int max_passes)
{
  resizePreamble();
  repair_hold_->repairHold(end_pin, setup_margin, hold_margin,
                           allow_setup_violations,
                           max_buffer_percent, max_passes);
}

int
Resizer::holdBufferCount() const
{
  return repair_hold_->holdBufferCount();
}

////////////////////////////////////////////////////////////////

// Journal to roll back changes (OpenDB not up to the task).
void
Resizer::journalBegin()
{
  debugPrint(logger_, RSZ, "journal", 1, "journal begin");
  resized_inst_map_.clear();
  inserted_buffers_.clear();
  swapped_pins_.clear();
}

void
Resizer::journalEnd()
{
  debugPrint(logger_, RSZ, "journal", 1, "journal end");
  resized_inst_map_.clear();
  inserted_buffers_.clear();
  swapped_pins_.clear();
}

void
Resizer::journalSwapPins(Instance *inst, LibertyPort *port1,
                         LibertyPort *port2)
{
  debugPrint(logger_, RSZ, "journal", 1, "journal swap pins {} ({}->{})",
             network_->pathName(inst),port1->name(), port2->name());
  swapped_pins_[inst] = std::make_tuple(port1, port2);
}

void
Resizer::journalInstReplaceCellBefore(Instance *inst)
{
  LibertyCell *lib_cell = network_->libertyCell(inst);
  debugPrint(logger_, RSZ, "journal", 1, "journal replace {} ({})",
             network_->pathName(inst),
             lib_cell->name());
  // Do not clobber an existing checkpoint cell.
  if (!resized_inst_map_.hasKey(inst))
    resized_inst_map_[inst] = lib_cell;
}

void
Resizer::journalMakeBuffer(Instance *buffer)
{
  debugPrint(logger_, RSZ, "journal", 1, "journal make_buffer {}",
             network_->pathName(buffer));
  inserted_buffers_.push_back(buffer);
  inserted_buffer_set_.insert(buffer);
}

void
Resizer::journalRestore(int &resize_count,
                        int &inserted_buffer_count)
{
  for (auto [inst, lib_cell] : resized_inst_map_) {
    if (!inserted_buffer_set_.hasKey(inst)) {
      debugPrint(logger_, RSZ, "journal", 1, "journal restore {} ({})",
                 network_->pathName(inst),
                 lib_cell->name());
      replaceCell(inst, lib_cell, false);
      resize_count--;
    }
  }
  inserted_buffer_set_.clear();

  while (!inserted_buffers_.empty()) {
  const Instance *buffer = inserted_buffers_.back();
    debugPrint(logger_, RSZ, "journal", 1, "journal remove {}",
               network_->pathName(buffer));
    removeBuffer(const_cast<Instance*>(buffer));
    inserted_buffers_.pop_back();
    inserted_buffer_count--;
  }

  for (const auto& element : swapped_pins_) {
    Instance *inst = element.first;
    LibertyPort *port1 = std::get<0>(element.second);
    LibertyPort *port2 = std::get<1>(element.second);
    debugPrint(logger_, RSZ, "journal", 1, "journal unswap pins {} ({}<-{})",
	       network_->pathName(inst),port1->name(), port2->name());
    swapPins(inst, port2, port1, false);
  }
  swapped_pins_.clear();
}

////////////////////////////////////////////////////////////////
Instance *
Resizer::makeBuffer(LibertyCell *cell,
                    const char *name,
                    Instance *parent,
                    Point loc)
{
  Instance *inst = makeInstance(cell, name, parent, loc);
  journalMakeBuffer(inst);
  return inst;
}

Instance *
Resizer::makeInstance(LibertyCell *cell,
                      const char *name,
                      Instance *parent,
                      Point loc)
{
  debugPrint(logger_, RSZ, "make_instance", 1, "make instance {}", name);
  Instance *inst = db_network_->makeInstance(cell, name, parent);
  dbInst *db_inst = db_network_->staToDb(inst);
  db_inst->setSourceType(odb::dbSourceType::TIMING);
  setLocation(db_inst, loc);
  if (opendp_ && parasitics_src_ == ParasiticsSrc::global_routing)
    opendp_->legalCellPos(db_inst);
  else if (parasitics_src_ == ParasiticsSrc::global_routing)
    printf("Error: opendp not init on insert\n");
  designAreaIncr(area(db_inst->getMaster()));
  return inst;
}

void
Resizer::setLocation(dbInst *db_inst,
                     Point pt)
{
  int x = pt.x();
  int y = pt.y();
  // Stay inside the lines.
  if (core_exists_) {
    dbMaster *master = db_inst->getMaster();
    int width = master->getWidth();
    if (x < core_.xMin()) {
      x = core_.xMin();
      buffer_moved_into_core_ = true;
    }
    else if (x > core_.xMax() - width) {
      // Make sure the instance is entirely inside core.
      x = core_.xMax() - width;
      buffer_moved_into_core_ = true;
    }

    int height = master->getHeight();
    if (y < core_.yMin()) {
      y = core_.yMin();
      buffer_moved_into_core_ = true;
    }
    else if (y > core_.yMax() - height) {
      y = core_.yMax() - height;
      buffer_moved_into_core_ = true;
    }
  }

  db_inst->setPlacementStatus(dbPlacementStatus::PLACED);
  db_inst->setLocation(x, y);
}

float
Resizer::portCapacitance(LibertyPort *input,
                         const Corner *corner) const
{
  const DcalcAnalysisPt *dcalc_ap = corner->findDcalcAnalysisPt(max_);
  int lib_ap = dcalc_ap->libertyIndex();
  LibertyPort *corner_input = input->cornerPort(lib_ap);
  return corner_input->capacitance();
}

float
Resizer::maxInputSlew(const LibertyPort *input,
                      const Corner *corner) const
{
  float limit;
  bool exists;
  sta_->findSlewLimit(input, corner, MinMax::max(), limit, exists);
  // umich brain damage control
  if (!exists || limit == 0.0)
    limit = INF;
  return limit;
}

void
Resizer::checkLoadSlews(const Pin *drvr_pin,
                        double slew_margin,
                        // Return values.
                        Slew &slew,
                        float &limit,
                        float &slack,
                        const Corner *&corner)
{
  slack = INF;
  limit = INF;
  PinConnectedPinIterator *pin_iter = network_->connectedPinIterator(drvr_pin);
  while (pin_iter->hasNext()) {
    const Pin *pin = pin_iter->next();
    if (pin != drvr_pin) {
      const Corner *corner1;
      const RiseFall *tr1;
      Slew slew1;
      float limit1, slack1;
      sta_->checkSlew(pin, nullptr, max_, false,
                      corner1, tr1, slew1, limit1, slack1);
      if (corner1) {
        limit1 *= (1.0 - slew_margin / 100.0);
        limit = min(limit, limit1);
        slack1 = limit1 - slew1;
        if (slack1 < slack) {
          slew = slew1;
          slack = slack1;
          corner = corner1;
        }
      }
    }
  }
  delete pin_iter;
}

void
Resizer::warnBufferMovedIntoCore()
{
  if (buffer_moved_into_core_)
    logger_->warn(RSZ, 77, "some buffers were moved inside the core.");
}

void
Resizer::setDebugPin(const Pin *pin)
{
  debug_pin_ = pin;
}

void
Resizer::setWorstSlackNetsPercent(float percent)
{
  worst_slack_nets_percent_ = percent;
}

} // namespace<|MERGE_RESOLUTION|>--- conflicted
+++ resolved
@@ -131,53 +131,6 @@
 using sta::InputDrive;
 using sta::PinConnectedPinIterator;
 
-<<<<<<< HEAD
-extern "C" {
-extern int Rsz_Init(Tcl_Interp *interp);
-}
-
-Resizer::Resizer() :
-  StaState(),
-  repair_design_(new RepairDesign(this)),
-  repair_setup_(new RepairSetup(this)),
-  repair_hold_(new RepairHold(this)),
-  steiner_renderer_(nullptr),
-  wire_signal_res_(0.0),
-  wire_signal_cap_(0.0),
-  wire_clk_res_(0.0),
-  wire_clk_cap_(0.0),
-  max_area_(0.0),
-  logger_(nullptr),
-  stt_builder_(nullptr),
-  global_router_(nullptr),
-  incr_groute_(nullptr),
-  gui_(nullptr),
-  sta_(nullptr),
-  db_network_(nullptr),
-  db_(nullptr),
-  block_(nullptr),
-  dbu_(0),
-  debug_pin_(nullptr),
-  core_exists_(false),
-  parasitics_src_(ParasiticsSrc::none),
-  design_area_(0.0),
-  min_(MinMax::min()),
-  max_(MinMax::max()),
-  buffer_lowest_drive_(nullptr),
-  target_load_map_(nullptr),
-  level_drvr_vertices_valid_(false),
-  tgt_slews_{0.0, 0.0},
-  tgt_slew_corner_(nullptr),
-  tgt_slew_dcalc_ap_(nullptr),
-  unique_net_index_(1),
-  unique_inst_index_(1),
-  resize_count_(0),
-  inserted_buffer_count_(0),
-  buffer_moved_into_core_(false),
-  max_wire_length_(0),
-  worst_slack_nets_percent_(10),
-  opendp_(nullptr)
-=======
 Resizer::Resizer()
     : repair_design_(new RepairDesign(this)),
       repair_setup_(new RepairSetup(this)),
@@ -214,8 +167,8 @@
       inserted_buffer_count_(0),
       buffer_moved_into_core_(false),
       max_wire_length_(0),
-      worst_slack_nets_percent_(10)
->>>>>>> 675438bc
+      worst_slack_nets_percent_(10),
+      opendp_(nullptr)
 {
 }
 
@@ -231,11 +184,8 @@
                    dbSta* sta,
                    SteinerTreeBuilder* stt_builder,
                    GlobalRouter* global_router,
-<<<<<<< HEAD
-                   dpl::Opendp* opendp)
-=======
+                   dpl::Opendp* opendp,
                    std::unique_ptr<AbstractSteinerRenderer> steiner_renderer)
->>>>>>> 675438bc
 {
   opendp_ = opendp;
   logger_ = logger;
