/////////////////////////////////////////////////////////////////////////////
//
// BSD 3-Clause License
//
// Copyright (c) 2019, The Regents of the University of California
// All rights reserved.
//
// Redistribution and use in source and binary forms, with or without
// modification, are permitted provided that the following conditions are met:
//
// * Redistributions of source code must retain the above copyright notice, this
//   list of conditions and the following disclaimer.
//
// * Redistributions in binary form must reproduce the above copyright notice,
//   this list of conditions and the following disclaimer in the documentation
//   and/or other materials provided with the distribution.
//
// * Neither the name of the copyright holder nor the names of its
//   contributors may be used to endorse or promote products derived from
//   this software without specific prior written permission.
//
// THIS SOFTWARE IS PROVIDED BY THE COPYRIGHT HOLDERS AND CONTRIBUTORS "AS IS"
// AND ANY EXPRESS OR IMPLIED WARRANTIES, INCLUDING, BUT NOT LIMITED TO, THE
// IMPLIED WARRANTIES OF MERCHANTABILITY AND FITNESS FOR A PARTICULAR PURPOSE
// ARE DISCLAIMED. IN NO EVENT SHALL THE COPYRIGHT HOLDER OR CONTRIBUTORS BE
// LIABLE FOR ANY DIRECT, INDIRECT, INCIDENTAL, SPECIAL, EXEMPLARY, OR
// CONSEQUENTIAL DAMAGES (INCLUDING, BUT NOT LIMITED TO, PROCUREMENT OF
// SUBSTITUTE GOODS OR SERVICES; LOSS OF USE, DATA, OR PROFITS; OR BUSINESS
// INTERRUPTION) HOWEVER CAUSED AND ON ANY THEORY OF LIABILITY, WHETHER IN
// CONTRACT, STRICT LIABILITY, OR TORT (INCLUDING NEGLIGENCE OR OTHERWISE)
// ARISING IN ANY WAY OUT OF THE USE OF THIS SOFTWARE, EVEN IF ADVISED OF THE
// POSSIBILITY OF SUCH DAMAGE.
//
///////////////////////////////////////////////////////////////////////////////

#include "stt/SteinerTreeBuilder.h"
<<<<<<< HEAD
#include "stt/LinesRenderer.h"
=======
#include "stt/flute.h"
#include "stt/pdrev.h"
>>>>>>> 6c7a096c

#include <map>
#include <vector>

#include "ord/OpenRoad.hh"
#include "opendb/db.h"

namespace stt {

SteinerTreeBuilder::SteinerTreeBuilder() :
  alpha_(0.3),
  min_fanout_alpha_({0, -1}),
  min_hpwl_alpha_({0, -1}),
  logger_(nullptr),
  db_(nullptr)
{
}

void SteinerTreeBuilder::init(odb::dbDatabase* db, Logger* logger)
{
  db_ = db;
  logger_ = logger;
}

Tree SteinerTreeBuilder::makeSteinerTree(std::vector<int>& x,
                                         std::vector<int>& y,
                                         int drvr_index)
{
  Tree tree = makeTree(x, y, drvr_index, alpha_);

  return tree;
}

Tree SteinerTreeBuilder::makeSteinerTree(odb::dbNet* net,
                                         std::vector<int>& x,
                                         std::vector<int>& y,
                                         int drvr_index)
{
  float net_alpha = alpha_;
  int min_fanout = min_fanout_alpha_.first;
  int min_hpwl = min_hpwl_alpha_.first;

  if (net_alpha_map_.find(net) != net_alpha_map_.end()) {
    net_alpha = net_alpha_map_[net];
  } else if (min_hpwl > 0) {
    if (computeHPWL(net) >= min_hpwl) {
      net_alpha = min_hpwl_alpha_.second;
    }
  } else if (min_fanout > 0) {
    if (net->getTermCount()-1 >= min_fanout) {
      net_alpha = min_fanout_alpha_.second;
    }
  }

  Tree tree = makeTree(x, y, drvr_index, net_alpha);

  return tree;
}

Tree SteinerTreeBuilder::makeSteinerTree(const std::vector<int>& x,
                                         const std::vector<int>& y,
                                         const std::vector<int>& s,
                                         int accuracy)
{
  Tree tree = flt::flutes(x, y, s, accuracy);
  return tree;
}

void SteinerTreeBuilder::setAlpha(float alpha)
{
  alpha_ = alpha;
}

float SteinerTreeBuilder::getAlpha(const odb::dbNet* net) const
{
  float net_alpha = net_alpha_map_.find(net) != net_alpha_map_.end() ?
                    net_alpha_map_.at(net) : alpha_;
  return net_alpha;
}

void SteinerTreeBuilder::setNetAlpha(const odb::dbNet* net, float alpha)
{
  net_alpha_map_[net] = alpha;
}
void SteinerTreeBuilder::setMinFanoutAlpha(int min_fanout, float alpha)
{
  min_fanout_alpha_ = {min_fanout, alpha};
}
void SteinerTreeBuilder::setMinHPWLAlpha(int min_hpwl, float alpha)
{
  min_hpwl_alpha_ = {min_hpwl, alpha};
}

Tree SteinerTreeBuilder::makeTree(std::vector<int>& x,
                                  std::vector<int>& y,
                                  int drvr_index,
                                  float alpha)
{
  Tree tree;

  if (alpha > 0.0) {
    tree = pdr::primDijkstra(x, y, drvr_index, alpha, logger_);
  } else {
    tree = flt::flute(x, y, flute_accuracy);
  }

  return tree;
}

int SteinerTreeBuilder::computeHPWL(odb::dbNet* net)
{
  int min_x = std::numeric_limits<int>::max();
  int min_y = std::numeric_limits<int>::max();
  int max_x = std::numeric_limits<int>::min();
  int max_y = std::numeric_limits<int>::min();

  for (odb::dbITerm* iterm : net->getITerms()) {
    odb::dbPlacementStatus status = iterm->getInst()->getPlacementStatus();
    if (status != odb::dbPlacementStatus::NONE &&
        status != odb::dbPlacementStatus::UNPLACED) {
      int x, y;
      iterm->getAvgXY(&x, &y);
      min_x = std::min(min_x, x);
      max_x = std::max(max_x, x);
      min_y = std::min(min_y, y);
      max_y = std::max(max_y, y);
    } else {
      logger_->error(utl::STT, 4, "Net {} is connected to unplaced instance {}.",
                     net->getName(),
                     iterm->getInst()->getName());
    }
  }

  for (odb::dbBTerm* bterm : net->getBTerms()) {
    if (bterm->getFirstPinPlacementStatus() != odb::dbPlacementStatus::NONE ||
        bterm->getFirstPinPlacementStatus() != odb::dbPlacementStatus::UNPLACED) {
      int x, y;
      bterm->getFirstPinLocation(x, y);
      min_x = std::min(min_x, x);
      max_x = std::max(max_x, x);
      min_y = std::min(min_y, y);
      max_y = std::max(max_y, y);
    } else {
      logger_->error(utl::STT, 5, "Net {} is connected to unplaced pin {}.",
                     net->getName(),
                     bterm->getName());
    }
  }

  int hpwl = (max_x - min_x) + (max_y - min_y);

  return hpwl;
}

<<<<<<< HEAD
////////////////////////////////////////////////////////////////

typedef std::pair<int, int> PDedge;
typedef std::vector<std::set<PDedge>> PDedges;

static int findPathDepth(int node,
                         int from,
                         PDedges &edges,
                         int length);

int findPathDepth(Tree &tree)
{
  int node_count = tree.branchCount();
  PDedges edges(node_count);
  int branch_count = tree.branchCount();
  if (branch_count > 2) {
    int drvr_idx = 0;
    for (int i = 0; i < branch_count; i++) {
      stt::Branch &branch = tree.branch[i];
      int neighbor = branch.n;
      if (neighbor == i)
        drvr_idx = i;
      else {
        Branch &neighbor_branch = tree.branch[neighbor];
        int length = std::abs(branch.x - neighbor_branch.x)
          + std::abs(branch.y - neighbor_branch.y);
        edges[neighbor].insert(PDedge(i, length));
        edges[i].insert(PDedge(neighbor, length));
      }
    }
    return findPathDepth(drvr_idx, drvr_idx, edges, 0);
  }
  else
    return 0;
}

static int findPathDepth(int node,
                         int from,
                         PDedges &edges,
                         int length)
{
  int max_length = length;
  for (const PDedge &edge : edges[node]) {
    int neighbor = edge.first;
    int edge_length = edge.second;
    if (neighbor != from)
      max_length = std::max(max_length,
                            findPathDepth(neighbor, node, edges, length + edge_length));
  }
  return max_length;
}

// Used by regressions.
void
reportSteinerTree(stt::Tree &tree,
                  Logger *logger)
{
  logger->report("Wire length = {} Path depth = {}",
                 tree.length,
                 findPathDepth(tree));
  for (int i = 0; i < tree.branchCount(); i++) {
    int x1 = tree.branch[i].x;
    int y1 = tree.branch[i].y;
    int parent = tree.branch[i].n;
    int x2 = tree.branch[parent].x;
    int y2 = tree.branch[parent].y;
    int length = abs(x1-x2)+abs(y1-y2);
    logger->report("{} ({} {}) neighbor {} length {}",
                   i, x1, y1, parent, length);
  }
}

////////////////////////////////////////////////////////////////

LinesRenderer *LinesRenderer::lines_renderer = nullptr;

void
LinesRenderer::highlight(std::vector<std::pair<odb::Point, odb::Point>> &lines,
                         gui::Painter::Color color)
{
  lines_ = lines;
  color_ = color;
}

void
LinesRenderer::drawObjects(gui::Painter &painter)
{
  if (!lines_.empty()) {
    painter.setPen(color_, true);
    for (int i = 0 ; i < lines_.size(); ++i) {
      painter.drawLine(lines_[i].first, lines_[i].second);
    }
  }
}

void
highlightSteinerTree(Tree &tree,
                     gui::Gui *gui)
{
  if (gui) {
    if (LinesRenderer::lines_renderer == nullptr) {
      LinesRenderer::lines_renderer = new LinesRenderer();
      gui->registerRenderer(LinesRenderer::lines_renderer);
    }
    std::vector<std::pair<odb::Point, odb::Point>> lines;
    for (int i = 0; i < tree.branchCount(); i++) {
      stt::Branch branch = tree.branch[i];
      int x1 = branch.x;
      int y1 = branch.y;
      stt::Branch &neighbor = tree.branch[branch.n];
      int x2 = neighbor.x;
      int y2 = neighbor.y;
      lines.push_back(std::pair(odb::Point(x1, y1),
                                odb::Point(x2, y2)));
    }
    LinesRenderer::lines_renderer->highlight(lines, gui::Painter::red);
=======
void Tree::printTree(utl::Logger* logger)
{
  if (deg > 1) {
    for (int i = 0; i < deg; i++)
      logger->report(" {:2d}:  x={:4g}  y={:4g}  e={}",
                     i, (float)branch[i].x, (float)branch[i].y, branch[i].n);
    for (int i = deg; i < 2 * deg - 2; i++)
      logger->report("s{:2d}:  x={:4g}  y={:4g}  e={}",
                     i, (float)branch[i].x, (float)branch[i].y, branch[i].n);
    logger->report("");
>>>>>>> 6c7a096c
  }
}

}<|MERGE_RESOLUTION|>--- conflicted
+++ resolved
@@ -34,12 +34,9 @@
 ///////////////////////////////////////////////////////////////////////////////
 
 #include "stt/SteinerTreeBuilder.h"
-<<<<<<< HEAD
 #include "stt/LinesRenderer.h"
-=======
 #include "stt/flute.h"
 #include "stt/pdrev.h"
->>>>>>> 6c7a096c
 
 #include <map>
 #include <vector>
@@ -194,7 +191,6 @@
   return hpwl;
 }
 
-<<<<<<< HEAD
 ////////////////////////////////////////////////////////////////
 
 typedef std::pair<int, int> PDedge;
@@ -311,7 +307,9 @@
                                 odb::Point(x2, y2)));
     }
     LinesRenderer::lines_renderer->highlight(lines, gui::Painter::red);
-=======
+  }
+}
+
 void Tree::printTree(utl::Logger* logger)
 {
   if (deg > 1) {
@@ -322,7 +320,6 @@
       logger->report("s{:2d}:  x={:4g}  y={:4g}  e={}",
                      i, (float)branch[i].x, (float)branch[i].y, branch[i].n);
     logger->report("");
->>>>>>> 6c7a096c
   }
 }
 
