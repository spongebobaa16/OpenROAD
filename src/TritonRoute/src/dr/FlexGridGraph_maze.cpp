--- conflicted
+++ resolved
@@ -765,14 +765,9 @@
 
 }
 
-<<<<<<< HEAD
 bool FlexGridGraph::search(vector<FlexMazeIdx> &connComps, drPin* nextPin, vector<FlexMazeIdx> &path, 
                            FlexMazeIdx &ccMazeIdx1, FlexMazeIdx &ccMazeIdx2, const frPoint &centerPt,
                            map<FlexMazeIdx, frBox3D*>& mazeIdx2TaperBox) {
-=======
-bool FlexGridGraph::search(vector<FlexMazeIdx> &connComps, drPin* nextPin, vector<FlexMazeIdx> &path,
-                           FlexMazeIdx &ccMazeIdx1, FlexMazeIdx &ccMazeIdx2, const frPoint &centerPt) {
->>>>>>> fb2de034
   //bool enableOutput = true;
   bool enableOutput = false;
   int stepCnt = 0;
