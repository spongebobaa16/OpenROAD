--- conflicted
+++ resolved
@@ -105,15 +105,9 @@
                       segTable);
     return;
   }
-<<<<<<< HEAD
-  Wire* prev = NULL;
-  Wire* w2 = w2_next;
-  for (; w2 != NULL; w2 = w2->getNext()) {
-=======
   Wire* prev = nullptr;
   Wire* w2 = w2_next;
   for (; w2 != nullptr; w2 = w2->getNext()) {
->>>>>>> 0e52ce5a
     // TODO out of range on the right
     if (OverlapOnly(xy1, len1, w2->getXY(), w2->getLen()))
       break;
@@ -164,11 +158,7 @@
       CreateUpDownSegment(lookUp, w1, xy1, xy2 - xy1, w2, segTable);
 
       Wire* next = w2->getNext();
-<<<<<<< HEAD
-      uint jj = next == NULL ? ii + 1 : ii;
-=======
       uint jj = next == nullptr ? ii + 1 : ii;
->>>>>>> 0e52ce5a
       FindSegmentsTrack(
           w1, xy2, -dx2, next, jj, trackTable, lookUp, dir, maxDist, segTable);
     }
@@ -197,11 +187,7 @@
       CreateUpDownSegment(lookUp, w1, w2->getXY(), w2->getLen(), w2, segTable);
 
       Wire* next = w2->getNext();
-<<<<<<< HEAD
-      uint jj = next == NULL ? ii + 1 : ii;
-=======
       uint jj = next == nullptr ? ii + 1 : ii;
->>>>>>> 0e52ce5a
       FindSegmentsTrack(
           w1, xy2, -dx2, next, jj, trackTable, lookUp, dir, maxDist, segTable);
     }
@@ -594,20 +580,12 @@
     uint maxDist = 10 * netGrid->getPitch();
     for (uint tr = 0; tr < netGrid->getTrackCnt(); tr++) {
       Track* track = netGrid->getTrackPtr(tr);
-<<<<<<< HEAD
-      if (track == NULL)
-        continue;
-
-      ResetFirstWires(level, level + 1, dir, firstWireTable);
-      for (Wire* w = track->getNextWire(NULL); w != NULL; w = w->getNext()) {
-=======
       if (track == nullptr)
         continue;
 
       ResetFirstWires(level, level + 1, dir, firstWireTable);
       for (Wire* w = track->getNextWire(nullptr); w != nullptr;
            w = w->getNext()) {
->>>>>>> 0e52ce5a
         if (w->isPower())
           continue;
 
