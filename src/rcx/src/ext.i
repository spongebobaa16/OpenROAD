--- conflicted
+++ resolved
@@ -51,11 +51,7 @@
 %}
 
 %include "../../Exception.i"
-<<<<<<< HEAD
-=======
-%include "../../Design.i"
-
->>>>>>> 6feb41ce
+
 %inline %{
 
 void
