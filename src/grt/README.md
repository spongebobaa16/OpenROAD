--- conflicted
+++ resolved
@@ -20,15 +20,10 @@
 -   `guide_file`: Set the output guides file name (e.g., -guide_file
     `route.guide`).
 -   `congestion_iterations`: Set the number of iterations made to remove the
-<<<<<<< HEAD
-    overflow of the routing (e.g., `-congestion_iterations 50`).
--   `congestion_report_file`: Set the output congestion report filename (e.g., `-congestion_iterations congestion.rpt`).
-=======
     overflow of the routing (e.g., `-congestion_iterations 50`)
 -   `congestion_report_file`: Set the file name to save congestion report. The 
     file generated can be read by DRC viewer in the gui (e.g., -congestion_report_file 
     `report_file.rpt`)
->>>>>>> 530c3728
 -   `grid_origin`: Set the (x, y) origin of the routing grid in DBU. For
     example, `-grid_origin {1 1}` corresponds to the die (0, 0) + 1 DBU in each
     x-, y- direction.
