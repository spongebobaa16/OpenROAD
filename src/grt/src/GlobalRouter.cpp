--- conflicted
+++ resolved
@@ -91,17 +91,10 @@
   _allowOverflow = false;
   _macroExtension = 0;
   _verbose = 0;
-<<<<<<< HEAD
   _alpha = 0;
-=======
   seed_ = 0;
   caps_perturbation_percentage_ = 0;
   perturbation_amount_ = 1;
-
-  // Clock net routing variables
-  _pdRev = 0;
-  _alpha = 0.3;
->>>>>>> aedd0116
 }
 
 void GlobalRouter::makeComponents()
