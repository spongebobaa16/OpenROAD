--- conflicted
+++ resolved
@@ -1077,12 +1077,8 @@
                       L,
                       slack_th);
         last_cong = past_cong;
-<<<<<<< HEAD
-        past_cong = getOverflow2Dmaze(&maxOverflow, &tUsage);
-=======
         past_cong = getOverflow2Dmaze(&maxOverflow, &tUsage, false);
 
->>>>>>> db4728d4
         str_accu(12);
         L = 1;
         stopDEC = false;
@@ -1329,199 +1325,6 @@
   return getNetName(getDbNet());
 }
 
-<<<<<<< HEAD
-////////////////////////////////////////////////////////////////////////////////////////////
-
-enum class TreeStructure
-{
-  steinerTreeByStt,
-  steinerTreeByFastroute
-};
-
-class FastRouteRenderer : public gui::Renderer
-{
- public:
-  FastRouteRenderer(odb::dbTech* tech,
-                    int tile_size,
-                    int x_corner,
-                    int y_corner);
-  void highlight(const FrNet* net);
-  void setSteinerTree(const stt::Tree& stree);
-  void setStTreeValues(const StTree& stree);
-  void setIs3DVisualization(bool is3DVisualization);
-  void setTreeStructure(TreeStructure treeStructure);
-
-  virtual void drawObjects(gui::Painter& /* painter */) override;
-
- private:
-  void drawTreeEdges(gui::Painter& painter);
-  void drawCircleObjects(gui::Painter& painter);
-  void drawLineObject(int x1,
-                      int y1,
-                      int l1,
-                      int x2,
-                      int y2,
-                      int l2,
-                      gui::Painter& painter);
-
-  TreeStructure treeStructure_;
-
-  // Steiner Tree by stt
-  stt::Tree stree_;
-
-  // Steiner tree by fastroute
-  std::vector<TreeEdge> treeEdges_;
-  bool is3DVisualization_;
-
-  // net data of pins
-  std::vector<int> pinX_;  // array of X coordinates of pins
-  std::vector<int> pinY_;  // array of Y coordinates of pins
-  std::vector<int> pinL_;  // array of L coordinates of pins
-
-  odb::dbTech* tech_;
-  int tile_size_, x_corner_, y_corner_;
-};
-
-FastRouteRenderer::FastRouteRenderer(odb::dbTech* tech,
-                                     int tile_size,
-                                     int x_corner,
-                                     int y_corner)
-    : treeStructure_(TreeStructure::steinerTreeByStt),
-      is3DVisualization_(false),
-      tech_(tech),
-      tile_size_(tile_size),
-      x_corner_(x_corner),
-      y_corner_(y_corner)
-{
-}
-void FastRouteRenderer::setTreeStructure(TreeStructure treeStructure)
-{
-  treeStructure_ = treeStructure;
-}
-void FastRouteRenderer::highlight(const FrNet* net)
-{
-  pinX_ = net->getPinX();
-  pinY_ = net->getPinY();
-  pinL_ = net->getPinL();
-}
-void FastRouteRenderer::setSteinerTree(const stt::Tree& stree)
-{
-  stree_ = stree;
-}
-
-void FastRouteRenderer::setStTreeValues(const StTree& stree)
-{
-  treeEdges_.clear();
-  const int num_edges = stree.num_edges();
-  for (int edgeID = 0; edgeID < num_edges; edgeID++) {
-    treeEdges_.push_back(stree.edges[edgeID]);
-  }
-}
-void FastRouteRenderer::setIs3DVisualization(bool is3DVisualization)
-{
-  is3DVisualization_ = is3DVisualization;
-}
-
-void FastRouteRenderer::drawLineObject(int x1,
-                                       int y1,
-                                       int layer1,
-                                       int x2,
-                                       int y2,
-                                       int layer2,
-                                       gui::Painter& painter)
-{
-  if (layer1 == layer2) {
-    if (is3DVisualization_) {
-      odb::dbTechLayer* layer = tech_->findRoutingLayer(layer1);
-      painter.setPen(layer);
-      painter.setBrush(layer);
-    } else {
-      painter.setPen(painter.cyan);
-      painter.setBrush(painter.cyan);
-    }
-    painter.setPenWidth(700);
-    painter.drawLine(x1, y1, x2, y2);
-  }
-}
-void FastRouteRenderer::drawTreeEdges(gui::Painter& painter)
-{
-  int lastL = 0;
-  for (TreeEdge treeEdge : treeEdges_) {
-    if (treeEdge.len == 0) {
-      continue;
-    }
-
-    int routeLen = treeEdge.route.routelen;
-    const std::vector<short>& gridsX = treeEdge.route.gridsX;
-    const std::vector<short>& gridsY = treeEdge.route.gridsY;
-    const std::vector<short>& gridsL = treeEdge.route.gridsL;
-    int lastX = tile_size_ * (gridsX[0] + 0.5) + x_corner_;
-    int lastY = tile_size_ * (gridsY[0] + 0.5) + y_corner_;
-
-    if (is3DVisualization_)
-      lastL = gridsL[0];
-
-    for (int i = 1; i <= routeLen; i++) {
-      const int xreal = tile_size_ * (gridsX[i] + 0.5) + x_corner_;
-      const int yreal = tile_size_ * (gridsY[i] + 0.5) + y_corner_;
-
-      if (is3DVisualization_) {
-        drawLineObject(
-            lastX, lastY, lastL + 1, xreal, yreal, gridsL[i] + 1, painter);
-        lastL = gridsL[i];
-      } else {
-        drawLineObject(
-            lastX, lastY, -1, xreal, yreal, -1, painter);  // -1 to 2D Trees
-      }
-      lastX = xreal;
-      lastY = yreal;
-    }
-  }
-}
-void FastRouteRenderer::drawCircleObjects(gui::Painter& painter)
-{
-  painter.setPenWidth(700);
-  for (auto i = 0; i < pinX_.size(); i++) {
-    const int xreal = tile_size_ * (pinX_[i] + 0.5) + x_corner_;
-    const int yreal = tile_size_ * (pinY_[i] + 0.5) + y_corner_;
-
-    odb::dbTechLayer* layer = tech_->findRoutingLayer(pinL_[i] + 1);
-    painter.setPen(layer);
-    painter.setBrush(layer);
-    painter.drawCircle(xreal, yreal, 1500);
-  }
-}
-
-void FastRouteRenderer::drawObjects(gui::Painter& painter)
-{
-  if (treeStructure_ == TreeStructure::steinerTreeByStt) {
-    painter.setPen(painter.white);
-    painter.setBrush(painter.white);
-    painter.setPenWidth(700);
-
-    const int deg = stree_.deg;
-    for (int i = 0; i < stree_.branchCount()/*2 * deg - 2*/; i++) {
-      const int x1 = tile_size_ * (stree_.branch[i].x + 0.5) + x_corner_;
-      const int y1 = tile_size_ * (stree_.branch[i].y + 0.5) + y_corner_;
-      const int n = stree_.branch[i].n;
-      const int x2 = tile_size_ * (stree_.branch[n].x + 0.5) + x_corner_;
-      const int y2 = tile_size_ * (stree_.branch[n].y + 0.5) + y_corner_;
-      const int len = abs(x1 - x2) + abs(y1 - y2);
-      if (len > 0) {
-        painter.drawLine(x1, y1, x2, y2);
-      }
-    }
-
-    drawCircleObjects(painter);
-  } else if (treeStructure_ == TreeStructure::steinerTreeByFastroute) {
-    drawTreeEdges(painter);
-
-    drawCircleObjects(painter);
-  }
-}
-
-=======
->>>>>>> db4728d4
 ////////////////////////////////////////////////////////////////
 void FastRouteCore::setDebugOn(
     std::unique_ptr<AbstractFastRouteRenderer> renderer)
