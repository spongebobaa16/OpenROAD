--- conflicted
+++ resolved
@@ -88,10 +88,7 @@
   std::unique_ptr<FlexPAGraphics> graphics_;
   std::string debugPinName_;
 
-<<<<<<< HEAD
   // TODO: Check if all this variables are relevant, they are used like, thrice
-=======
->>>>>>> d760a22b
   int std_cell_pin_gen_ap_cnt_ = 0;
   int std_cell_pin_valid_planar_ap_cnt_ = 0;
   int std_cell_pin_valid_via_ap_cnt_ = 0;
@@ -128,11 +125,7 @@
     unique_insts_.setDesign(in);
   }
   void applyPatternsFile(const char* file_path);
-<<<<<<< HEAD
   ViaRawPriorityTuple getViaRawPriority(frViaDef* via_def);
-=======
-  void getViaRawPriority(frViaDef* via_def, ViaRawPriorityTuple& priority);
->>>>>>> d760a22b
   bool isSkipInstTermLocal(frInstTerm* in);
   bool isSkipInstTerm(frInstTerm* in);
   bool isDistributed() const { return !remote_host_.empty(); }
@@ -154,7 +147,6 @@
       frLayerNum layer_num,
       const gtl::polygon_90_set_data<frCoord>& polyset,
       std::vector<std::pair<int, frViaDef*>>& via_defs);
-<<<<<<< HEAD
 
   /**
    * @brief fully initializes a pin's access points
@@ -180,16 +172,6 @@
   std::vector<gtl::polygon_90_set_data<frCoord>>
   mergePinShapes(T* pin, frInstTerm* inst_term, bool is_shrink = false);
 
-=======
-  template <typename T>
-  int prepPoint_pin(T* pin, frInstTerm* inst_term = nullptr);
-  template <typename T>
-  void prepPoint_pin_mergePinShapes(
-      std::vector<gtl::polygon_90_set_data<frCoord>>& pin_shapes,
-      T* pin,
-      frInstTerm* inst_term,
-      bool is_shrink = false);
->>>>>>> d760a22b
   // type 0 -- on-grid; 1 -- half-grid; 2 -- center; 3 -- via-enc-opt
   /**
    * @brief Generates all necessary access points from all pin_shapes (pin)
@@ -211,7 +193,6 @@
       const std::vector<gtl::polygon_90_set_data<frCoord>>& pin_shapes,
       frAccessPointEnum lower_type,
       frAccessPointEnum upper_type);
-<<<<<<< HEAD
   bool enclosesOnTrackPlanarAccess(const gtl::rectangle_data<frCoord>& rect,
                                    frLayerNum layer_num);
   /**
@@ -298,46 +279,6 @@
                              frLayerNum layer_num,
                              bool is_curr_layer_horz);
   void initializeAccessPoints(
-=======
-  void prepPoint_pin_genPoints_layerShapes(
-      std::vector<std::unique_ptr<frAccessPoint>>& aps,
-      std::set<std::pair<Point, frLayerNum>>& apset,
-      frInstTerm* inst_term,
-      const gtl::polygon_90_set_data<frCoord>& layer_shapes,
-      frLayerNum layer_num,
-      bool allow_via,
-      frAccessPointEnum lower_type,
-      frAccessPointEnum upper_type);
-  bool enclosesOnTrackPlanarAccess(const gtl::rectangle_data<frCoord>& rect,
-                                   frLayerNum layer_num);
-  void prepPoint_pin_genPoints_rect(
-      std::vector<std::unique_ptr<frAccessPoint>>& aps,
-      std::set<std::pair<Point, frLayerNum>>& apset,
-      const gtl::rectangle_data<frCoord>& rect,
-      frLayerNum layer_num,
-      bool allow_planar,
-      bool allow_via,
-      frAccessPointEnum lower_type,
-      frAccessPointEnum upper_type,
-      bool is_macro_cell_pin);
-  void prepPoint_pin_genPoints_rect_genGrid(
-      std::map<frCoord, frAccessPointEnum>& coords,
-      const std::map<frCoord, frAccessPointEnum>& track_coords,
-      frCoord low,
-      frCoord high,
-      bool use_nearby_grid = false);
-  void prepPoint_pin_genPoints_rect_genCenter(
-      std::map<frCoord, frAccessPointEnum>& coords,
-      frLayerNum layer_num,
-      frCoord low,
-      frCoord high);
-  void prepPoint_pin_genPoints_rect_genEnc(
-      std::map<frCoord, frAccessPointEnum>& coords,
-      const gtl::rectangle_data<frCoord>& rect,
-      frLayerNum layer_num,
-      bool is_curr_layer_horz);
-  void prepPoint_pin_genPoints_rect_ap(
->>>>>>> d760a22b
       std::vector<std::unique_ptr<frAccessPoint>>& aps,
       std::set<std::pair<Point, frLayerNum>>& apset,
       const gtl::rectangle_data<frCoord>& rect,
@@ -349,7 +290,6 @@
       const std::map<frCoord, frAccessPointEnum>& y_coords,
       frAccessPointEnum lower_type,
       frAccessPointEnum upper_type);
-<<<<<<< HEAD
 
   /**
    * @brief Created an access point from x,y and layer num and adds it to aps
@@ -386,19 +326,6 @@
    * @param inst_term terminal
    * @param is_std_cell_pin if the pin if from a standard cell
    */
-=======
-  void prepPoint_pin_genPoints_rect_ap_helper(
-      std::vector<std::unique_ptr<frAccessPoint>>& aps,
-      std::set<std::pair<Point, frLayerNum>>& apset,
-      const gtl::rectangle_data<frCoord>& maxrect,
-      frCoord x,
-      frCoord y,
-      frLayerNum layer_num,
-      bool allow_planar,
-      bool allow_via,
-      frAccessPointEnum low_cost,
-      frAccessPointEnum high_cost);
->>>>>>> d760a22b
   template <typename T>
   void setAPsAccesses(
       std::vector<std::unique_ptr<frAccessPoint>>& aps,
@@ -406,7 +333,6 @@
       T* pin,
       frInstTerm* inst_term,
       const bool& is_std_cell_pin);
-<<<<<<< HEAD
 
   /**
    * @brief Adds accesses to the access point
@@ -435,16 +361,6 @@
    * @param pin access pin
    * @param inst_term terminal
    */
-=======
-  template <typename T>
-  void prepPoint_pin_checkPoint(
-      frAccessPoint* ap,
-      const gtl::polygon_90_set_data<frCoord>& polyset,
-      const std::vector<gtl::polygon_90_data<frCoord>>& polys,
-      T* pin,
-      frInstTerm* inst_term,
-      bool deep_search = false);
->>>>>>> d760a22b
   template <typename T>
   void addPlanarAccess(
       frAccessPoint* ap,
@@ -452,7 +368,6 @@
       frDirEnum dir,
       T* pin,
       frInstTerm* inst_term);
-<<<<<<< HEAD
 
   /**
    * @brief Determines coordinates of an End Point given a Begin Point.
@@ -467,9 +382,6 @@
    * @return if any polygon on the layer contains the End Point
    */
   bool endPointIsOutside(
-=======
-  bool prepPoint_pin_checkPoint_planar_ep(
->>>>>>> d760a22b
       Point& end_point,
       const std::vector<gtl::polygon_90_data<frCoord>>& layer_polys,
       const Point& begin_point,
@@ -485,7 +397,6 @@
       T* pin,
       frInstTerm* inst_term,
       bool deep_search = false);
-<<<<<<< HEAD
 
   /**
    * @brief Checks if a Via Access Point is legal
@@ -498,8 +409,6 @@
    *
    * @return If the Via Access Point is legal
    */
-=======
->>>>>>> d760a22b
   template <typename T>
   bool checkViaAccess(
       frAccessPoint* ap,
@@ -507,7 +416,6 @@
       T* pin,
       frInstTerm* inst_term,
       const std::vector<gtl::polygon_90_data<frCoord>>& layer_polys);
-<<<<<<< HEAD
 
   /**
    * @brief Checks if a the Via Access can be subsequently accesses from the
@@ -522,8 +430,6 @@
    *
    * @return If an access from that direction causes no DRV
    */
-=======
->>>>>>> d760a22b
   template <typename T>
   bool checkDirectionalViaAccess(
       frAccessPoint* ap,
@@ -533,7 +439,6 @@
       const std::vector<gtl::polygon_90_data<frCoord>>& layer_polys,
       frDirEnum dir);
   template <typename T>
-<<<<<<< HEAD
   void updatePinStats(
       const std::vector<std::unique_ptr<frAccessPoint>>& tmp_aps,
       T* pin,
@@ -553,12 +458,6 @@
    *
    * @return if the initialization was sucessful
    */
-=======
-  void prepPoint_pin_updateStat(
-      const std::vector<std::unique_ptr<frAccessPoint>>& tmp_aps,
-      T* pin,
-      frInstTerm* inst_term);
->>>>>>> d760a22b
   template <typename T>
   bool initPinAccessCostBounded(
       std::vector<std::unique_ptr<frAccessPoint>>& aps,
@@ -580,19 +479,11 @@
                        std::set<std::pair<int, int>>& used_access_points,
                        std::set<std::pair<int, int>>& viol_access_points,
                        int max_access_point_size);
-<<<<<<< HEAD
-  void genPatternsReset(
-      std::vector<FlexDPNode>& nodes,
-      const std::vector<std::pair<frMPin*, frInstTerm*>>& pins,
-      int max_access_point_size);
-  void genPatternsPerform(
-=======
   void genPatterns_reset(
       std::vector<FlexDPNode>& nodes,
       const std::vector<std::pair<frMPin*, frInstTerm*>>& pins,
       int max_access_point_size);
   void genPatterns_perform(
->>>>>>> d760a22b
       std::vector<FlexDPNode>& nodes,
       const std::vector<std::pair<frMPin*, frInstTerm*>>& pins,
       std::vector<int>& vio_edges,
@@ -609,11 +500,7 @@
                   const std::set<std::pair<int, int>>& viol_access_points,
                   int curr_unique_inst_idx,
                   int max_access_point_size);
-<<<<<<< HEAD
-  bool genPatternsCommit(
-=======
   bool genPatterns_commit(
->>>>>>> d760a22b
       const std::vector<FlexDPNode>& nodes,
       const std::vector<std::pair<frMPin*, frInstTerm*>>& pins,
       bool& is_valid,
@@ -626,11 +513,7 @@
       std::vector<FlexDPNode>& nodes,
       const std::vector<std::pair<frMPin*, frInstTerm*>>& pins,
       int max_access_point_size);
-<<<<<<< HEAD
-  void genPatternsPrint(
-=======
   void genPatterns_print(
->>>>>>> d760a22b
       std::vector<FlexDPNode>& nodes,
       const std::vector<std::pair<frMPin*, frInstTerm*>>& pins,
       int max_access_point_size);
@@ -641,11 +524,7 @@
                      int curr_idx_2,
                      int idx_2_dim);
 
-<<<<<<< HEAD
-  bool genPatternsGC(
-=======
   bool genPatterns_gc(
->>>>>>> d760a22b
       const std::set<frBlockObject*>& target_objs,
       const std::vector<std::pair<frConnFig*, frBlockObject*>>& objs,
       PatternType pattern_type,
@@ -656,19 +535,11 @@
   void genInstRowPatternInit(std::vector<FlexDPNode>& nodes,
                              const std::vector<frInst*>& insts);
   void genInstRowPatternPerform(std::vector<FlexDPNode>& nodes,
-<<<<<<< HEAD
-=======
                                 const std::vector<frInst*>& insts);
   void genInstRowPattern_commit(std::vector<FlexDPNode>& nodes,
->>>>>>> d760a22b
                                 const std::vector<frInst*>& insts);
-  void genInstRowPatternCommit(std::vector<FlexDPNode>& nodes,
+  void genInstRowPattern_print(std::vector<FlexDPNode>& nodes,
                                const std::vector<frInst*>& insts);
-<<<<<<< HEAD
-  void genInstRowPatternPrint(std::vector<FlexDPNode>& nodes,
-                              const std::vector<frInst*>& insts);
-=======
->>>>>>> d760a22b
   int getEdgeCost(int prev_node_idx,
                   int curr_node_idx,
                   const std::vector<FlexDPNode>& nodes,
