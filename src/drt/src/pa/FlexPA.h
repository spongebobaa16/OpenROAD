--- conflicted
+++ resolved
@@ -371,7 +371,6 @@
       frInstTerm* inst_term);
 
   /**
-<<<<<<< HEAD
    * @brief Generates an end_point given an begin_point in the direction
    *
    * @param layer_polys Pin Polygons on the layer (used for a check)
@@ -384,26 +383,11 @@
    * @returns the generated end point
    */
   Point genEndPoint(
-=======
-   * @brief Determines coordinates of an End Point given a Begin Point.
-   *
-   * @param end_point the End Point to be filled
-   * @param layer_polys a vector with all the pin polygons
-   * @param begin_point the Begin Point
-   * @param layer_num the number of the layer where begin_point is
-   * @param dir the direction the End Point is from the Begin Point
-   * @param is_block if the instance is a macro block.
-   *
-   * @return if any polygon on the layer contains the End Point
-   */
-  bool check_endPointIsOutside(
-      Point& end_point,
->>>>>>> d27219cd
       const std::vector<gtl::polygon_90_data<frCoord>>& layer_polys,
       const Point& begin_point,
-      const frLayerNum layer_num,
-      const frDirEnum dir,
-      const bool is_block);
+      frLayerNum layer_num,
+      frDirEnum dir,
+      bool is_block);
 
   /**
    * @brief Checks if a point is outside the layer_polygons
