/* Authors: Lutong Wang and Bangqi Xu */
/*
 * Copyright (c) 2019, The Regents of the University of California
 * All rights reserved.
 *
 * Redistribution and use in source and binary forms, with or without
 * modification, are permitted provided that the following conditions are met:
 *     * Redistributions of source code must retain the above copyright
 *       notice, this list of conditions and the following disclaimer.
 *     * Redistributions in binary form must reproduce the above copyright
 *       notice, this list of conditions and the following disclaimer in the
 *       documentation and/or other materials provided with the distribution.
 *     * Neither the name of the University nor the
 *       names of its contributors may be used to endorse or promote products
 *       derived from this software without specific prior written permission.
 *
 * THIS SOFTWARE IS PROVIDED BY THE COPYRIGHT HOLDERS AND CONTRIBUTORS "AS IS"
 * AND ANY EXPRESS OR IMPLIED WARRANTIES, INCLUDING, BUT NOT LIMITED TO, THE
 * IMPLIED WARRANTIES OF MERCHANTABILITY AND FITNESS FOR A PARTICULAR PURPOSE
 * ARE DISCLAIMED. IN NO EVENT SHALL THE REGENTS BE LIABLE FOR ANY DIRECT,
 * INDIRECT, INCIDENTAL, SPECIAL, EXEMPLARY, OR CONSEQUENTIAL DAMAGES
 * (INCLUDING, BUT NOT LIMITED TO, PROCUREMENT OF SUBSTITUTE GOODS OR SERVICES;
 * LOSS OF USE, DATA, OR PROFITS; OR BUSINESS INTERRUPTION) HOWEVER CAUSED AND
 * ON ANY THEORY OF LIABILITY, WHETHER IN CONTRACT, STRICT LIABILITY, OR TORT
 * (INCLUDING NEGLIGENCE OR OTHERWISE) ARISING IN ANY WAY OUT OF THE USE OF THIS
 * SOFTWARE, EVEN IF ADVISED OF THE POSSIBILITY OF SUCH DAMAGE.
 */

#include <omp.h>

#include <chrono>
#include <fstream>
#include <iostream>
#include <sstream>

#include "FlexPA.h"
#include "FlexPA_graphics.h"
#include "db/infra/frTime.h"
#include "distributed/PinAccessJobDescription.h"
#include "distributed/frArchive.h"
#include "dst/Distributed.h"
#include "dst/JobMessage.h"
#include "frProfileTask.h"
#include "gc/FlexGC.h"
#include "serialization.h"
#include "utl/exception.h"

namespace drt {

using utl::ThreadException;

template <typename T>
std::vector<gtl::polygon_90_set_data<frCoord>>
FlexPA::mergePinShapes(T* pin, frInstTerm* inst_term, const bool is_shrink)
{
  std::vector<gtl::polygon_90_set_data<frCoord>> pin_shapes;
  frInst* inst = nullptr;
  if (inst_term) {
    inst = inst_term->getInst();
  }

  dbTransform xform;
  if (inst) {
    xform = inst->getUpdatedXform();
  }

  std::vector<frCoord> layer_widths;
  if (is_shrink) {
    layer_widths.resize(getDesign()->getTech()->getLayers().size(), 0);
    for (int i = 0; i < int(layer_widths.size()); i++) {
      layer_widths[i] = getDesign()->getTech()->getLayer(i)->getWidth();
    }
  }

  pin_shapes.clear();
  pin_shapes.resize(getDesign()->getTech()->getLayers().size());
  for (auto& shape : pin->getFigs()) {
    if (shape->typeId() == frcRect) {
      auto obj = static_cast<frRect*>(shape.get());
      auto layer_num = obj->getLayerNum();
      if (getDesign()->getTech()->getLayer(layer_num)->getType()
          != dbTechLayerType::ROUTING) {
        continue;
      }
      Rect box = obj->getBBox();
      xform.apply(box);
      gtl::rectangle_data<frCoord> rect(
          box.xMin(), box.yMin(), box.xMax(), box.yMax());
      if (is_shrink) {
        if (getDesign()->getTech()->getLayer(layer_num)->getDir()
            == dbTechLayerDir::HORIZONTAL) {
          gtl::shrink(rect, gtl::VERTICAL, layer_widths[layer_num] / 2);
        } else if (getDesign()->getTech()->getLayer(layer_num)->getDir()
                   == dbTechLayerDir::VERTICAL) {
          gtl::shrink(rect, gtl::HORIZONTAL, layer_widths[layer_num] / 2);
        }
      }
      using boost::polygon::operators::operator+=;
      pin_shapes[layer_num] += rect;
    } else if (shape->typeId() == frcPolygon) {
      auto obj = static_cast<frPolygon*>(shape.get());
      auto layer_num = obj->getLayerNum();
      std::vector<gtl::point_data<frCoord>> points;
      // must be copied pts
      for (Point pt : obj->getPoints()) {
        xform.apply(pt);
        points.emplace_back(pt.x(), pt.y());
      }
      gtl::polygon_90_data<frCoord> poly;
      poly.set(points.begin(), points.end());
      using boost::polygon::operators::operator+=;
      pin_shapes[layer_num] += poly;
    } else {
      logger_->error(DRT, 67, "FlexPA mergePinShapes unsupported shape.");
    }
  }
  return pin_shapes;
}

/**
 *
 * @details This follows the Tao of PAO paper cost structure.
 * On track and half track are the preffered access points,
 * this function is responsible for generating them
 *
 * TODO:
 * This function doesn't seem to be getting the best access point.
 * it iterates through every track contained between low and high
 * and takes the first one (closest to low) not the best one (lowest cost).
 * note that std::map.insert() will not override and entry.
 * it should prioritize OnGrid access points
 */
void FlexPA::genAPOnTrack(
    std::map<frCoord, frAccessPointEnum>& coords,
    const std::map<frCoord, frAccessPointEnum>& track_coords,
    const frCoord low,
    const frCoord high,
    const bool use_nearby_grid)
{
  for (auto it = track_coords.lower_bound(low); it != track_coords.end();
       it++) {
    auto& [coord, cost] = *it;
    if (coord > high) {
      break;
    }
    if (use_nearby_grid) {
      coords.insert({coord, frAccessPointEnum::NearbyGrid});
    } else {
      coords.insert(*it);
    }
  }
}

// will not generate center for wider edge
/**
 * @details This follows the Tao of PAO paper cost structure.
 * Centered Access points are on the center of their pin shape (low, high)
 */

void FlexPA::genAPCentered(std::map<frCoord, frAccessPointEnum>& coords,
                           const frLayerNum layer_num,
                           const frCoord low,
                           const frCoord high)
{
  // if touching two tracks, then no center??
  int candidates_on_grid = 0;
  for (auto it = coords.lower_bound(low); it != coords.end(); it++) {
    auto& [coordinate, cost] = *it;
    if (coordinate > high) {
      break;
    }
    if (cost == frAccessPointEnum::OnGrid) {
      candidates_on_grid++;
    }
  }
  if (candidates_on_grid >= 3) {
    return;
  }

  // If there are less than 3 coords OnGrid will create a Centered Access Point
  frCoord manu_grid = getDesign()->getTech()->getManufacturingGrid();
  frCoord coord = (low + high) / 2 / manu_grid * manu_grid;
  auto it = coords.find(coord);
  if (it == coords.end()) {
    coords.insert(std::make_pair(coord, frAccessPointEnum::Center));
  } else {
    coords[coord] = std::min(coords[coord], frAccessPointEnum::Center);
  }
}

// Responsible for checking if an AP is valid and configuring it
void FlexPA::gen_createAccessPoint(
    std::vector<std::unique_ptr<frAccessPoint>>& aps,
    std::set<std::pair<Point, frLayerNum>>& apset,
    const gtl::rectangle_data<frCoord>& maxrect,
    const frCoord x,
    const frCoord y,
    const frLayerNum layer_num,
    const bool allow_planar,
    const bool allow_via,
    const frAccessPointEnum low_cost,
    const frAccessPointEnum high_cost)
{
  gtl::point_data<frCoord> pt(x, y);
  if (!gtl::contains(maxrect, pt) && low_cost != frAccessPointEnum::NearbyGrid
      && high_cost != frAccessPointEnum::NearbyGrid) {
    return;
  }
  Point fpt(x, y);
  if (apset.find(std::make_pair(fpt, layer_num)) != apset.end()) {
    return;
  }
  auto ap = std::make_unique<frAccessPoint>(fpt, layer_num);
  if (allow_planar) {
    const auto lower_layer = getDesign()->getTech()->getLayer(layer_num);
    for (const frDirEnum dir : frDirEnumPlanar) {
      ap->setAccess(dir, true);
    }
    // rectonly forbid wrongway planar access
    // rightway on grid only forbid off track rightway planar access
    // horz layer
    if (lower_layer->getDir() == dbTechLayerDir::HORIZONTAL) {
      if (lower_layer->isUnidirectional()) {
        ap->setAccess(frDirEnum::S, false);
        ap->setAccess(frDirEnum::N, false);
      }
      if (lower_layer->getLef58RightWayOnGridOnlyConstraint()
          && low_cost != frAccessPointEnum::OnGrid) {
        ap->setAccess(frDirEnum::W, false);
        ap->setAccess(frDirEnum::E, false);
      }
    }
    // vert layer
    if (lower_layer->getDir() == dbTechLayerDir::VERTICAL) {
      if (lower_layer->isUnidirectional()) {
        ap->setAccess(frDirEnum::W, false);
        ap->setAccess(frDirEnum::E, false);
      }
      if (lower_layer->getLef58RightWayOnGridOnlyConstraint()
          && low_cost != frAccessPointEnum::OnGrid) {
        ap->setAccess(frDirEnum::S, false);
        ap->setAccess(frDirEnum::N, false);
      }
    }
  } else {
    for (const frDirEnum dir : frDirEnumPlanar) {
      ap->setAccess(dir, false);
    }
  }
  ap->setAccess(frDirEnum::D, false);
  ap->setAccess(frDirEnum::U, allow_via);

  ap->setAllowVia(allow_via);
  ap->setType((frAccessPointEnum) low_cost, true);
  ap->setType((frAccessPointEnum) high_cost, false);
  if ((low_cost == frAccessPointEnum::NearbyGrid
       || high_cost == frAccessPointEnum::NearbyGrid)) {
    Point end;
    const int half_width
        = design_->getTech()->getLayer(ap->getLayerNum())->getMinWidth() / 2;
    if (fpt.x() < gtl::xl(maxrect) + half_width) {
      end.setX(gtl::xl(maxrect) + half_width);
    } else if (fpt.x() > gtl::xh(maxrect) - half_width) {
      end.setX(gtl::xh(maxrect) - half_width);
    } else {
      end.setX(fpt.x());
    }
    if (fpt.y() < gtl::yl(maxrect) + half_width) {
      end.setY(gtl::yl(maxrect) + half_width);
    } else if (fpt.y() > gtl::yh(maxrect) - half_width) {
      end.setY(gtl::yh(maxrect) - half_width);
    } else {
      end.setY(fpt.y());
    }

    Point e = fpt;
    if (fpt.x() != end.x()) {
      e.setX(end.x());
    } else if (fpt.y() != end.y()) {
      e.setY(end.y());
    }
    if (!(e == fpt)) {
      frPathSeg ps;
      ps.setPoints_safe(fpt, e);
      if (ps.getBeginPoint() == end) {
        ps.setBeginStyle(frEndStyle(frcTruncateEndStyle));
      } else if (ps.getEndPoint() == end) {
        ps.setEndStyle(frEndStyle(frcTruncateEndStyle));
      }
      ap->addPathSeg(ps);
      if (!(e == end)) {
        fpt = e;
        ps.setPoints_safe(fpt, end);
        if (ps.getBeginPoint() == end) {
          ps.setBeginStyle(frEndStyle(frcTruncateEndStyle));
        } else {
          ps.setEndStyle(frEndStyle(frcTruncateEndStyle));
        }
        ap->addPathSeg(ps);
      }
    }
  }
  aps.push_back(std::move(ap));
  apset.insert(std::make_pair(fpt, layer_num));
}

void FlexPA::gen_initializeAccessPoints(
    std::vector<std::unique_ptr<frAccessPoint>>& aps,
    std::set<std::pair<Point, frLayerNum>>& apset,
    const gtl::rectangle_data<frCoord>& rect,
    const frLayerNum layer_num,
    const bool allow_planar,
    const bool allow_via,
    const bool is_layer1_horz,
    const std::map<frCoord, frAccessPointEnum>& x_coords,
    const std::map<frCoord, frAccessPointEnum>& y_coords,
    const frAccessPointEnum lower_type,
    const frAccessPointEnum upper_type)
{
  // build points;
  for (auto& [x_coord, cost_x] : x_coords) {
    for (auto& [y_coord, cost_y] : y_coords) {
      // lower full/half/center
      auto& low_cost = is_layer1_horz ? cost_y : cost_x;
      auto& high_cost = (!is_layer1_horz) ? cost_y : cost_x;
      if (low_cost == lower_type && high_cost == upper_type) {
        gen_createAccessPoint(aps,
                              apset,
                              rect,
                              x_coord,
                              y_coord,
                              layer_num,
                              allow_planar,
                              allow_via,
                              low_cost,
                              high_cost);
      }
    }
  }
}

/**
 * @details This follows the Tao of PAO paper cost structure.
 * Enclosed Boundary APs satisfy via-in-pin requirement.
 * This is the worst access point adressed in the paper
 */

void FlexPA::genAPEnclosedBoundary(std::map<frCoord, frAccessPointEnum>& coords,
                                   const gtl::rectangle_data<frCoord>& rect,
                                   const frLayerNum layer_num,
                                   const bool is_curr_layer_horz)
{
  const auto rect_width = gtl::delta(rect, gtl::HORIZONTAL);
  const auto rect_height = gtl::delta(rect, gtl::VERTICAL);
  const int max_num_via_trial = 2;
  if (layer_num + 1 > getDesign()->getTech()->getTopLayerNum()) {
    return;
  }
  // hardcode first two single vias
  std::vector<frViaDef*> via_defs;
  int cnt = 0;
  for (auto& [tup, via] : layer_num_to_via_defs_[layer_num + 1][1]) {
    via_defs.push_back(via);
    cnt++;
    if (cnt >= max_num_via_trial) {
      break;
    }
  }
  for (auto& via_def : via_defs) {
    frVia via(via_def);
    const Rect box = via.getLayer1BBox();
    const auto via_width = box.dx();
    const auto via_height = box.dy();
    if (via_width > rect_width || via_height > rect_height) {
      continue;
    }
    if (is_curr_layer_horz) {
      auto coord = gtl::yh(rect) - (box.yMax() - 0);
      if (coords.find(coord) == coords.end()) {
        coords.insert(std::make_pair(coord, frAccessPointEnum::EncOpt));
      } else {
        coords[coord] = std::min(coords[coord], frAccessPointEnum::EncOpt);
      }
      coord = gtl::yl(rect) + (0 - box.yMin());
      if (coords.find(coord) == coords.end()) {
        coords.insert(std::make_pair(coord, frAccessPointEnum::EncOpt));
      } else {
        coords[coord] = std::min(coords[coord], frAccessPointEnum::EncOpt);
      }
    } else {
      auto coord = gtl::xh(rect) - (box.xMax() - 0);
      if (coords.find(coord) == coords.end()) {
        coords.insert(std::make_pair(coord, frAccessPointEnum::EncOpt));
      } else {
        coords[coord] = std::min(coords[coord], frAccessPointEnum::EncOpt);
      }
      coord = gtl::xl(rect) + (0 - box.xMin());
      if (coords.find(coord) == coords.end()) {
        coords.insert(std::make_pair(coord, frAccessPointEnum::EncOpt));
      } else {
        coords[coord] = std::min(coords[coord], frAccessPointEnum::EncOpt);
      }
    }
  }
}

bool FlexPA::enclosesOnTrackPlanarAccess(
    const gtl::rectangle_data<frCoord>& rect,
    frLayerNum layer_num)
{
  frCoord low, high;
  frLayer* layer = getDesign()->getTech()->getLayer(layer_num);
  if (layer->isHorizontal()) {
    low = gtl::yl(rect);
    high = gtl::yh(rect);
  } else if (layer->isVertical()) {
    low = gtl::xl(rect);
    high = gtl::xh(rect);
  } else {
    logger_->error(
        DRT,
        1003,
        "enclosesPlanarAccess: layer is neither vertical or horizontal");
  }
  const auto& tracks = track_coords_[layer_num];
  const auto low_track = tracks.lower_bound(low);
  if (low_track == tracks.end()) {
    logger_->error(DRT, 1004, "enclosesPlanarAccess: low track not found");
  }
  if (low_track->first > high) {
    return false;
  }
  auto high_track = tracks.lower_bound(high);
  if (high_track != tracks.end()) {
    if (high_track->first > high) {
      high_track--;
    }
  } else {
    logger_->error(DRT, 1005, "enclosesPlanarAccess: high track not found");
  }
  if (high_track->first - low_track->first > (int) layer->getPitch()) {
    return true;
  }
  if (low_track->first - (int) layer->getWidth() / 2 < low) {
    return false;
  }
  if (high_track->first + (int) layer->getWidth() / 2 > high) {
    return false;
  }
  return true;
}
void FlexPA::genAPsFromRect(std::vector<std::unique_ptr<frAccessPoint>>& aps,
                            std::set<std::pair<Point, frLayerNum>>& apset,
                            const gtl::rectangle_data<frCoord>& rect,
                            const frLayerNum layer_num,
                            const bool allow_planar,
                            const bool allow_via,
                            frAccessPointEnum lower_type,
                            const frAccessPointEnum upper_type,
                            const bool is_macro_cell_pin)
{
  auto layer = getDesign()->getTech()->getLayer(layer_num);
  const auto min_width_layer1 = layer->getMinWidth();
  if (std::min(gtl::delta(rect, gtl::HORIZONTAL),
               gtl::delta(rect, gtl::VERTICAL))
      < min_width_layer1) {
    return;
  }
  frLayerNum second_layer_num = 0;
  if (layer_num + 2 <= getDesign()->getTech()->getTopLayerNum()) {
    second_layer_num = layer_num + 2;
  } else if (layer_num - 2 >= getDesign()->getTech()->getBottomLayerNum()) {
    second_layer_num = layer_num - 2;
  } else {
    logger_->error(DRT, 68, "genAPsFromRect cannot find second_layer_num.");
  }
  const auto min_width_layer2
      = getDesign()->getTech()->getLayer(second_layer_num)->getMinWidth();
  auto& layer1_track_coords = track_coords_[layer_num];
  auto& layer2_track_coords = track_coords_[second_layer_num];
  const bool is_layer1_horz = (layer->getDir() == dbTechLayerDir::HORIZONTAL);

  std::map<frCoord, frAccessPointEnum> x_coords;
  std::map<frCoord, frAccessPointEnum> y_coords;
  int hwidth = layer->getWidth() / 2;
  bool use_center_line = false;
  if (is_macro_cell_pin) {
    auto rect_dir = gtl::guess_orientation(rect);
    if ((rect_dir == gtl::HORIZONTAL && is_layer1_horz)
        || (rect_dir == gtl::VERTICAL && !is_layer1_horz)) {
      auto layer_width = layer->getWidth();
      if ((rect_dir == gtl::HORIZONTAL
           && gtl::delta(rect, gtl::VERTICAL) < 2 * layer_width)
          || (rect_dir == gtl::VERTICAL
              && gtl::delta(rect, gtl::HORIZONTAL) < 2 * layer_width)) {
        use_center_line = true;
      }
    }
  }

  // gen all full/half grid coords
  if (!is_macro_cell_pin || !use_center_line) {
    if (is_layer1_horz) {
      genAPOnTrack(y_coords, layer1_track_coords, gtl::yl(rect), gtl::yh(rect));
      genAPOnTrack(x_coords,
                   layer2_track_coords,
                   gtl::xl(rect) + (is_macro_cell_pin ? hwidth : 0),
                   gtl::xh(rect) - (is_macro_cell_pin ? hwidth : 0));
      if (lower_type >= frAccessPointEnum::Center) {
        genAPCentered(y_coords, layer_num, gtl::yl(rect), gtl::yh(rect));
      }
      if (lower_type >= frAccessPointEnum::EncOpt) {
        genAPEnclosedBoundary(y_coords, rect, layer_num, is_layer1_horz);
      }
      if (upper_type >= frAccessPointEnum::Center) {
        genAPCentered(x_coords,
                      layer_num,
                      gtl::xl(rect) + (is_macro_cell_pin ? hwidth : 0),
                      gtl::xh(rect) - (is_macro_cell_pin ? hwidth : 0));
      }
      if (upper_type >= frAccessPointEnum::EncOpt) {
        genAPEnclosedBoundary(x_coords, rect, layer_num, !is_layer1_horz);
      }
      if (lower_type >= frAccessPointEnum::NearbyGrid) {
        genAPOnTrack(y_coords,
                     layer1_track_coords,
                     gtl::yh(rect),
                     gtl::yh(rect) + min_width_layer1,
                     true);
        genAPOnTrack(y_coords,
                     layer1_track_coords,
                     gtl::yl(rect) - min_width_layer1,
                     gtl::yl(rect),
                     true);
      }
      if (upper_type >= frAccessPointEnum::NearbyGrid) {
        genAPOnTrack(x_coords,
                     layer2_track_coords,
                     gtl::xh(rect),
                     gtl::xh(rect) + min_width_layer2,
                     true);
        genAPOnTrack(x_coords,
                     layer2_track_coords,
                     gtl::xl(rect) - min_width_layer2,
                     gtl::xl(rect),
                     true);
      }
    } else {
      genAPOnTrack(x_coords, layer1_track_coords, gtl::xl(rect), gtl::xh(rect));
      genAPOnTrack(y_coords,
                   layer2_track_coords,
                   gtl::yl(rect) + (is_macro_cell_pin ? hwidth : 0),
                   gtl::yh(rect) - (is_macro_cell_pin ? hwidth : 0));
      if (lower_type >= frAccessPointEnum::Center) {
        genAPCentered(x_coords, layer_num, gtl::xl(rect), gtl::xh(rect));
      }
      if (lower_type >= frAccessPointEnum::EncOpt) {
        genAPEnclosedBoundary(x_coords, rect, layer_num, is_layer1_horz);
      }
      if (upper_type >= frAccessPointEnum::Center) {
        genAPCentered(y_coords,
                      layer_num,
                      gtl::yl(rect) + (is_macro_cell_pin ? hwidth : 0),
                      gtl::yh(rect) - (is_macro_cell_pin ? hwidth : 0));
      }
      if (upper_type >= frAccessPointEnum::EncOpt) {
        genAPEnclosedBoundary(y_coords, rect, layer_num, !is_layer1_horz);
      }
      if (lower_type >= frAccessPointEnum::NearbyGrid) {
        genAPOnTrack(x_coords,
                     layer1_track_coords,
                     gtl::xh(rect),
                     gtl::xh(rect) + min_width_layer1,
                     true);
        genAPOnTrack(x_coords,
                     layer1_track_coords,
                     gtl::xl(rect) - min_width_layer1,
                     gtl::xl(rect),
                     true);
      }
      if (upper_type >= frAccessPointEnum::NearbyGrid) {
        genAPOnTrack(y_coords,
                     layer2_track_coords,
                     gtl::yh(rect),
                     gtl::yh(rect) + min_width_layer2,
                     true);
        genAPOnTrack(y_coords,
                     layer2_track_coords,
                     gtl::yl(rect) - min_width_layer2,
                     gtl::yl(rect),
                     true);
      }
    }
  } else {
    if (is_layer1_horz) {
      lower_type = frAccessPointEnum::OnGrid;
      genAPOnTrack(x_coords, layer2_track_coords, gtl::xl(rect), gtl::xh(rect));
      if (upper_type >= frAccessPointEnum::Center) {
        genAPCentered(x_coords, layer_num, gtl::xl(rect), gtl::xh(rect));
      }
      if (upper_type >= frAccessPointEnum::EncOpt) {
        genAPEnclosedBoundary(x_coords, rect, layer_num, !is_layer1_horz);
      }
      if (upper_type >= frAccessPointEnum::NearbyGrid) {
        genAPOnTrack(x_coords,
                     layer2_track_coords,
                     gtl::xh(rect),
                     gtl::xh(rect) + min_width_layer2,
                     true);
        genAPOnTrack(x_coords,
                     layer2_track_coords,
                     gtl::xl(rect) - min_width_layer2,
                     gtl::xl(rect),
                     true);
      }
      genAPCentered(y_coords, layer_num, gtl::yl(rect), gtl::yh(rect));
      for (auto& [y_coord, cost] : y_coords) {
        y_coords[y_coord] = frAccessPointEnum::OnGrid;
      }
    } else {
      genAPOnTrack(y_coords, layer2_track_coords, gtl::yl(rect), gtl::yh(rect));
      if (upper_type >= frAccessPointEnum::Center) {
        genAPCentered(y_coords, layer_num, gtl::yl(rect), gtl::yh(rect));
      }
      if (upper_type >= frAccessPointEnum::EncOpt) {
        genAPEnclosedBoundary(y_coords, rect, layer_num, !is_layer1_horz);
      }
      if (upper_type >= frAccessPointEnum::NearbyGrid) {
        genAPOnTrack(y_coords,
                     layer2_track_coords,
                     gtl::yh(rect),
                     gtl::yh(rect) + min_width_layer2,
                     true);
        genAPOnTrack(y_coords,
                     layer2_track_coords,
                     gtl::yl(rect) - min_width_layer2,
                     gtl::yl(rect),
                     true);
      }
      genAPCentered(x_coords, layer_num, gtl::xl(rect), gtl::xh(rect));
      for (auto& [x_coord, cost] : x_coords) {
        x_coords[x_coord] = frAccessPointEnum::OnGrid;
      }
    }
  }
  gen_initializeAccessPoints(aps,
                             apset,
                             rect,
                             layer_num,
                             allow_planar,
                             allow_via,
                             is_layer1_horz,
                             x_coords,
                             y_coords,
                             lower_type,
                             upper_type);
}

void FlexPA::genAPsFromLayerShapes(
    std::vector<std::unique_ptr<frAccessPoint>>& aps,
    std::set<std::pair<Point, frLayerNum>>& apset,
    frInstTerm* inst_term,
    const gtl::polygon_90_set_data<frCoord>& layer_shapes,
    const frLayerNum layer_num,
    bool allow_via,
    const frAccessPointEnum lower_type,
    const frAccessPointEnum upper_type)
{
  if (getDesign()->getTech()->getLayer(layer_num)->getType()
      != dbTechLayerType::ROUTING) {
    return;
  }
  bool allow_planar = true;
  bool is_macro_cell_pin = false;
  if (inst_term) {
    dbMasterType masterType
        = inst_term->getInst()->getMaster()->getMasterType();
    if (masterType == dbMasterType::CORE
        || masterType == dbMasterType::CORE_TIEHIGH
        || masterType == dbMasterType::CORE_TIELOW
        || masterType == dbMasterType::CORE_ANTENNACELL) {
      if ((layer_num >= VIAINPIN_BOTTOMLAYERNUM
           && layer_num <= VIAINPIN_TOPLAYERNUM)
          || layer_num <= VIA_ACCESS_LAYERNUM) {
        allow_planar = false;
      }
    } else if (masterType.isBlock() || masterType.isPad()
               || masterType == dbMasterType::RING) {
      is_macro_cell_pin = true;
    }
  } else {
    // IO term is treated as the MacroCellPin as the top block
    is_macro_cell_pin = true;
    allow_planar = true;
    allow_via = false;
  }
  // lower layer is current layer
  // rightway on grid only forbid off track up via access on upper layer
  const auto upper_layer
      = (layer_num + 2 <= getDesign()->getTech()->getTopLayerNum())
            ? getDesign()->getTech()->getLayer(layer_num + 2)
            : nullptr;
  if (!is_macro_cell_pin && upper_layer
      && upper_layer->getLef58RightWayOnGridOnlyConstraint()
      && upper_type != frAccessPointEnum::OnGrid) {
    return;
  }
  std::vector<gtl::rectangle_data<frCoord>> maxrects;
  gtl::get_max_rectangles(maxrects, layer_shapes);
  for (auto& bbox_rect : maxrects) {
    genAPsFromRect(aps,
                   apset,
                   bbox_rect,
                   layer_num,
                   allow_planar,
                   allow_via,
                   lower_type,
                   upper_type,
                   is_macro_cell_pin);
  }
}

// filter off-grid coordinate
// lower on-grid 0, upper on-grid 0 = 0
// lower 1/2     1, upper on-grid 0 = 1
// lower center  2, upper on-grid 0 = 2
// lower center  2, upper center  2 = 4
template <typename T>
void FlexPA::genAPsFromPinShapes(
    std::vector<std::unique_ptr<frAccessPoint>>& aps,
    std::set<std::pair<Point, frLayerNum>>& apset,
    T* pin,
    frInstTerm* inst_term,
    const std::vector<gtl::polygon_90_set_data<frCoord>>& pin_shapes,
    const frAccessPointEnum lower_type,
    const frAccessPointEnum upper_type)
{
  //  only VIA_ACCESS_LAYERNUM layer can have via access
  const bool allow_via = true;
  frLayerNum layer_num = (int) pin_shapes.size() - 1;
  for (auto it = pin_shapes.rbegin(); it != pin_shapes.rend(); it++) {
    if (!it->empty()
        && getDesign()->getTech()->getLayer(layer_num)->getType()
               == dbTechLayerType::ROUTING) {
      genAPsFromLayerShapes(aps,
                            apset,
                            inst_term,
                            *it,
                            layer_num,
                            allow_via,
                            lower_type,
                            upper_type);
    }
    layer_num--;
  }
}

bool FlexPA::check_endPointIsOutside(
    Point& end_point,
    const std::vector<gtl::polygon_90_data<frCoord>>& layer_polys,
    const Point& begin_point,
    const frLayerNum layer_num,
    const frDirEnum dir,
    const bool is_block)
{
  const int step_size_multiplier = 3;
  frCoord x = begin_point.x();
  frCoord y = begin_point.y();
  const frCoord width = getDesign()->getTech()->getLayer(layer_num)->getWidth();
  const frCoord stepSize = step_size_multiplier * width;
  const frCoord pitch = getDesign()->getTech()->getLayer(layer_num)->getPitch();
  gtl::rectangle_data<frCoord> rect;
  if (is_block) {
    gtl::extents(rect, layer_polys[0]);
    if (layer_polys.size() > 1) {
      logger_->warn(DRT, 6000, "Macro pin has more than 1 polygon");
    }
  }
  switch (dir) {
    case (frDirEnum::W):
      if (is_block) {
        x = gtl::xl(rect) - pitch;
      } else {
        x -= stepSize;
      }
      break;
    case (frDirEnum::E):
      if (is_block) {
        x = gtl::xh(rect) + pitch;
      } else {
        x += stepSize;
      }
      break;
    case (frDirEnum::S):
      if (is_block) {
        y = gtl::yl(rect) - pitch;
      } else {
        y -= stepSize;
      }
      break;
    case (frDirEnum::N):
      if (is_block) {
        y = gtl::yh(rect) + pitch;
      } else {
        y += stepSize;
      }
      break;
    default:
      logger_->error(DRT, 70, "Unexpected direction in getPlanarEP.");
  }
  end_point = {x, y};
  const gtl::point_data<frCoord> pt(x, y);
  bool outside = true;
  for (auto& layer_poly : layer_polys) {
    if (gtl::contains(layer_poly, pt)) {
      outside = false;
      break;
    }
  }

  return outside;
}

template <typename T>
void FlexPA::check_addPlanarAccess(
    frAccessPoint* ap,
    const std::vector<gtl::polygon_90_data<frCoord>>& layer_polys,
    frDirEnum dir,
    T* pin,
    frInstTerm* inst_term)
{
  const Point begin_point = ap->getPoint();
  // skip viaonly access
  if (!ap->hasAccess(dir)) {
    return;
  }
  const bool is_block
      = inst_term
        && inst_term->getInst()->getMaster()->getMasterType().isBlock();
  Point end_point;
  const bool is_outside = check_endPointIsOutside(
      end_point, layer_polys, begin_point, ap->getLayerNum(), dir, is_block);
  // skip if two width within shape for standard cell
  if (!is_outside) {
    ap->setAccess(dir, false);
    return;
  }
  // TODO: EDIT HERE Wrongdirection segments
  auto layer = getDesign()->getTech()->getLayer(ap->getLayerNum());
  auto ps = std::make_unique<frPathSeg>();
  auto style = layer->getDefaultSegStyle();
  const bool vert_dir = (dir == frDirEnum::S || dir == frDirEnum::N);
  const bool wrong_dir
      = (layer->getDir() == dbTechLayerDir::HORIZONTAL && vert_dir)
        || (layer->getDir() == dbTechLayerDir::VERTICAL && !vert_dir);
  if (dir == frDirEnum::W || dir == frDirEnum::S) {
    ps->setPoints(end_point, begin_point);
    style.setEndStyle(frcTruncateEndStyle, 0);
  } else {
    ps->setPoints(begin_point, end_point);
    style.setBeginStyle(frcTruncateEndStyle, 0);
  }
  if (wrong_dir) {
    style.setWidth(layer->getWrongDirWidth());
  }
  ps->setLayerNum(ap->getLayerNum());
  ps->setStyle(style);
  if (inst_term && inst_term->hasNet()) {
    ps->addToNet(inst_term->getNet());
  } else {
    ps->addToPin(pin);
  }

  // Runs the DRC Engine to check for any violations
  FlexGCWorker design_rule_checker(getTech(), logger_);
  design_rule_checker.setIgnoreMinArea();
  design_rule_checker.setIgnoreCornerSpacing();
  const auto pitch = layer->getPitch();
  const auto extension = 5 * pitch;
  Rect tmp_box(begin_point, begin_point);
  Rect ext_box;
  tmp_box.bloat(extension, ext_box);
  design_rule_checker.setExtBox(ext_box);
  design_rule_checker.setDrcBox(ext_box);
  if (inst_term) {
    design_rule_checker.addTargetObj(inst_term->getInst());
  } else {
    design_rule_checker.addTargetObj(pin->getTerm());
  }
  design_rule_checker.initPA0(getDesign());
  auto pin_term = pin->getTerm();
  frBlockObject* owner;
  if (inst_term) {
    if (inst_term->hasNet()) {
      owner = inst_term->getNet();
    } else {
      owner = inst_term;
    }
  } else {
    if (pin_term->hasNet()) {
      owner = pin_term->getNet();
    } else {
      owner = pin_term;
    }
  }
  design_rule_checker.addPAObj(ps.get(), owner);
  for (auto& apPs : ap->getPathSegs()) {
    design_rule_checker.addPAObj(&apPs, owner);
  }
  design_rule_checker.initPA1();
  design_rule_checker.main();
  design_rule_checker.end();

  const bool no_drv = design_rule_checker.getMarkers().empty();
  ap->setAccess(dir, no_drv);

  if (graphics_) {
    graphics_->setPlanarAP(ap, ps.get(), design_rule_checker.getMarkers());
  }
}

void FlexPA::getViasFromMetalWidthMap(
    const Point& pt,
    const frLayerNum layer_num,
    const gtl::polygon_90_set_data<frCoord>& polyset,
    std::vector<std::pair<int, frViaDef*>>& via_defs)
{
  const auto tech = getTech();
  if (layer_num == tech->getTopLayerNum()) {
    return;
  }
  const auto cut_layer = tech->getLayer(layer_num + 1)->getDbLayer();
  // If the upper layer has an NDR special handling will be needed
  // here. Assuming normal min-width routing for now.
  const frCoord top_width = tech->getLayer(layer_num + 2)->getMinWidth();
  const auto width_orient
      = tech->isHorizontalLayer(layer_num) ? gtl::VERTICAL : gtl::HORIZONTAL;
  frCoord bottom_width = -1;
  auto viaMap = cut_layer->getTech()->getMetalWidthViaMap();
  for (auto entry : viaMap) {
    if (entry->getCutLayer() != cut_layer) {
      continue;
    }

    if (entry->isPgVia()) {
      continue;
    }

    if (entry->isViaCutClass()) {
      logger_->warn(
          DRT,
          519,
          "Via cut classes in LEF58_METALWIDTHVIAMAP are not supported.");
      continue;
    }

    if (entry->getAboveLayerWidthLow() > top_width
        || entry->getAboveLayerWidthHigh() < top_width) {
      continue;
    }

    if (bottom_width < 0) {  // compute bottom_width once
      std::vector<gtl::rectangle_data<frCoord>> maxrects;
      gtl::get_max_rectangles(maxrects, polyset);
      for (auto& rect : maxrects) {
        if (contains(rect, gtl::point_data<frCoord>(pt.x(), pt.y()))) {
          const frCoord width = delta(rect, width_orient);
          bottom_width = std::max(bottom_width, width);
        }
      }
    }

    if (entry->getBelowLayerWidthLow() > bottom_width
        || entry->getBelowLayerWidthHigh() < bottom_width) {
      continue;
    }

    via_defs.emplace_back(via_defs.size(), tech->getVia(entry->getViaName()));
  }
}

template <typename T>
void FlexPA::check_addViaAccess(
    frAccessPoint* ap,
    const std::vector<gtl::polygon_90_data<frCoord>>& layer_polys,
    const gtl::polygon_90_set_data<frCoord>& polyset,
    const frDirEnum dir,
    T* pin,
    frInstTerm* inst_term,
    bool deep_search)
{
  const Point begin_point = ap->getPoint();
  const auto layer_num = ap->getLayerNum();
  // skip planar only access
  if (!ap->isViaAllowed()) {
    return;
  }

  bool via_in_pin = false;
  const auto lower_type = ap->getType(true);
  const auto upper_type = ap->getType(false);
  if (layer_num >= VIAINPIN_BOTTOMLAYERNUM
      && layer_num <= VIAINPIN_TOPLAYERNUM) {
    via_in_pin = true;
  } else if ((lower_type == frAccessPointEnum::EncOpt
              && upper_type != frAccessPointEnum::NearbyGrid)
             || (upper_type == frAccessPointEnum::EncOpt
                 && lower_type != frAccessPointEnum::NearbyGrid)) {
    via_in_pin = true;
  }

  // check if ap is on the left/right boundary of the cell
  Rect boundary_bbox;
  bool is_side_bound = false;
  if (inst_term) {
    boundary_bbox = inst_term->getInst()->getBoundaryBBox();
    frCoord width = getDesign()->getTech()->getLayer(layer_num)->getWidth();
    if (begin_point.x() <= boundary_bbox.xMin() + 3 * width
        || begin_point.x() >= boundary_bbox.xMax() - 3 * width) {
      is_side_bound = true;
    }
  }
  const int max_num_via_trial = 2;
  // use std:pair to ensure deterministic behavior
  std::vector<std::pair<int, frViaDef*>> via_defs;
  getViasFromMetalWidthMap(begin_point, layer_num, polyset, via_defs);

  if (via_defs.empty()) {  // no via map entry
    // hardcode first two single vias
    for (auto& [tup, via_def] : layer_num_to_via_defs_[layer_num + 1][1]) {
      via_defs.emplace_back(via_defs.size(), via_def);
      if (via_defs.size() >= max_num_via_trial && !deep_search) {
        break;
      }
    }
  }

  std::set<std::tuple<frCoord, int, frViaDef*>> valid_via_defs;
  for (auto& [idx, via_def] : via_defs) {
    auto via = std::make_unique<frVia>(via_def);
    via->setOrigin(begin_point);
    const Rect box = via->getLayer1BBox();
    if (inst_term) {
      if (!boundary_bbox.contains(box)) {
        continue;
      }
      Rect layer2_boundary_box = via->getLayer2BBox();
      if (!boundary_bbox.contains(layer2_boundary_box)) {
        continue;
      }
    }

    frCoord max_ext = 0;
    const gtl::rectangle_data<frCoord> viarect(
        box.xMin(), box.yMin(), box.xMax(), box.yMax());
    using boost::polygon::operators::operator+=;
    using boost::polygon::operators::operator&=;
    gtl::polygon_90_set_data<frCoord> intersection;
    intersection += viarect;
    intersection &= polyset;
    // via ranking criteria: max extension distance beyond pin shape
    std::vector<gtl::rectangle_data<frCoord>> int_rects;
    intersection.get_rectangles(int_rects,
                                gtl::orientation_2d_enum::HORIZONTAL);
    for (const auto& r : int_rects) {
      max_ext = std::max(max_ext, box.xMax() - gtl::xh(r));
      max_ext = std::max(max_ext, gtl::xl(r) - box.xMin());
    }
    if (!is_side_bound) {
      if (int_rects.size() > 1) {
        int_rects.clear();
        intersection.get_rectangles(int_rects,
                                    gtl::orientation_2d_enum::VERTICAL);
      }
      for (const auto& r : int_rects) {
        max_ext = std::max(max_ext, box.yMax() - gtl::yh(r));
        max_ext = std::max(max_ext, gtl::yl(r) - box.yMin());
      }
    }
    if (via_in_pin && max_ext) {
      continue;
    }
    if (checkViaAccess(ap, via.get(), pin, inst_term, layer_polys)) {
      valid_via_defs.insert({max_ext, idx, via_def});
      if (valid_via_defs.size() >= max_num_via_trial) {
        break;
      }
    }
  }
  if (valid_via_defs.empty()) {
    ap->setAccess(dir, false);
  } else {
    ap->setAccess(dir, true);
  }
  for (auto& [ext, idx, via_def] : valid_via_defs) {
    ap->addViaDef(via_def);
  }
}

template <typename T>
bool FlexPA::checkViaAccess(
    frAccessPoint* ap,
    frVia* via,
    T* pin,
    frInstTerm* inst_term,
    const std::vector<gtl::polygon_90_data<frCoord>>& layer_polys)
{
<<<<<<< HEAD
  return checkDirectionalViaAccess(
             ap, via, pin, inst_term, layer_polys, frDirEnum::E)
         || checkDirectionalViaAccess(
             ap, via, pin, inst_term, layer_polys, frDirEnum::W)
         || checkDirectionalViaAccess(
             ap, via, pin, inst_term, layer_polys, frDirEnum::S)
         || checkDirectionalViaAccess(
             ap, via, pin, inst_term, layer_polys, frDirEnum::N);
=======
  for (const frDirEnum dir : frDirEnumPlanar) {
    if (prepPoint_pin_checkPoint_viaDir_helper(
            ap, via, pin, inst_term, layer_polys, dir)) {
      return true;
    }
  }
  return false;
>>>>>>> 529d237f
}

template <typename T>
bool FlexPA::checkDirectionalViaAccess(
    frAccessPoint* ap,
    frVia* via,
    T* pin,
    frInstTerm* inst_term,
    const std::vector<gtl::polygon_90_data<frCoord>>& layer_polys,
    frDirEnum dir)
{
  auto upper_layer = getTech()->getLayer(via->getViaDef()->getLayer2Num());
  const bool vert_dir = (dir == frDirEnum::S || dir == frDirEnum::N);
  const bool wrong_dir = (upper_layer->isHorizontal() && vert_dir)
                         || (upper_layer->isVertical() && !vert_dir);
  auto style = upper_layer->getDefaultSegStyle();

  if (wrong_dir) {
    if (!USENONPREFTRACKS || upper_layer->isUnidirectional()) {
      return false;
    }
    style.setWidth(upper_layer->getWrongDirWidth());
  }

  const Point begin_point = ap->getPoint();
  const bool is_block
      = inst_term
        && inst_term->getInst()->getMaster()->getMasterType().isBlock();
  Point end_point;
  check_endPointIsOutside(end_point,
                          layer_polys,
                          begin_point,
                          via->getViaDef()->getLayer2Num(),
                          dir,
                          is_block);

  if (inst_term && inst_term->hasNet()) {
    via->addToNet(inst_term->getNet());
  } else {
    via->addToPin(pin);
  }
  // PS
  auto ps = std::make_unique<frPathSeg>();
  if (dir == frDirEnum::W || dir == frDirEnum::S) {
    ps->setPoints(end_point, begin_point);
    style.setEndStyle(frcTruncateEndStyle, 0);
  } else {
    ps->setPoints(begin_point, end_point);
    style.setBeginStyle(frcTruncateEndStyle, 0);
  }
  ps->setLayerNum(upper_layer->getLayerNum());
  ps->setStyle(style);
  if (inst_term && inst_term->hasNet()) {
    ps->addToNet(inst_term->getNet());
  } else {
    ps->addToPin(pin);
  }

  // Runs the DRC Engine to check for any violations
  FlexGCWorker design_rule_checker(getTech(), logger_);
  design_rule_checker.setIgnoreMinArea();
  design_rule_checker.setIgnoreLongSideEOL();
  design_rule_checker.setIgnoreCornerSpacing();
  const auto pitch = getTech()->getLayer(ap->getLayerNum())->getPitch();
  const auto extension = 5 * pitch;
  Rect tmp_box(begin_point, begin_point);
  Rect ext_box;
  tmp_box.bloat(extension, ext_box);
  auto pin_term = pin->getTerm();
  auto pin_net = pin_term->getNet();
  design_rule_checker.setExtBox(ext_box);
  design_rule_checker.setDrcBox(ext_box);
  if (inst_term) {
    if (!inst_term->getNet() || !inst_term->getNet()->getNondefaultRule()
        || AUTO_TAPER_NDR_NETS) {
      design_rule_checker.addTargetObj(inst_term->getInst());
    }
  } else {
    if (!pin_net || !pin_net->getNondefaultRule() || AUTO_TAPER_NDR_NETS) {
      design_rule_checker.addTargetObj(pin_term);
    }
  }

  design_rule_checker.initPA0(getDesign());
  frBlockObject* owner;
  if (inst_term) {
    if (inst_term->hasNet()) {
      owner = inst_term->getNet();
    } else {
      owner = inst_term;
    }
  } else {
    if (pin_term->hasNet()) {
      owner = pin_net;
    } else {
      owner = pin_term;
    }
  }
  design_rule_checker.addPAObj(ps.get(), owner);
  design_rule_checker.addPAObj(via, owner);
  for (auto& apPs : ap->getPathSegs()) {
    design_rule_checker.addPAObj(&apPs, owner);
  }
  design_rule_checker.initPA1();
  design_rule_checker.main();
  design_rule_checker.end();

  const bool no_drv = design_rule_checker.getMarkers().empty();

  if (graphics_) {
    graphics_->setViaAP(ap, via, design_rule_checker.getMarkers());
  }
  return no_drv;
}

template <typename T>
void FlexPA::check_addAccess(
    frAccessPoint* ap,
    const gtl::polygon_90_set_data<frCoord>& polyset,
    const std::vector<gtl::polygon_90_data<frCoord>>& polys,
    T* pin,
    frInstTerm* inst_term,
    bool deep_search)
{
  if (!deep_search) {
<<<<<<< HEAD
    check_addPlanarAccess(ap, polys, frDirEnum::W, pin, inst_term);
    check_addPlanarAccess(ap, polys, frDirEnum::E, pin, inst_term);
    check_addPlanarAccess(ap, polys, frDirEnum::S, pin, inst_term);
    check_addPlanarAccess(ap, polys, frDirEnum::N, pin, inst_term);
=======
    for (const frDirEnum dir : frDirEnumPlanar) {
      prepPoint_pin_checkPoint_planar(ap, polys, dir, pin, inst_term);
    }
>>>>>>> 529d237f
  }
  check_addViaAccess(
      ap, polys, polyset, frDirEnum::U, pin, inst_term, deep_search);
}

template <typename T>
void FlexPA::check_setAPsAccesses(
    std::vector<std::unique_ptr<frAccessPoint>>& aps,
    const std::vector<gtl::polygon_90_set_data<frCoord>>& pin_shapes,
    T* pin,
    frInstTerm* inst_term,
    const bool& is_std_cell_pin)
{
  std::vector<std::vector<gtl::polygon_90_data<frCoord>>> layer_polys(
      pin_shapes.size());
  for (int i = 0; i < (int) pin_shapes.size(); i++) {
    pin_shapes[i].get_polygons(layer_polys[i]);
  }
  bool has_access = false;
  for (auto& ap : aps) {
    const auto layer_num = ap->getLayerNum();
    check_addAccess(ap.get(),
                    pin_shapes[layer_num],
                    layer_polys[layer_num],
                    pin,
                    inst_term);
    if (is_std_cell_pin) {
      has_access
          |= ((layer_num == VIA_ACCESS_LAYERNUM && ap->hasAccess(frDirEnum::U))
              || (layer_num != VIA_ACCESS_LAYERNUM && ap->hasAccess()));
    } else {
      has_access |= ap->hasAccess();
    }
  }
  if (!has_access) {
    for (auto& ap : aps) {
      const auto layer_num = ap->getLayerNum();
      check_addAccess(ap.get(),
                      pin_shapes[layer_num],
                      layer_polys[layer_num],
                      pin,
                      inst_term,
                      true);
    }
  }
}

template <typename T>
void FlexPA::updatePinStats(
    const std::vector<std::unique_ptr<frAccessPoint>>& tmp_aps,
    T* pin,
    frInstTerm* inst_term)
{
  bool is_std_cell_pin = false;
  bool is_macro_cell_pin = false;
  if (inst_term) {
    // TODO there should be a better way to get this info by getting the master
    // terms from OpenDB
    dbMasterType masterType
        = inst_term->getInst()->getMaster()->getMasterType();
    is_std_cell_pin = masterType == dbMasterType::CORE
                      || masterType == dbMasterType::CORE_TIEHIGH
                      || masterType == dbMasterType::CORE_TIELOW
                      || masterType == dbMasterType::CORE_ANTENNACELL;

    is_macro_cell_pin = masterType.isBlock() || masterType.isPad()
                        || masterType == dbMasterType::RING;
  }
  for (auto& ap : tmp_aps) {
    if (ap->hasAccess(frDirEnum::W) || ap->hasAccess(frDirEnum::E)
        || ap->hasAccess(frDirEnum::S) || ap->hasAccess(frDirEnum::N)) {
      if (is_std_cell_pin) {
#pragma omp atomic
        std_cell_pin_valid_planar_ap_cnt_++;
      }
      if (is_macro_cell_pin) {
#pragma omp atomic
        macro_cell_pin_valid_planar_ap_cnt_++;
      }
    }
    if (ap->hasAccess(frDirEnum::U)) {
      if (is_std_cell_pin) {
#pragma omp atomic
        std_cell_pin_valid_via_ap_cnt_++;
      }
      if (is_macro_cell_pin) {
#pragma omp atomic
        macro_cell_pin_valid_via_ap_cnt_++;
      }
    }
  }
}

template <typename T>
bool FlexPA::initPinAccessCostBounded(
    std::vector<std::unique_ptr<frAccessPoint>>& aps,
    std::set<std::pair<Point, frLayerNum>>& apset,
    std::vector<gtl::polygon_90_set_data<frCoord>>& pin_shapes,
    T* pin,
    frInstTerm* inst_term,
    const frAccessPointEnum lower_type,
    const frAccessPointEnum upper_type)
{
  bool is_std_cell_pin = false;
  bool is_macro_cell_pin = false;
  if (inst_term) {
    // TODO there should be a better way to get this info by getting the master
    // terms from OpenDB
    dbMasterType masterType
        = inst_term->getInst()->getMaster()->getMasterType();
    is_std_cell_pin = masterType == dbMasterType::CORE
                      || masterType == dbMasterType::CORE_TIEHIGH
                      || masterType == dbMasterType::CORE_TIELOW
                      || masterType == dbMasterType::CORE_ANTENNACELL;

    is_macro_cell_pin = masterType.isBlock() || masterType.isPad()
                        || masterType == dbMasterType::RING;
  }
  const bool is_io_pin = (inst_term == nullptr);
  std::vector<std::unique_ptr<frAccessPoint>> tmp_aps;
  genAPsFromPinShapes(
      tmp_aps, apset, pin, inst_term, pin_shapes, lower_type, upper_type);
  check_setAPsAccesses(tmp_aps, pin_shapes, pin, inst_term, is_std_cell_pin);
  if (is_std_cell_pin) {
#pragma omp atomic
    std_cell_pin_gen_ap_cnt_ += tmp_aps.size();
  }
  if (is_macro_cell_pin) {
#pragma omp atomic
    macro_cell_pin_gen_ap_cnt_ += tmp_aps.size();
  }
  if (graphics_) {
    graphics_->setAPs(tmp_aps, lower_type, upper_type);
  }
  for (auto& ap : tmp_aps) {
    // for stdcell, add (i) planar access if layer_num != VIA_ACCESS_LAYERNUM,
    // and (ii) access if exist access for macro, allow pure planar ap
    if (is_std_cell_pin) {
      const auto layer_num = ap->getLayerNum();
      if ((layer_num == VIA_ACCESS_LAYERNUM && ap->hasAccess(frDirEnum::U))
          || (layer_num != VIA_ACCESS_LAYERNUM && ap->hasAccess())) {
        aps.push_back(std::move(ap));
      }
    } else if ((is_macro_cell_pin || is_io_pin) && ap->hasAccess()) {
      aps.push_back(std::move(ap));
    }
  }
  int n_sparse_access_points = (int) aps.size();
  Rect tbx;
  for (int i = 0; i < (int) aps.size();
       i++) {  // not perfect but will do the job
    int r = design_->getTech()->getLayer(aps[i]->getLayerNum())->getWidth() / 2;
    tbx.init(
        aps[i]->x() - r, aps[i]->y() - r, aps[i]->x() + r, aps[i]->y() + r);
    for (int j = i + 1; j < (int) aps.size(); j++) {
      if (aps[i]->getLayerNum() == aps[j]->getLayerNum()
          && tbx.intersects(aps[j]->getPoint())) {
        n_sparse_access_points--;
        break;
      }
    }
  }
  if (is_std_cell_pin
      && n_sparse_access_points >= MINNUMACCESSPOINT_STDCELLPIN) {
    updatePinStats(aps, pin, inst_term);
    // write to pa
    const int pin_access_idx = unique_insts_.getPAIndex(inst_term->getInst());
    for (auto& ap : aps) {
      pin->getPinAccess(pin_access_idx)->addAccessPoint(std::move(ap));
    }
    return true;
  }
  if (is_macro_cell_pin
      && n_sparse_access_points >= MINNUMACCESSPOINT_MACROCELLPIN) {
    updatePinStats(aps, pin, inst_term);
    // write to pa
    const int pin_access_idx = unique_insts_.getPAIndex(inst_term->getInst());
    for (auto& ap : aps) {
      pin->getPinAccess(pin_access_idx)->addAccessPoint(std::move(ap));
    }
    return true;
  }
  if (is_io_pin && (int) aps.size() > 0) {
    // IO term pin always only have one access
    for (auto& ap : aps) {
      pin->getPinAccess(0)->addAccessPoint(std::move(ap));
    }
    return true;
  }
  return false;
}

// first create all access points with costs
template <typename T>
int FlexPA::initPinAccess(T* pin, frInstTerm* inst_term)
{
  // aps are after xform
  // before checkPoints, ap->hasAccess(dir) indicates whether to check drc
  std::vector<std::unique_ptr<frAccessPoint>> aps;
  std::set<std::pair<Point, frLayerNum>> apset;
  bool is_std_cell_pin = false;
  bool is_macro_cell_pin = false;
  if (inst_term) {
    // TODO there should be a better way to get this info by getting the master
    // terms from OpenDB
    dbMasterType masterType
        = inst_term->getInst()->getMaster()->getMasterType();
    is_std_cell_pin = masterType == dbMasterType::CORE
                      || masterType == dbMasterType::CORE_TIEHIGH
                      || masterType == dbMasterType::CORE_TIELOW
                      || masterType == dbMasterType::CORE_ANTENNACELL;

    is_macro_cell_pin = masterType.isBlock() || masterType.isPad()
                        || masterType == dbMasterType::RING;
  }

  if (graphics_) {
    std::set<frInst*, frBlockObjectComp>* inst_class = nullptr;
    if (inst_term) {
      inst_class = unique_insts_.getClass(inst_term->getInst());
    }
    graphics_->startPin(pin, inst_term, inst_class);
  }

  std::vector<gtl::polygon_90_set_data<frCoord>> pin_shapes
      = mergePinShapes(pin, inst_term);

  for (auto upper : {frAccessPointEnum::OnGrid,
                     frAccessPointEnum::HalfGrid,
                     frAccessPointEnum::Center,
                     frAccessPointEnum::EncOpt,
                     frAccessPointEnum::NearbyGrid}) {
    for (auto lower : {frAccessPointEnum::OnGrid,
                       frAccessPointEnum::HalfGrid,
                       frAccessPointEnum::Center,
                       frAccessPointEnum::EncOpt}) {
      if (upper == frAccessPointEnum::NearbyGrid && !aps.empty()) {
        // Only use NearbyGrid as a last resort (at least until
        // nangate45/aes is resolved).
        continue;
      }
      if (initPinAccessCostBounded(
              aps, apset, pin_shapes, pin, inst_term, lower, upper)) {
        return aps.size();
      }
    }
  }

  // inst_term aps are written back here if not early stopped
  // IO term aps are are written back in initPinAccessCostBounded and always
  // early stopped
  updatePinStats(aps, pin, inst_term);
  const int n_aps = aps.size();
  if (n_aps == 0) {
    if (is_std_cell_pin) {
      std_cell_pin_no_ap_cnt_++;
    }
    if (is_macro_cell_pin) {
      macro_cell_pin_no_ap_cnt_++;
    }
  } else {
    // write to pa
    const int pin_access_idx = unique_insts_.getPAIndex(inst_term->getInst());
    for (auto& ap : aps) {
      pin->getPinAccess(pin_access_idx)->addAccessPoint(std::move(ap));
    }
  }
  return n_aps;
}

static inline void serializePatterns(
    const std::vector<std::vector<std::unique_ptr<FlexPinAccessPattern>>>&
        patterns,
    const std::string& file_name)
{
  std::ofstream file(file_name.c_str());
  frOArchive ar(file);
  registerTypes(ar);
  ar << patterns;
  file.close();
}
static inline void serializeInstRows(
    const std::vector<std::vector<frInst*>>& inst_rows,
    const std::string& file_name)
{
  paUpdate update;
  update.setInstRows(inst_rows);
  paUpdate::serialize(update, file_name);
}

void FlexPA::initAllAccessPoints()
{
  ProfileTask profile("PA:point");
  int cnt = 0;

  omp_set_num_threads(MAX_THREADS);
  ThreadException exception;
  const auto& unique = unique_insts_.getUnique();
#pragma omp parallel for schedule(dynamic)
  for (int i = 0; i < (int) unique.size(); i++) {  // NOLINT
    try {
      auto& inst = unique[i];
      // only do for core and block cells
      dbMasterType masterType = inst->getMaster()->getMasterType();
      if (masterType != dbMasterType::CORE
          && masterType != dbMasterType::CORE_TIEHIGH
          && masterType != dbMasterType::CORE_TIELOW
          && masterType != dbMasterType::CORE_ANTENNACELL
          && !masterType.isBlock() && !masterType.isPad()
          && masterType != dbMasterType::RING) {
        continue;
      }
      ProfileTask profile("PA:uniqueInstance");
      for (auto& inst_term : inst->getInstTerms()) {
        // only do for normal and clock terms
        if (isSkipInstTerm(inst_term.get())) {
          continue;
        }
        int n_aps = 0;
        for (auto& pin : inst_term->getTerm()->getPins()) {
          n_aps += initPinAccess(pin.get(), inst_term.get());
        }
        if (!n_aps) {
          logger_->error(DRT,
                         73,
                         "No access point for {}/{}.",
                         inst_term->getInst()->getName(),
                         inst_term->getTerm()->getName());
        }
#pragma omp critical
        {
          cnt++;
          if (VERBOSE > 0) {
            if (cnt < 10000) {
              if (cnt % 1000 == 0) {
                logger_->info(DRT, 76, "  Complete {} pins.", cnt);
              }
            } else {
              if (cnt % 10000 == 0) {
                logger_->info(DRT, 77, "  Complete {} pins.", cnt);
              }
            }
          }
        }
      }
    } catch (...) {
      exception.capture();
    }
  }
  exception.rethrow();

  // PA for IO terms
  if (target_insts_.empty()) {
    omp_set_num_threads(MAX_THREADS);
#pragma omp parallel for schedule(dynamic)
    for (unsigned i = 0;  // NOLINT
         i < getDesign()->getTopBlock()->getTerms().size();
         i++) {
      try {
        auto& term = getDesign()->getTopBlock()->getTerms()[i];
        if (term->getType().isSupply()) {
          continue;
        }
        auto net = term->getNet();
        if (!net || net->isSpecial()) {
          continue;
        }
        int n_aps = 0;
        for (auto& pin : term->getPins()) {
          n_aps += initPinAccess(pin.get(), nullptr);
        }
        if (!n_aps) {
          logger_->error(
              DRT, 74, "No access point for PIN/{}.", term->getName());
        }
      } catch (...) {
        exception.capture();
      }
    }
    exception.rethrow();
  }

  if (VERBOSE > 0) {
    logger_->info(DRT, 78, "  Complete {} pins.", cnt);
  }
}

void FlexPA::prepPatternInstRows(std::vector<std::vector<frInst*>> inst_rows)
{
  ThreadException exception;
  int cnt = 0;
  if (isDistributed()) {
    omp_set_num_threads(cloud_sz_);
    const int batch_size = inst_rows.size() / cloud_sz_;
    paUpdate all_updates;
#pragma omp parallel for schedule(dynamic)
    for (int i = 0; i < cloud_sz_; i++) {
      try {
        std::vector<std::vector<frInst*>>::const_iterator start
            = inst_rows.begin() + (i * batch_size);
        std::vector<std::vector<frInst*>>::const_iterator end
            = (i == cloud_sz_ - 1) ? inst_rows.end() : start + batch_size;
        std::vector<std::vector<frInst*>> batch(start, end);
        std::string path = fmt::format("{}/batch_{}.bin", shared_vol_, i);
        serializeInstRows(batch, path);
        dst::JobMessage msg(dst::JobMessage::PIN_ACCESS,
                            dst::JobMessage::UNICAST),
            result;
        std::unique_ptr<PinAccessJobDescription> uDesc
            = std::make_unique<PinAccessJobDescription>();
        uDesc->setPath(path);
        uDesc->setType(PinAccessJobDescription::INST_ROWS);
        msg.setJobDescription(std::move(uDesc));
        const bool ok
            = dist_->sendJob(msg, remote_host_.c_str(), remote_port_, result);
        if (!ok) {
          logger_->error(utl::DRT, 329, "Error sending INST_ROWS Job to cloud");
        }
        auto desc
            = static_cast<PinAccessJobDescription*>(result.getJobDescription());
        paUpdate update;
        paUpdate::deserialize(design_, update, desc->getPath());
        for (const auto& [term, aps] : update.getGroupResults()) {
          term->setAccessPoints(aps);
        }
#pragma omp critical
        {
          for (const auto& res : update.getGroupResults()) {
            all_updates.addGroupResult(res);
          }
          cnt += batch.size();
          if (VERBOSE > 0) {
            if (cnt < 100000) {
              if (cnt % 10000 == 0) {
                logger_->info(DRT, 110, "  Complete {} groups.", cnt);
              }
            } else {
              if (cnt % 100000 == 0) {
                logger_->info(DRT, 111, "  Complete {} groups.", cnt);
              }
            }
          }
        }
      } catch (...) {
        exception.capture();
      }
    }
    // send updates back to workers
    dst::JobMessage msg(dst::JobMessage::PIN_ACCESS,
                        dst::JobMessage::BROADCAST),
        result;
    const std::string updates_path
        = fmt::format("{}/final_updates.bin", shared_vol_);
    paUpdate::serialize(all_updates, updates_path);
    std::unique_ptr<PinAccessJobDescription> uDesc
        = std::make_unique<PinAccessJobDescription>();
    uDesc->setPath(updates_path);
    uDesc->setType(PinAccessJobDescription::UPDATE_PA);
    msg.setJobDescription(std::move(uDesc));
    const bool ok
        = dist_->sendJob(msg, remote_host_.c_str(), remote_port_, result);
    if (!ok) {
      logger_->error(utl::DRT, 332, "Error sending UPDATE_PA Job to cloud");
    }
  } else {
    omp_set_num_threads(MAX_THREADS);
    // choose access pattern of a row of insts
    int rowIdx = 0;
#pragma omp parallel for schedule(dynamic)
    for (int i = 0; i < (int) inst_rows.size(); i++) {  // NOLINT
      try {
        auto& instRow = inst_rows[i];
        genInstRowPattern(instRow);
#pragma omp critical
        {
          rowIdx++;
          cnt++;
          if (VERBOSE > 0) {
            if (cnt < 100000) {
              if (cnt % 10000 == 0) {
                logger_->info(DRT, 82, "  Complete {} groups.", cnt);
              }
            } else {
              if (cnt % 100000 == 0) {
                logger_->info(DRT, 83, "  Complete {} groups.", cnt);
              }
            }
          }
        }
      } catch (...) {
        exception.capture();
      }
    }
  }
  exception.rethrow();
  if (VERBOSE > 0) {
    logger_->info(DRT, 84, "  Complete {} groups.", cnt);
  }
}

void FlexPA::prepPattern()
{
  ProfileTask profile("PA:pattern");

  const auto& unique = unique_insts_.getUnique();

  // revert access points to origin
  unique_inst_patterns_.resize(unique.size());

  int cnt = 0;

  omp_set_num_threads(MAX_THREADS);
  ThreadException exception;
#pragma omp parallel for schedule(dynamic)
  for (int curr_unique_inst_idx = 0; curr_unique_inst_idx < (int) unique.size();
       curr_unique_inst_idx++) {
    try {
      auto& inst = unique[curr_unique_inst_idx];
      // only do for core and block cells
      // TODO the above comment says "block cells" but that's not what the code
      // does?
      dbMasterType masterType = inst->getMaster()->getMasterType();
      if (masterType != dbMasterType::CORE
          && masterType != dbMasterType::CORE_TIEHIGH
          && masterType != dbMasterType::CORE_TIELOW
          && masterType != dbMasterType::CORE_ANTENNACELL) {
        continue;
      }

      int num_valid_pattern = prepPatternInst(inst, curr_unique_inst_idx, 1.0);

      if (num_valid_pattern == 0) {
        // In FAx1_ASAP7_75t_R (in asap7) the pins are mostly horizontal
        // and sorting in X works poorly.  So we try again sorting in Y.
        num_valid_pattern = prepPatternInst(inst, curr_unique_inst_idx, 0.0);
        if (num_valid_pattern == 0) {
          logger_->warn(
              DRT,
              87,
              "No valid pattern for unique instance {}, master is {}.",
              inst->getName(),
              inst->getMaster()->getName());
        }
      }
#pragma omp critical
      {
        cnt++;
        if (VERBOSE > 0) {
          if (cnt < 1000) {
            if (cnt % 100 == 0) {
              logger_->info(
                  DRT, 79, "  Complete {} unique inst patterns.", cnt);
            }
          } else {
            if (cnt % 1000 == 0) {
              logger_->info(
                  DRT, 80, "  Complete {} unique inst patterns.", cnt);
            }
          }
        }
      }
    } catch (...) {
      exception.capture();
    }
  }
  exception.rethrow();
  if (VERBOSE > 0) {
    logger_->info(DRT, 81, "  Complete {} unique inst patterns.", cnt);
  }
  if (isDistributed()) {
    dst::JobMessage msg(dst::JobMessage::PIN_ACCESS,
                        dst::JobMessage::BROADCAST),
        result;
    std::unique_ptr<PinAccessJobDescription> uDesc
        = std::make_unique<PinAccessJobDescription>();
    std::string patterns_file = fmt::format("{}/patterns.bin", shared_vol_);
    serializePatterns(unique_inst_patterns_, patterns_file);
    uDesc->setPath(patterns_file);
    uDesc->setType(PinAccessJobDescription::UPDATE_PATTERNS);
    msg.setJobDescription(std::move(uDesc));
    const bool ok
        = dist_->sendJob(msg, remote_host_.c_str(), remote_port_, result);
    if (!ok) {
      logger_->error(
          utl::DRT, 330, "Error sending UPDATE_PATTERNS Job to cloud");
    }
  }

  // prep pattern for each row
  std::vector<frInst*> insts;
  std::vector<std::vector<frInst*>> inst_rows;
  std::vector<frInst*> row_insts;

  auto instLocComp = [](frInst* const& a, frInst* const& b) {
    const Point originA = a->getOrigin();
    const Point originB = b->getOrigin();
    if (originA.y() == originB.y()) {
      return (originA.x() < originB.x());
    }
    return (originA.y() < originB.y());
  };

  getInsts(insts);
  std::sort(insts.begin(), insts.end(), instLocComp);

  // gen rows of insts
  int prev_y_coord = INT_MIN;
  int prev_x_end_coord = INT_MIN;
  for (auto inst : insts) {
    Point origin = inst->getOrigin();
    if (origin.y() != prev_y_coord || origin.x() > prev_x_end_coord) {
      if (!row_insts.empty()) {
        inst_rows.push_back(row_insts);
        row_insts.clear();
      }
    }
    row_insts.push_back(inst);
    prev_y_coord = origin.y();
    Rect inst_boundary_box = inst->getBoundaryBBox();
    prev_x_end_coord = inst_boundary_box.xMax();
  }
  if (!row_insts.empty()) {
    inst_rows.push_back(row_insts);
  }
  prepPatternInstRows(std::move(inst_rows));
}

void FlexPA::revertAccessPoints()
{
  const auto& unique = unique_insts_.getUnique();
  for (auto& inst : unique) {
    const dbTransform xform = inst->getTransform();
    const Point offset(xform.getOffset());
    dbTransform revertXform;
    revertXform.setOffset(Point(-offset.getX(), -offset.getY()));
    revertXform.setOrient(dbOrientType::R0);

    const auto pin_access_idx = unique_insts_.getPAIndex(inst);
    for (auto& inst_term : inst->getInstTerms()) {
      // if (isSkipInstTerm(inst_term.get())) {
      //   continue;
      // }

      for (auto& pin : inst_term->getTerm()->getPins()) {
        auto pin_access = pin->getPinAccess(pin_access_idx);
        for (auto& access_point : pin_access->getAccessPoints()) {
          Point unique_AP_point(access_point->getPoint());
          revertXform.apply(unique_AP_point);
          access_point->setPoint(unique_AP_point);
          for (auto& ps : access_point->getPathSegs()) {
            Point begin = ps.getBeginPoint();
            Point end = ps.getEndPoint();
            revertXform.apply(begin);
            revertXform.apply(end);
            if (end < begin) {
              Point tmp = begin;
              begin = end;
              end = tmp;
            }
            ps.setPoints(begin, end);
          }
        }
      }
    }
  }
}

// calculate which pattern to be used for each inst
// the insts must be in the same row and sorted from left to right
void FlexPA::genInstRowPattern(std::vector<frInst*>& insts)
{
  if (insts.empty()) {
    return;
  }

  const int numNode = (insts.size() + 2) * ACCESS_PATTERN_END_ITERATION_NUM;

  std::vector<FlexDPNode> nodes(numNode);

  genInstRowPatternInit(nodes, insts);
  genInstRowPatternPerform(nodes, insts);
  genInstRowPattern_commit(nodes, insts);
}

// init dp node array for valid access patterns
void FlexPA::genInstRowPatternInit(std::vector<FlexDPNode>& nodes,
                                   const std::vector<frInst*>& insts)
{
  // init virtual nodes
  const int start_node_idx
      = getFlatIdx(-1, 0, ACCESS_PATTERN_END_ITERATION_NUM);
  const int end_node_Idx
      = getFlatIdx(insts.size(), 0, ACCESS_PATTERN_END_ITERATION_NUM);
  nodes[start_node_idx].setNodeCost(0);
  nodes[start_node_idx].setPathCost(0);
  nodes[end_node_Idx].setNodeCost(0);

  // init inst nodes
  for (int idx_1 = 0; idx_1 < (int) insts.size(); idx_1++) {
    auto& inst = insts[idx_1];
    const int unique_inst_idx = unique_insts_.getIndex(inst);
    auto& inst_patterns = unique_inst_patterns_[unique_inst_idx];
    for (int idx_2 = 0; idx_2 < (int) inst_patterns.size(); idx_2++) {
      const int node_idx
          = getFlatIdx(idx_1, idx_2, ACCESS_PATTERN_END_ITERATION_NUM);
      auto access_pattern = inst_patterns[idx_2].get();
      nodes[node_idx].setNodeCost(access_pattern->getCost());
    }
  }
}

void FlexPA::genInstRowPatternPerform(std::vector<FlexDPNode>& nodes,
                                      const std::vector<frInst*>& insts)
{
  for (int curr_idx_1 = 0; curr_idx_1 <= (int) insts.size(); curr_idx_1++) {
    for (int curr_idx_2 = 0; curr_idx_2 < ACCESS_PATTERN_END_ITERATION_NUM;
         curr_idx_2++) {
      const auto curr_node_idx = getFlatIdx(
          curr_idx_1, curr_idx_2, ACCESS_PATTERN_END_ITERATION_NUM);
      auto& curr_node = nodes[curr_node_idx];
      if (curr_node.getNodeCost() == std::numeric_limits<int>::max()) {
        continue;
      }
      const int prev_idx_1 = curr_idx_1 - 1;
      for (int prev_idx_2 = 0; prev_idx_2 < ACCESS_PATTERN_END_ITERATION_NUM;
           prev_idx_2++) {
        const int prev_node_idx = getFlatIdx(
            prev_idx_1, prev_idx_2, ACCESS_PATTERN_END_ITERATION_NUM);
        const auto& prev_node = nodes[prev_node_idx];
        if (prev_node.getPathCost() == std::numeric_limits<int>::max()) {
          continue;
        }

        const int edge_cost
            = getEdgeCost(prev_node_idx, curr_node_idx, nodes, insts);
        if (curr_node.getPathCost() == std::numeric_limits<int>::max()
            || curr_node.getPathCost() > prev_node.getPathCost() + edge_cost) {
          curr_node.setPathCost(prev_node.getPathCost() + edge_cost);
          curr_node.setPrevNodeIdx(prev_node_idx);
        }
      }
    }
  }
}

void FlexPA::genInstRowPattern_commit(std::vector<FlexDPNode>& nodes,
                                      const std::vector<frInst*>& insts)
{
  const bool is_debug_mode = false;
  int curr_node_idx
      = getFlatIdx(insts.size(), 0, ACCESS_PATTERN_END_ITERATION_NUM);
  auto curr_node = &(nodes[curr_node_idx]);
  int inst_cnt = insts.size();
  std::vector<int> inst_access_pattern_idx(insts.size(), -1);
  while (curr_node->getPrevNodeIdx() != -1) {
    // non-virtual node
    if (inst_cnt != (int) insts.size()) {
      int curr_idx_1, curr_idx_2;
      getNestedIdx(curr_node_idx,
                   curr_idx_1,
                   curr_idx_2,
                   ACCESS_PATTERN_END_ITERATION_NUM);
      inst_access_pattern_idx[curr_idx_1] = curr_idx_2;

      auto& inst = insts[curr_idx_1];
      int access_point_idx = 0;
      const int unique_inst_idx = unique_insts_.getIndex(inst);
      auto access_pattern
          = unique_inst_patterns_[unique_inst_idx][curr_idx_2].get();
      auto& access_points = access_pattern->getPattern();

      // update inst_term ap
      for (auto& inst_term : inst->getInstTerms()) {
        if (isSkipInstTerm(inst_term.get())) {
          continue;
        }

        int pin_idx = 0;
        // to avoid unused variable warning in GCC
        for (int i = 0; i < (int) (inst_term->getTerm()->getPins().size());
             i++) {
          auto& access_point = access_points[access_point_idx];
          inst_term->setAccessPoint(pin_idx, access_point);
          pin_idx++;
          access_point_idx++;
        }
      }
    }
    curr_node_idx = curr_node->getPrevNodeIdx();
    curr_node = &(nodes[curr_node->getPrevNodeIdx()]);
    inst_cnt--;
  }

  if (inst_cnt != -1) {
    std::string inst_names;
    for (frInst* inst : insts) {
      inst_names += '\n' + inst->getName();
    }
    logger_->error(DRT,
                   85,
                   "Valid access pattern combination not found for {}",
                   inst_names);
  }

  if (is_debug_mode) {
    genInstRowPattern_print(nodes, insts);
  }
}

void FlexPA::genInstRowPattern_print(std::vector<FlexDPNode>& nodes,
                                     const std::vector<frInst*>& insts)
{
  int curr_node_idx
      = getFlatIdx(insts.size(), 0, ACCESS_PATTERN_END_ITERATION_NUM);
  auto curr_node = &(nodes[curr_node_idx]);
  int inst_cnt = insts.size();
  std::vector<int> inst_access_pattern_idx(insts.size(), -1);

  while (curr_node->getPrevNodeIdx() != -1) {
    // non-virtual node
    if (inst_cnt != (int) insts.size()) {
      int curr_idx_1, curr_idx_2;
      getNestedIdx(curr_node_idx,
                   curr_idx_1,
                   curr_idx_2,
                   ACCESS_PATTERN_END_ITERATION_NUM);
      inst_access_pattern_idx[curr_idx_1] = curr_idx_2;

      // print debug information
      auto& inst = insts[curr_idx_1];
      int access_point_idx = 0;
      const int unique_inst_idx = unique_insts_.getIndex(inst);
      auto access_pattern
          = unique_inst_patterns_[unique_inst_idx][curr_idx_2].get();
      auto& access_points = access_pattern->getPattern();

      for (auto& inst_term : inst->getInstTerms()) {
        if (isSkipInstTerm(inst_term.get())) {
          continue;
        }

        // for (auto &pin: inst_term->getTerm()->getPins()) {
        //  to avoid unused variable warning in GCC
        for (int i = 0; i < (int) (inst_term->getTerm()->getPins().size());
             i++) {
          auto& access_point = access_points[access_point_idx];
          if (access_point) {
            const Point& pt(access_point->getPoint());
            if (inst_term->hasNet()) {
              std::cout << " gcclean2via " << inst->getName() << " "
                        << inst_term->getTerm()->getName() << " "
                        << access_point->getViaDef()->getName() << " " << pt.x()
                        << " " << pt.y() << " " << inst->getOrient().getString()
                        << "\n";
              inst_term_valid_via_ap_cnt_++;
            }
          }
          access_point_idx++;
        }
      }
    }
    curr_node_idx = curr_node->getPrevNodeIdx();
    curr_node = &(nodes[curr_node->getPrevNodeIdx()]);
    inst_cnt--;
  }

  std::cout << std::flush;

  if (inst_cnt != -1) {
    logger_->error(DRT, 276, "Valid access pattern combination not found.");
  }
}

int FlexPA::getEdgeCost(const int prev_node_idx,
                        const int curr_node_idx,
                        const std::vector<FlexDPNode>& nodes,
                        const std::vector<frInst*>& insts)
{
  int edge_cost = 0;
  int prev_idx_1, prev_idx_2, curr_idx_1, curr_idx_2;
  getNestedIdx(
      prev_node_idx, prev_idx_1, prev_idx_2, ACCESS_PATTERN_END_ITERATION_NUM);
  getNestedIdx(
      curr_node_idx, curr_idx_1, curr_idx_2, ACCESS_PATTERN_END_ITERATION_NUM);
  if (prev_idx_1 == -1 || curr_idx_1 == (int) insts.size()) {
    return edge_cost;
  }

  // check DRC
  std::vector<std::unique_ptr<frVia>> temp_vias;
  std::vector<std::pair<frConnFig*, frBlockObject*>> objs;
  // push the vias from prev inst access pattern and curr inst access pattern
  const auto prev_inst = insts[prev_idx_1];
  const auto prev_unique_inst_idx = unique_insts_.getIndex(prev_inst);
  const auto curr_inst = insts[curr_idx_1];
  const auto curr_unique_inst_idx = unique_insts_.getIndex(curr_inst);
  const auto prev_pin_access_pattern
      = unique_inst_patterns_[prev_unique_inst_idx][prev_idx_2].get();
  const auto curr_pin_access_pattern
      = unique_inst_patterns_[curr_unique_inst_idx][curr_idx_2].get();
  addAccessPatternObj(
      prev_inst, prev_pin_access_pattern, objs, temp_vias, true);
  addAccessPatternObj(
      curr_inst, curr_pin_access_pattern, objs, temp_vias, false);

  const bool has_vio = !genPatterns_gc({prev_inst, curr_inst}, objs, Edge);
  if (!has_vio) {
    const int prev_node_cost = nodes[prev_node_idx].getNodeCost();
    const int curr_node_cost = nodes[curr_node_idx].getNodeCost();
    edge_cost = (prev_node_cost + curr_node_cost) / 2;
  } else {
    edge_cost = 1000;
  }

  return edge_cost;
}

void FlexPA::addAccessPatternObj(
    frInst* inst,
    FlexPinAccessPattern* access_pattern,
    std::vector<std::pair<frConnFig*, frBlockObject*>>& objs,
    std::vector<std::unique_ptr<frVia>>& vias,
    const bool isPrev)
{
  const dbTransform xform = inst->getUpdatedXform(true);
  int access_point_idx = 0;
  auto& access_points = access_pattern->getPattern();

  for (auto& inst_term : inst->getInstTerms()) {
    if (isSkipInstTerm(inst_term.get())) {
      continue;
    }

    // to avoid unused variable warning in GCC
    for (int i = 0; i < (int) (inst_term->getTerm()->getPins().size()); i++) {
      auto& access_point = access_points[access_point_idx];
      if (!access_point
          || (isPrev && access_point != access_pattern->getBoundaryAP(false))) {
        access_point_idx++;
        continue;
      }
      if ((!isPrev) && access_point != access_pattern->getBoundaryAP(true)) {
        access_point_idx++;
        continue;
      }
      if (access_point->hasAccess(frDirEnum::U)) {
        auto via = std::make_unique<frVia>(access_point->getViaDef());
        Point pt(access_point->getPoint());
        xform.apply(pt);
        via->setOrigin(pt);
        auto rvia = via.get();
        if (inst_term->hasNet()) {
          objs.emplace_back(rvia, inst_term->getNet());
        } else {
          objs.emplace_back(rvia, inst_term.get());
        }
        vias.push_back(std::move(via));
      }
      access_point_idx++;
    }
  }
}

void FlexPA::getInsts(std::vector<frInst*>& insts)
{
  std::set<frInst*> target_frinsts;
  for (auto inst : target_insts_) {
    target_frinsts.insert(design_->getTopBlock()->findInst(inst->getName()));
  }
  for (auto& inst : design_->getTopBlock()->getInsts()) {
    if (!target_insts_.empty()
        && target_frinsts.find(inst.get()) == target_frinsts.end()) {
      continue;
    }
    if (!unique_insts_.hasUnique(inst.get())) {
      continue;
    }
    dbMasterType masterType = inst->getMaster()->getMasterType();
    if (masterType != dbMasterType::CORE
        && masterType != dbMasterType::CORE_TIEHIGH
        && masterType != dbMasterType::CORE_TIELOW
        && masterType != dbMasterType::CORE_ANTENNACELL) {
      continue;
    }
    bool is_skip = true;
    for (auto& inst_term : inst->getInstTerms()) {
      if (!isSkipInstTerm(inst_term.get())) {
        is_skip = false;
        break;
      }
    }
    if (!is_skip) {
      insts.push_back(inst.get());
    }
  }
}

// Skip power pins, pins connected to special nets, and dangling pins
// (since we won't route these).
//
// Checks only this inst_term and not an equivalent ones.  This
// is a helper to isSkipInstTerm and initSkipInstTerm.
bool FlexPA::isSkipInstTermLocal(frInstTerm* in)
{
  auto term = in->getTerm();
  if (term->getType().isSupply()) {
    return true;
  }
  auto in_net = in->getNet();
  if (in_net && !in_net->isSpecial()) {
    return false;
  }
  return true;
}

bool FlexPA::isSkipInstTerm(frInstTerm* in)
{
  auto inst_class = unique_insts_.getClass(in->getInst());
  if (inst_class == nullptr) {
    return isSkipInstTermLocal(in);
  }

  // This should be already computed in initSkipInstTerm()
  return skip_unique_inst_term_.at({inst_class, in->getTerm()});
}

// the input inst must be unique instance
int FlexPA::prepPatternInst(frInst* inst,
                            const int curr_unique_inst_idx,
                            const double x_weight)
{
  std::vector<std::pair<frCoord, std::pair<frMPin*, frInstTerm*>>> pins;
  // TODO: add assert in case input inst is not unique inst
  int pin_access_idx = unique_insts_.getPAIndex(inst);
  for (auto& inst_term : inst->getInstTerms()) {
    if (isSkipInstTerm(inst_term.get())) {
      continue;
    }
    int n_aps = 0;
    for (auto& pin : inst_term->getTerm()->getPins()) {
      // container of access points
      auto pin_access = pin->getPinAccess(pin_access_idx);
      int sum_x_coord = 0;
      int sum_y_coord = 0;
      int cnt = 0;
      // get avg x coord for sort
      for (auto& access_point : pin_access->getAccessPoints()) {
        sum_x_coord += access_point->getPoint().x();
        sum_y_coord += access_point->getPoint().y();
        cnt++;
      }
      n_aps += cnt;
      if (cnt != 0) {
        const double coord
            = (x_weight * sum_x_coord + (1.0 - x_weight) * sum_y_coord) / cnt;
        pins.push_back({(int) std::round(coord), {pin.get(), inst_term.get()}});
      }
    }
    if (n_aps == 0 && !inst_term->getTerm()->getPins().empty()) {
      logger_->error(DRT, 86, "Pin does not have an access point.");
    }
  }
  std::sort(pins.begin(),
            pins.end(),
            [](const std::pair<frCoord, std::pair<frMPin*, frInstTerm*>>& lhs,
               const std::pair<frCoord, std::pair<frMPin*, frInstTerm*>>& rhs) {
              return lhs.first < rhs.first;
            });

  std::vector<std::pair<frMPin*, frInstTerm*>> pin_inst_term_pairs;
  pin_inst_term_pairs.reserve(pins.size());
  for (auto& [x, m] : pins) {
    pin_inst_term_pairs.push_back(m);
  }

  return genPatterns(pin_inst_term_pairs, curr_unique_inst_idx);
}

int FlexPA::genPatterns(
    const std::vector<std::pair<frMPin*, frInstTerm*>>& pins,
    int curr_unique_inst_idx)
{
  if (pins.empty()) {
    return -1;
  }

  int max_access_point_size = 0;
  int pin_access_idx = unique_insts_.getPAIndex(pins[0].second->getInst());
  for (auto& [pin, inst_term] : pins) {
    max_access_point_size
        = std::max(max_access_point_size,
                   pin->getPinAccess(pin_access_idx)->getNumAccessPoints());
  }
  if (max_access_point_size == 0) {
    return 0;
  }
  int numNode = (pins.size() + 2) * max_access_point_size;
  int numEdge = numNode * max_access_point_size;

  std::vector<FlexDPNode> nodes(numNode);
  std::vector<int> vioEdge(numEdge, -1);
  // moved for mt
  std::set<std::vector<int>> inst_access_patterns;
  std::set<std::pair<int, int>> used_access_points;
  std::set<std::pair<int, int>> viol_access_points;

  genPatternsInit(nodes,
                  pins,
                  inst_access_patterns,
                  used_access_points,
                  viol_access_points,
                  max_access_point_size);
  int num_valid_pattern = 0;
  for (int i = 0; i < ACCESS_PATTERN_END_ITERATION_NUM; i++) {
    genPatterns_reset(nodes, pins, max_access_point_size);
    genPatterns_perform(nodes,
                        pins,
                        vioEdge,
                        used_access_points,
                        viol_access_points,
                        curr_unique_inst_idx,
                        max_access_point_size);
    bool is_valid = false;
    if (genPatterns_commit(nodes,
                           pins,
                           is_valid,
                           inst_access_patterns,
                           used_access_points,
                           viol_access_points,
                           curr_unique_inst_idx,
                           max_access_point_size)) {
      if (is_valid) {
        num_valid_pattern++;
      } else {
      }
    } else {
      break;
    }
  }

  // try reverse order if no valid pattern
  if (num_valid_pattern == 0) {
    auto reversed_pins = pins;
    reverse(reversed_pins.begin(), reversed_pins.end());

    std::vector<FlexDPNode> nodes(numNode);
    std::vector<int> vioEdge(numEdge, -1);

    genPatternsInit(nodes,
                    reversed_pins,
                    inst_access_patterns,
                    used_access_points,
                    viol_access_points,
                    max_access_point_size);
    for (int i = 0; i < ACCESS_PATTERN_END_ITERATION_NUM; i++) {
      genPatterns_reset(nodes, reversed_pins, max_access_point_size);
      genPatterns_perform(nodes,
                          reversed_pins,
                          vioEdge,
                          used_access_points,
                          viol_access_points,
                          curr_unique_inst_idx,
                          max_access_point_size);
      bool is_valid = false;
      if (genPatterns_commit(nodes,
                             reversed_pins,
                             is_valid,
                             inst_access_patterns,
                             used_access_points,
                             viol_access_points,
                             curr_unique_inst_idx,
                             max_access_point_size)) {
        if (is_valid) {
          num_valid_pattern++;
        } else {
        }
      } else {
        break;
      }
    }
  }

  return num_valid_pattern;
}

// init dp node array for valid access points
void FlexPA::genPatternsInit(
    std::vector<FlexDPNode>& nodes,
    const std::vector<std::pair<frMPin*, frInstTerm*>>& pins,
    std::set<std::vector<int>>& inst_access_patterns,
    std::set<std::pair<int, int>>& used_access_points,
    std::set<std::pair<int, int>>& viol_access_points,
    int max_access_point_size)
{
  // clear temp storage and flag
  inst_access_patterns.clear();
  used_access_points.clear();
  viol_access_points.clear();

  // init virtual nodes
  int start_node_idx = getFlatIdx(-1, 0, max_access_point_size);
  int end_node_Idx = getFlatIdx(pins.size(), 0, max_access_point_size);
  nodes[start_node_idx].setNodeCost(0);
  nodes[start_node_idx].setPathCost(0);
  nodes[end_node_Idx].setNodeCost(0);
  // init pin nodes
  int pin_idx = 0;
  int apIdx = 0;
  int pin_access_idx = unique_insts_.getPAIndex(pins[0].second->getInst());

  for (auto& [pin, inst_term] : pins) {
    apIdx = 0;
    for (auto& ap : pin->getPinAccess(pin_access_idx)->getAccessPoints()) {
      int node_idx = getFlatIdx(pin_idx, apIdx, max_access_point_size);
      nodes[node_idx].setNodeCost(ap->getCost());
      apIdx++;
    }
    pin_idx++;
  }
}

void FlexPA::genPatterns_reset(
    std::vector<FlexDPNode>& nodes,
    const std::vector<std::pair<frMPin*, frInstTerm*>>& pins,
    int max_access_point_size)
{
  for (auto& node : nodes) {
    node.setPathCost(std::numeric_limits<int>::max());
    node.setPrevNodeIdx(-1);
  }

  int start_node_idx = getFlatIdx(-1, 0, max_access_point_size);
  int end_node_Idx = getFlatIdx(pins.size(), 0, max_access_point_size);
  nodes[start_node_idx].setNodeCost(0);
  nodes[start_node_idx].setPathCost(0);
  nodes[end_node_Idx].setNodeCost(0);
}

bool FlexPA::genPatterns_gc(
    const std::set<frBlockObject*>& target_objs,
    const std::vector<std::pair<frConnFig*, frBlockObject*>>& objs,
    const PatternType pattern_type,
    std::set<frBlockObject*>* owners)
{
  if (objs.empty()) {
    if (VERBOSE > 1) {
      logger_->warn(DRT, 89, "genPattern_gc objs empty.");
    }
    return true;
  }

  FlexGCWorker design_rule_checker(getTech(), logger_);
  design_rule_checker.setIgnoreMinArea();
  design_rule_checker.setIgnoreLongSideEOL();
  design_rule_checker.setIgnoreCornerSpacing();

  frCoord llx = std::numeric_limits<frCoord>::max();
  frCoord lly = std::numeric_limits<frCoord>::max();
  frCoord urx = std::numeric_limits<frCoord>::min();
  frCoord ury = std::numeric_limits<frCoord>::min();
  for (auto& [connFig, owner] : objs) {
    Rect bbox = connFig->getBBox();
    llx = std::min(llx, bbox.xMin());
    lly = std::min(lly, bbox.yMin());
    urx = std::max(urx, bbox.xMax());
    ury = std::max(ury, bbox.yMax());
  }
  const Rect ext_box(llx - 3000, lly - 3000, urx + 3000, ury + 3000);
  design_rule_checker.setExtBox(ext_box);
  design_rule_checker.setDrcBox(ext_box);

  design_rule_checker.setTargetObjs(target_objs);
  if (target_objs.empty()) {
    design_rule_checker.setIgnoreDB();
  }
  design_rule_checker.initPA0(getDesign());
  for (auto& [connFig, owner] : objs) {
    design_rule_checker.addPAObj(connFig, owner);
  }
  design_rule_checker.initPA1();
  design_rule_checker.main();
  design_rule_checker.end();

  const bool no_drv = design_rule_checker.getMarkers().empty();
  if (owners) {
    for (auto& marker : design_rule_checker.getMarkers()) {
      for (auto& src : marker->getSrcs()) {
        owners->insert(src);
      }
    }
  }
  if (graphics_) {
    graphics_->setObjsAndMakers(
        objs, design_rule_checker.getMarkers(), pattern_type);
  }
  return no_drv;
}

void FlexPA::genPatterns_perform(
    std::vector<FlexDPNode>& nodes,
    const std::vector<std::pair<frMPin*, frInstTerm*>>& pins,
    std::vector<int>& vio_edges,
    const std::set<std::pair<int, int>>& used_access_points,
    const std::set<std::pair<int, int>>& viol_access_points,
    const int curr_unique_inst_idx,
    const int max_access_point_size)
{
  for (int curr_idx_1 = 0; curr_idx_1 <= (int) pins.size(); curr_idx_1++) {
    for (int curr_idx_2 = 0; curr_idx_2 < max_access_point_size; curr_idx_2++) {
      auto curr_node_idx
          = getFlatIdx(curr_idx_1, curr_idx_2, max_access_point_size);
      auto& curr_node = nodes[curr_node_idx];
      if (curr_node.getNodeCost() == std::numeric_limits<int>::max()) {
        continue;
      }
      int prev_idx_1 = curr_idx_1 - 1;
      for (int prev_idx_2 = 0; prev_idx_2 < max_access_point_size;
           prev_idx_2++) {
        const int prev_node_idx
            = getFlatIdx(prev_idx_1, prev_idx_2, max_access_point_size);
        auto& prev_node = nodes[prev_node_idx];
        if (prev_node.getPathCost() == std::numeric_limits<int>::max()) {
          continue;
        }

        const int edge_cost = getEdgeCost(prev_node_idx,
                                          curr_node_idx,
                                          nodes,
                                          pins,
                                          vio_edges,
                                          used_access_points,
                                          viol_access_points,
                                          curr_unique_inst_idx,
                                          max_access_point_size);
        if (curr_node.getPathCost() == std::numeric_limits<int>::max()
            || curr_node.getPathCost() > prev_node.getPathCost() + edge_cost) {
          curr_node.setPathCost(prev_node.getPathCost() + edge_cost);
          curr_node.setPrevNodeIdx(prev_node_idx);
        }
      }
    }
  }
}

int FlexPA::getEdgeCost(
    const int prev_node_idx,
    const int curr_node_idx,
    const std::vector<FlexDPNode>& nodes,
    const std::vector<std::pair<frMPin*, frInstTerm*>>& pins,
    std::vector<int>& vio_edges,
    const std::set<std::pair<int, int>>& used_access_points,
    const std::set<std::pair<int, int>>& viol_access_points,
    const int curr_unique_inst_idx,
    const int max_access_point_size)
{
  int edge_cost = 0;
  int prev_idx_1, prev_idx_2, curr_idx_1, curr_idx_2;
  getNestedIdx(prev_node_idx, prev_idx_1, prev_idx_2, max_access_point_size);
  getNestedIdx(curr_node_idx, curr_idx_1, curr_idx_2, max_access_point_size);
  if (prev_idx_1 == -1 || curr_idx_1 == (int) pins.size()) {
    return edge_cost;
  }

  bool has_vio = false;
  // check if the edge has been calculated
  int edge_idx = getFlatEdgeIdx(
      prev_idx_1, prev_idx_2, curr_idx_2, max_access_point_size);
  if (vio_edges[edge_idx] != -1) {
    has_vio = (vio_edges[edge_idx] == 1);
  } else {
    auto curr_unique_inst = unique_insts_.getUnique(curr_unique_inst_idx);
    dbTransform xform = curr_unique_inst->getUpdatedXform(true);
    // check DRC
    std::vector<std::pair<frConnFig*, frBlockObject*>> objs;
    const auto& [pin_1, inst_term_1] = pins[prev_idx_1];
    const auto target_obj = inst_term_1->getInst();
    const int pin_access_idx = unique_insts_.getPAIndex(target_obj);
    const auto pa_1 = pin_1->getPinAccess(pin_access_idx);
    std::unique_ptr<frVia> via_1;
    if (pa_1->getAccessPoint(prev_idx_2)->hasAccess(frDirEnum::U)) {
      via_1 = std::make_unique<frVia>(
          pa_1->getAccessPoint(prev_idx_2)->getViaDef());
      Point pt1(pa_1->getAccessPoint(prev_idx_2)->getPoint());
      xform.apply(pt1);
      via_1->setOrigin(pt1);
      if (inst_term_1->hasNet()) {
        objs.emplace_back(via_1.get(), inst_term_1->getNet());
      } else {
        objs.emplace_back(via_1.get(), inst_term_1);
      }
    }

    const auto& [pin_2, inst_term_2] = pins[curr_idx_1];
    const auto pa_2 = pin_2->getPinAccess(pin_access_idx);
    std::unique_ptr<frVia> via_2;
    if (pa_2->getAccessPoint(curr_idx_2)->hasAccess(frDirEnum::U)) {
      via_2 = std::make_unique<frVia>(
          pa_2->getAccessPoint(curr_idx_2)->getViaDef());
      Point pt2(pa_2->getAccessPoint(curr_idx_2)->getPoint());
      xform.apply(pt2);
      via_2->setOrigin(pt2);
      if (inst_term_2->hasNet()) {
        objs.emplace_back(via_2.get(), inst_term_2->getNet());
      } else {
        objs.emplace_back(via_2.get(), inst_term_2);
      }
    }

    has_vio = !genPatterns_gc({target_obj}, objs, Edge);
    vio_edges[edge_idx] = has_vio;

    // look back for GN14
    if (!has_vio && prev_node_idx != -1) {
      // check one more back
      auto prev_prev_node_idx = nodes[prev_node_idx].getPrevNodeIdx();
      if (prev_prev_node_idx != -1) {
        int prev_prev_idx_1, prev_prev_idx_2;
        getNestedIdx(prev_prev_node_idx,
                     prev_prev_idx_1,
                     prev_prev_idx_2,
                     max_access_point_size);
        if (prev_prev_idx_1 != -1) {
          const auto& [pin_3, inst_term_3] = pins[prev_prev_idx_1];
          auto pa_3 = pin_3->getPinAccess(pin_access_idx);
          std::unique_ptr<frVia> via3;
          if (pa_3->getAccessPoint(prev_prev_idx_2)->hasAccess(frDirEnum::U)) {
            via3 = std::make_unique<frVia>(
                pa_3->getAccessPoint(prev_prev_idx_2)->getViaDef());
            Point pt3(pa_3->getAccessPoint(prev_prev_idx_2)->getPoint());
            xform.apply(pt3);
            via3->setOrigin(pt3);
            if (inst_term_3->hasNet()) {
              objs.emplace_back(via3.get(), inst_term_3->getNet());
            } else {
              objs.emplace_back(via3.get(), inst_term_3);
            }
          }

          has_vio = !genPatterns_gc({target_obj}, objs, Edge);
        }
      }
    }
  }

  if (!has_vio) {
    if ((prev_idx_1 == 0
         && used_access_points.find(std::make_pair(prev_idx_1, prev_idx_2))
                != used_access_points.end())
        || (curr_idx_1 == (int) pins.size() - 1
            && used_access_points.find(std::make_pair(curr_idx_1, curr_idx_2))
                   != used_access_points.end())) {
      edge_cost = 100;
    } else if (viol_access_points.find(std::make_pair(prev_idx_1, prev_idx_2))
                   != viol_access_points.end()
               || viol_access_points.find(
                      std::make_pair(curr_idx_1, curr_idx_2))
                      != viol_access_points.end()) {
      edge_cost = 1000;
    } else if (prev_node_idx >= 0) {
      const int prev_node_cost = nodes[prev_node_idx].getNodeCost();
      const int curr_node_cost = nodes[curr_node_idx].getNodeCost();
      edge_cost = (prev_node_cost + curr_node_cost) / 2;
    }
  } else {
    edge_cost = 1000 /*violation cost*/;
  }

  return edge_cost;
}

bool FlexPA::genPatterns_commit(
    const std::vector<FlexDPNode>& nodes,
    const std::vector<std::pair<frMPin*, frInstTerm*>>& pins,
    bool& is_valid,
    std::set<std::vector<int>>& inst_access_patterns,
    std::set<std::pair<int, int>>& used_access_points,
    std::set<std::pair<int, int>>& viol_access_points,
    const int curr_unique_inst_idx,
    const int max_access_point_size)
{
  bool has_new_pattern = false;
  int curr_node_idx = getFlatIdx(pins.size(), 0, max_access_point_size);
  auto curr_node = &(nodes[curr_node_idx]);
  int pin_cnt = pins.size();
  std::vector<int> access_pattern(pin_cnt, -1);
  while (curr_node->getPrevNodeIdx() != -1) {
    // non-virtual node
    if (pin_cnt != (int) pins.size()) {
      int curr_idx_1, curr_idx_2;
      getNestedIdx(
          curr_node_idx, curr_idx_1, curr_idx_2, max_access_point_size);
      access_pattern[curr_idx_1] = curr_idx_2;
      used_access_points.insert(std::make_pair(curr_idx_1, curr_idx_2));
    }

    curr_node_idx = curr_node->getPrevNodeIdx();
    curr_node = &(nodes[curr_node->getPrevNodeIdx()]);
    pin_cnt--;
  }

  if (pin_cnt != -1) {
    logger_->error(DRT, 90, "Valid access pattern not found.");
  }

  // add to pattern set if unique
  if (inst_access_patterns.find(access_pattern) == inst_access_patterns.end()) {
    inst_access_patterns.insert(access_pattern);
    // create new access pattern and push to uniqueInstances
    auto pin_access_pattern = std::make_unique<FlexPinAccessPattern>();
    std::map<frMPin*, frAccessPoint*> pin_to_access_pattern;
    // check DRC for the whole pattern
    std::vector<std::pair<frConnFig*, frBlockObject*>> objs;
    std::vector<std::unique_ptr<frVia>> temp_vias;
    frInst* target_obj = nullptr;
    for (int idx_1 = 0; idx_1 < (int) pins.size(); idx_1++) {
      auto idx_2 = access_pattern[idx_1];
      auto& [pin, inst_term] = pins[idx_1];
      auto inst = inst_term->getInst();
      target_obj = inst;
      const int pin_access_idx = unique_insts_.getPAIndex(inst);
      const auto pa = pin->getPinAccess(pin_access_idx);
      const auto access_point = pa->getAccessPoint(idx_2);
      pin_to_access_pattern[pin] = access_point;

      // add objs
      std::unique_ptr<frVia> via;
      if (access_point->hasAccess(frDirEnum::U)) {
        via = std::make_unique<frVia>(access_point->getViaDef());
        auto rvia = via.get();
        temp_vias.push_back(std::move(via));

        dbTransform xform = inst->getUpdatedXform(true);
        Point pt(access_point->getPoint());
        xform.apply(pt);
        rvia->setOrigin(pt);
        if (inst_term->hasNet()) {
          objs.emplace_back(rvia, inst_term->getNet());
        } else {
          objs.emplace_back(rvia, inst_term);
        }
      }
    }

    frAccessPoint* leftAP = nullptr;
    frAccessPoint* rightAP = nullptr;
    frCoord leftPt = std::numeric_limits<frCoord>::max();
    frCoord rightPt = std::numeric_limits<frCoord>::min();

    const auto& [pin, inst_term] = pins[0];
    const auto inst = inst_term->getInst();
    for (auto& inst_term : inst->getInstTerms()) {
      if (isSkipInstTerm(inst_term.get())) {
        continue;
      }
      uint64_t n_no_ap_pins = 0;
      for (auto& pin : inst_term->getTerm()->getPins()) {
        if (pin_to_access_pattern.find(pin.get())
            == pin_to_access_pattern.end()) {
          n_no_ap_pins++;
          pin_access_pattern->addAccessPoint(nullptr);
        } else {
          const auto& ap = pin_to_access_pattern[pin.get()];
          const Point tmpPt = ap->getPoint();
          if (tmpPt.x() < leftPt) {
            leftAP = ap;
            leftPt = tmpPt.x();
          }
          if (tmpPt.x() > rightPt) {
            rightAP = ap;
            rightPt = tmpPt.x();
          }
          pin_access_pattern->addAccessPoint(ap);
        }
      }
      if (n_no_ap_pins == inst_term->getTerm()->getPins().size()) {
        logger_->error(DRT, 91, "Pin does not have valid ap.");
      }
    }
    pin_access_pattern->setBoundaryAP(true, leftAP);
    pin_access_pattern->setBoundaryAP(false, rightAP);

    std::set<frBlockObject*> owners;
    if (target_obj != nullptr
        && genPatterns_gc({target_obj}, objs, Commit, &owners)) {
      pin_access_pattern->updateCost();
      unique_inst_patterns_[curr_unique_inst_idx].push_back(
          std::move(pin_access_pattern));
      // genPatterns_print(nodes, pins, max_access_point_size);
      is_valid = true;
    } else {
      for (int idx_1 = 0; idx_1 < (int) pins.size(); idx_1++) {
        auto idx_2 = access_pattern[idx_1];
        auto& [pin, inst_term] = pins[idx_1];
        if (inst_term->hasNet()) {
          if (owners.find(inst_term->getNet()) != owners.end()) {
            viol_access_points.insert(std::make_pair(idx_1, idx_2));  // idx ;
          }
        } else {
          if (owners.find(inst_term) != owners.end()) {
            viol_access_points.insert(std::make_pair(idx_1, idx_2));  // idx ;
          }
        }
      }
    }

    has_new_pattern = true;
  } else {
    has_new_pattern = false;
  }

  return has_new_pattern;
}

void FlexPA::genPatternsPrintDebug(
    std::vector<FlexDPNode>& nodes,
    const std::vector<std::pair<frMPin*, frInstTerm*>>& pins,
    int max_access_point_size)
{
  int curr_node_idx = getFlatIdx(pins.size(), 0, max_access_point_size);
  auto curr_node = &(nodes[curr_node_idx]);
  int pin_cnt = pins.size();

  dbTransform xform;
  auto& [pin, inst_term] = pins[0];
  if (inst_term) {
    frInst* inst = inst_term->getInst();
    xform = inst->getTransform();
    xform.setOrient(dbOrientType::R0);
  }

  std::cout << "failed pattern:";

  double dbu = getDesign()->getTopBlock()->getDBUPerUU();
  while (curr_node->getPrevNodeIdx() != -1) {
    // non-virtual node
    if (pin_cnt != (int) pins.size()) {
      auto& [pin, inst_term] = pins[pin_cnt];
      auto inst = inst_term->getInst();
      std::cout << " " << inst_term->getTerm()->getName();
      const int pin_access_idx = unique_insts_.getPAIndex(inst);
      auto pa = pin->getPinAccess(pin_access_idx);
      int curr_idx_1, curr_idx_2;
      getNestedIdx(
          curr_node_idx, curr_idx_1, curr_idx_2, max_access_point_size);
      Point pt(pa->getAccessPoint(curr_idx_2)->getPoint());
      xform.apply(pt);
      std::cout << " (" << pt.x() / dbu << ", " << pt.y() / dbu << ")";
    }

    curr_node_idx = curr_node->getPrevNodeIdx();
    curr_node = &(nodes[curr_node->getPrevNodeIdx()]);
    pin_cnt--;
  }
  std::cout << std::endl;
  if (pin_cnt != -1) {
    logger_->error(DRT, 277, "Valid access pattern not found.");
  }
}

void FlexPA::genPatterns_print(
    std::vector<FlexDPNode>& nodes,
    const std::vector<std::pair<frMPin*, frInstTerm*>>& pins,
    const int max_access_point_size)
{
  int curr_node_idx = getFlatIdx(pins.size(), 0, max_access_point_size);
  auto curr_node = &(nodes[curr_node_idx]);
  int pin_cnt = pins.size();

  std::cout << "new pattern\n";

  while (curr_node->getPrevNodeIdx() != -1) {
    // non-virtual node
    if (pin_cnt != (int) pins.size()) {
      auto& [pin, inst_term] = pins[pin_cnt];
      auto inst = inst_term->getInst();
      const int pin_access_idx = unique_insts_.getPAIndex(inst);
      auto pa = pin->getPinAccess(pin_access_idx);
      int curr_idx_1, curr_idx_2;
      getNestedIdx(
          curr_node_idx, curr_idx_1, curr_idx_2, max_access_point_size);
      std::unique_ptr<frVia> via = std::make_unique<frVia>(
          pa->getAccessPoint(curr_idx_2)->getViaDef());
      Point pt(pa->getAccessPoint(curr_idx_2)->getPoint());
      std::cout << " gccleanvia " << inst->getMaster()->getName() << " "
                << inst_term->getTerm()->getName() << " "
                << via->getViaDef()->getName() << " " << pt.x() << " " << pt.y()
                << " " << inst->getOrient().getString() << "\n";
    }

    curr_node_idx = curr_node->getPrevNodeIdx();
    curr_node = &(nodes[curr_node->getPrevNodeIdx()]);
    pin_cnt--;
  }
  if (pin_cnt != -1) {
    logger_->error(DRT, 278, "Valid access pattern not found.");
  }
}

// get flat index
// idx_1 is outer index and idx_2 is inner index dpNodes[idx_1][idx_2]
int FlexPA::getFlatIdx(const int idx_1, const int idx_2, const int idx_2_dim)
{
  return ((idx_1 + 1) * idx_2_dim + idx_2);
}

// get idx_1 and idx_2 from flat index
void FlexPA::getNestedIdx(const int flat_idx,
                          int& idx_1,
                          int& idx_2,
                          const int idx_2_dim)
{
  idx_1 = flat_idx / idx_2_dim - 1;
  idx_2 = flat_idx % idx_2_dim;
}

// get flat edge index
int FlexPA::getFlatEdgeIdx(const int prev_idx_1,
                           const int prev_idx_2,
                           const int curr_idx_2,
                           const int idx_2_dim)
{
  return ((prev_idx_1 + 1) * idx_2_dim + prev_idx_2) * idx_2_dim + curr_idx_2;
}

}  // namespace drt<|MERGE_RESOLUTION|>--- conflicted
+++ resolved
@@ -1105,24 +1105,12 @@
     frInstTerm* inst_term,
     const std::vector<gtl::polygon_90_data<frCoord>>& layer_polys)
 {
-<<<<<<< HEAD
-  return checkDirectionalViaAccess(
-             ap, via, pin, inst_term, layer_polys, frDirEnum::E)
-         || checkDirectionalViaAccess(
-             ap, via, pin, inst_term, layer_polys, frDirEnum::W)
-         || checkDirectionalViaAccess(
-             ap, via, pin, inst_term, layer_polys, frDirEnum::S)
-         || checkDirectionalViaAccess(
-             ap, via, pin, inst_term, layer_polys, frDirEnum::N);
-=======
   for (const frDirEnum dir : frDirEnumPlanar) {
-    if (prepPoint_pin_checkPoint_viaDir_helper(
-            ap, via, pin, inst_term, layer_polys, dir)) {
+    if (checkDirectionalViaAccess(ap, via, pin, inst_term, layer_polys, dir)) {
       return true;
     }
   }
   return false;
->>>>>>> 529d237f
 }
 
 template <typename T>
@@ -1248,16 +1236,9 @@
     bool deep_search)
 {
   if (!deep_search) {
-<<<<<<< HEAD
-    check_addPlanarAccess(ap, polys, frDirEnum::W, pin, inst_term);
-    check_addPlanarAccess(ap, polys, frDirEnum::E, pin, inst_term);
-    check_addPlanarAccess(ap, polys, frDirEnum::S, pin, inst_term);
-    check_addPlanarAccess(ap, polys, frDirEnum::N, pin, inst_term);
-=======
     for (const frDirEnum dir : frDirEnumPlanar) {
-      prepPoint_pin_checkPoint_planar(ap, polys, dir, pin, inst_term);
-    }
->>>>>>> 529d237f
+      check_addPlanarAccess(ap, polys, dir, pin, inst_term);
+    }
   }
   check_addViaAccess(
       ap, polys, polyset, frDirEnum::U, pin, inst_term, deep_search);
