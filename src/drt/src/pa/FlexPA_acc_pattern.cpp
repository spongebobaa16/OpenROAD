--- conflicted
+++ resolved
@@ -191,25 +191,13 @@
   prepPatternInstRows(std::move(inst_rows));
 }
 
-<<<<<<< HEAD
-void FlexPA::deletePatternInst(frInst* unique_inst)
-{
-#pragma omp critical
-  unique_inst_patterns_.erase(unique_inst);
-}
-
 void FlexPA::prepPatternInst(frInst* unique_inst)
 {
 #pragma omp critical
   unique_inst_patterns_[unique_inst]
       = std::vector<std::unique_ptr<FlexPinAccessPattern>>();
 
-  int num_valid_pattern = prepPatternInstHelper(unique_inst);
-=======
-void FlexPA::prepPatternInst(frInst* unique_inst)
-{
   int num_valid_pattern = prepPatternInstHelper(unique_inst, true);
->>>>>>> 0e52ce5a
 
   if (num_valid_pattern > 0) {
     return;
@@ -250,11 +238,7 @@
       }
       n_aps += cnt;
       if (cnt != 0) {
-<<<<<<< HEAD
-        const double coord = use_x ? sum_x_coord / cnt : sum_y_coord / cnt;
-=======
         const double coord = (use_x ? sum_x_coord : sum_y_coord) / (double) cnt;
->>>>>>> 0e52ce5a
         pins.push_back({(int) std::round(coord), {pin.get(), inst_term.get()}});
       }
     }
@@ -279,11 +263,7 @@
 }
 
 int FlexPA::genPatterns(
-<<<<<<< HEAD
     frInst* unique_inst,
-=======
-    frInst* inst,
->>>>>>> 0e52ce5a
     const std::vector<std::pair<frMPin*, frInstTerm*>>& pins)
 {
   if (pins.empty()) {
@@ -307,11 +287,7 @@
   std::set<std::pair<int, int>> viol_access_points;
   int num_valid_pattern = 0;
 
-<<<<<<< HEAD
   num_valid_pattern += FlexPA::genPatternsHelper(unique_inst,
-=======
-  num_valid_pattern += FlexPA::genPatternsHelper(inst,
->>>>>>> 0e52ce5a
                                                  pins,
                                                  inst_access_patterns,
                                                  used_access_points,
@@ -322,11 +298,7 @@
     auto reversed_pins = pins;
     reverse(reversed_pins.begin(), reversed_pins.end());
 
-<<<<<<< HEAD
     num_valid_pattern += FlexPA::genPatternsHelper(unique_inst,
-=======
-    num_valid_pattern += FlexPA::genPatternsHelper(inst,
->>>>>>> 0e52ce5a
                                                    reversed_pins,
                                                    inst_access_patterns,
                                                    used_access_points,
@@ -338,11 +310,7 @@
 }
 
 int FlexPA::genPatternsHelper(
-<<<<<<< HEAD
     frInst* unique_inst,
-=======
-    frInst* inst,
->>>>>>> 0e52ce5a
     const std::vector<std::pair<frMPin*, frInstTerm*>>& pins,
     std::set<std::vector<int>>& inst_access_patterns,
     std::set<std::pair<int, int>>& used_access_points,
@@ -364,11 +332,7 @@
 
   for (int i = 0; i < router_cfg_->ACCESS_PATTERN_END_ITERATION_NUM; i++) {
     genPatternsReset(nodes, pins);
-<<<<<<< HEAD
     genPatternsPerform(unique_inst,
-=======
-    genPatternsPerform(inst,
->>>>>>> 0e52ce5a
                        nodes,
                        pins,
                        vio_edge,
@@ -376,11 +340,7 @@
                        viol_access_points,
                        max_access_point_size);
     bool is_valid = false;
-<<<<<<< HEAD
     if (genPatternsCommit(unique_inst,
-=======
-    if (genPatternsCommit(inst,
->>>>>>> 0e52ce5a
                           nodes,
                           pins,
                           is_valid,
@@ -528,11 +488,7 @@
 }
 
 void FlexPA::genPatternsPerform(
-<<<<<<< HEAD
     frInst* unique_inst,
-=======
-    frInst* inst,
->>>>>>> 0e52ce5a
     std::vector<std::vector<std::unique_ptr<FlexDPNode>>>& nodes,
     const std::vector<std::pair<frMPin*, frInstTerm*>>& pins,
     std::vector<int>& vio_edges,
@@ -559,11 +515,7 @@
           continue;
         }
 
-<<<<<<< HEAD
         const int edge_cost = getEdgeCost(unique_inst,
-=======
-        const int edge_cost = getEdgeCost(inst,
->>>>>>> 0e52ce5a
                                           prev_node,
                                           curr_node,
                                           pins,
@@ -583,11 +535,7 @@
 }
 
 int FlexPA::getEdgeCost(
-<<<<<<< HEAD
     frInst* unique_inst,
-=======
-    frInst* inst,
->>>>>>> 0e52ce5a
     FlexDPNode* prev_node,
     FlexDPNode* curr_node,
     const std::vector<std::pair<frMPin*, frInstTerm*>>& pins,
@@ -613,11 +561,7 @@
   if (vio_edges[edge_idx] != -1) {
     has_vio = (vio_edges[edge_idx] == 1);
   } else {
-<<<<<<< HEAD
     dbTransform xform = unique_inst->getNoRotationTransform();
-=======
-    dbTransform xform = inst->getNoRotationTransform();
->>>>>>> 0e52ce5a
     // check DRC
     std::vector<std::pair<frConnFig*, frBlockObject*>> objs;
     const auto& [pin_1, inst_term_1] = pins[prev_pin_idx];
@@ -745,11 +689,7 @@
 }
 
 bool FlexPA::genPatternsCommit(
-<<<<<<< HEAD
     frInst* unique_inst,
-=======
-    frInst* inst,
->>>>>>> 0e52ce5a
     const std::vector<std::vector<std::unique_ptr<FlexDPNode>>>& nodes,
     const std::vector<std::pair<frMPin*, frInstTerm*>>& pins,
     bool& is_valid,
@@ -776,13 +716,8 @@
   for (int pin_idx = 0; pin_idx < (int) pins.size(); pin_idx++) {
     auto acc_point_idx = access_pattern[pin_idx];
     auto& [pin, inst_term] = pins[pin_idx];
-<<<<<<< HEAD
     target_obj = unique_inst;
     const int pin_access_idx = unique_insts_.getPAIndex(unique_inst);
-=======
-    target_obj = inst;
-    const int pin_access_idx = unique_insts_.getPAIndex(inst);
->>>>>>> 0e52ce5a
     const auto pa = pin->getPinAccess(pin_access_idx);
     const auto access_point = pa->getAccessPoint(acc_point_idx);
     pin_to_access_point[pin] = access_point;
@@ -811,11 +746,7 @@
   frCoord left_pt = std::numeric_limits<frCoord>::max();
   frCoord right_pt = std::numeric_limits<frCoord>::min();
 
-<<<<<<< HEAD
   for (auto& inst_term : unique_inst->getInstTerms()) {
-=======
-  for (auto& inst_term : inst->getInstTerms()) {
->>>>>>> 0e52ce5a
     if (isSkipInstTerm(inst_term.get())) {
       continue;
     }
@@ -852,13 +783,8 @@
   if (target_obj != nullptr
       && genPatternsGC({target_obj}, objs, Commit, &owners)) {
     pin_access_pattern->updateCost();
-<<<<<<< HEAD
 #pragma omp critical
     unique_inst_patterns_[unique_inst].push_back(std::move(pin_access_pattern));
-=======
-    const int inst_idx = unique_insts_.getIndex(inst);
-    unique_inst_patterns_[inst_idx].push_back(std::move(pin_access_pattern));
->>>>>>> 0e52ce5a
     // genPatternsPrint(nodes, pins);
     is_valid = true;
   } else {
