/* Authors: Lutong Wang and Bangqi Xu */
/*
 * Copyright (c) 2019, The Regents of the University of California
 * All rights reserved.
 *
 * Redistribution and use in source and binary forms, with or without
 * modification, are permitted provided that the following conditions are met:
 *     * Redistributions of source code must retain the above copyright
 *       notice, this list of conditions and the following disclaimer.
 *     * Redistributions in binary form must reproduce the above copyright
 *       notice, this list of conditions and the following disclaimer in the
 *       documentation and/or other materials provided with the distribution.
 *     * Neither the name of the University nor the
 *       names of its contributors may be used to endorse or promote products
 *       derived from this software without specific prior written permission.
 *
 * THIS SOFTWARE IS PROVIDED BY THE COPYRIGHT HOLDERS AND CONTRIBUTORS "AS IS"
 * AND ANY EXPRESS OR IMPLIED WARRANTIES, INCLUDING, BUT NOT LIMITED TO, THE
 * IMPLIED WARRANTIES OF MERCHANTABILITY AND FITNESS FOR A PARTICULAR PURPOSE
 * ARE DISCLAIMED. IN NO EVENT SHALL THE REGENTS BE LIABLE FOR ANY DIRECT,
 * INDIRECT, INCIDENTAL, SPECIAL, EXEMPLARY, OR CONSEQUENTIAL DAMAGES
 * (INCLUDING, BUT NOT LIMITED TO, PROCUREMENT OF SUBSTITUTE GOODS OR SERVICES;
 * LOSS OF USE, DATA, OR PROFITS; OR BUSINESS INTERRUPTION) HOWEVER CAUSED AND
 * ON ANY THEORY OF LIABILITY, WHETHER IN CONTRACT, STRICT LIABILITY, OR TORT
 * (INCLUDING NEGLIGENCE OR OTHERWISE) ARISING IN ANY WAY OUT OF THE USE OF THIS
 * SOFTWARE, EVEN IF ADVISED OF THE POSSIBILITY OF SUCH DAMAGE.
 */

#pragma once

#include <triton_route/TritonRoute.h>

#include <boost/polygon/polygon.hpp>
#include <boost/serialization/export.hpp>
#include <deque>
#include <memory>

#include "db/drObj/drMarker.h"
#include "db/drObj/drNet.h"
#include "db/infra/frTime.h"
#include "dr/FlexDR_graphics.h"
#include "dr/FlexGridGraph.h"
#include "dr/FlexWavefront.h"
#include "dst/JobMessage.h"
#include "frDesign.h"
#include "gc/FlexGC.h"

using Rectangle = boost::polygon::rectangle_data<int>;
namespace dst {
class Distributed;
}
namespace odb {
class dbDatabase;
}
namespace utl {
class Logger;
}

namespace drt {

class frConstraint;
struct SearchRepairArgs;

struct FlexDRViaData
{
  // std::pair<layer1area, layer2area>
  std::vector<std::pair<frCoord, frCoord>> halfViaEncArea;

 private:
  template <class Archive>
  void serialize(Archive& ar, const unsigned int version)
  {
    (ar) & halfViaEncArea;
  }
  friend class boost::serialization::access;
};

class FlexDR
{
 public:
  struct SearchRepairArgs
  {
    int size;
    int offset;
    int mazeEndIter;
    frUInt4 workerDRCCost;
    frUInt4 workerMarkerCost;
    frUInt4 workerFixedShapeCost;
    float workerMarkerDecay;
    RipUpMode ripupMode;
    bool followGuide;
    bool isEqualIgnoringSizeAndOffset(const SearchRepairArgs& other) const
    {
      return (mazeEndIter == other.mazeEndIter
              && workerDRCCost == other.workerDRCCost
              && workerMarkerCost == other.workerMarkerCost
              && workerFixedShapeCost == other.workerFixedShapeCost
              && std::fabs(workerMarkerDecay - other.workerMarkerDecay) < 1e-6
              && ripupMode == other.ripupMode
              && followGuide == other.followGuide);
    }
  };
  struct IterationProgress
  {
    int total_num_workers{0};
    int cnt_done_workers{0};
    int last_reported_perc{0};
    frTime time;
  };
  struct IterationsControl
  {
    bool skip_till_changed{false};
    SearchRepairArgs last_args;
    bool fixing_max_spacing{false};
  } control_;

  // constructors
  FlexDR(TritonRoute* router,
         frDesign* designIn,
         Logger* loggerIn,
         odb::dbDatabase* dbIn,
         RouterConfiguration* router_cfg);
  ~FlexDR();
  // getters
  frTechObject* getTech() const { return design_->getTech(); }
  frDesign* getDesign() const { return design_; }
  frRegionQuery* getRegionQuery() const { return design_->getRegionQuery(); }
  // others
  void init();
  int main();
  void searchRepair(const SearchRepairArgs& args);
  void end(bool done = false);

  const FlexDRViaData* getViaData() const { return &via_data_; }
  void setDebug(frDebugSettings* settings);

  // For post-deserialization update
  void setLogger(Logger* logger) { logger_ = logger; }
  void setDB(odb::dbDatabase* db) { db_ = db; }
  FlexDRGraphics* getGraphics() { return graphics_.get(); }
  // distributed
  void setDistributed(dst::Distributed* dist,
                      const std::string& remote_ip,
                      uint16_t remote_port,
                      const std::string& dir)
  {
    dist_on_ = true;
    dist_ = dist;
    dist_ip_ = remote_ip;
    dist_port_ = remote_port;
    dist_dir_ = dir;
  }
  void sendWorkers(
      const std::vector<std::pair<int, FlexDRWorker*>>& remote_batch,
      std::vector<std::unique_ptr<FlexDRWorker>>& batch);

  void reportGuideCoverage();
  void incIter() { ++iter_; }
  // maxSpacing fix
  void fixMaxSpacing();

 private:
  TritonRoute* router_;
  frDesign* design_;
  Logger* logger_;
  odb::dbDatabase* db_;
  RouterConfiguration* router_cfg_;
  std::vector<std::vector<std::map<frNet*,
                                   std::set<std::pair<Point, frLayerNum>>,
                                   frBlockObjectComp>>>
      gcell2BoundaryPin_;

  FlexDRViaData via_data_;
  std::vector<int> numViols_;
  std::unique_ptr<FlexDRGraphics> graphics_;
  std::string debugNetName_;
  int numWorkUnits_;

  // distributed
  dst::Distributed* dist_;
  bool dist_on_;
  std::string dist_ip_;
  uint16_t dist_port_;
  std::string dist_dir_;
  std::string router_cfg_path_;
  bool increaseClipsize_;
  float clipSizeInc_;
  int iter_;

  // others
  void initFromTA();
  void initGCell2BoundaryPin();
  void getBatchInfo(int& batchStepX, int& batchStepY);

  void init_halfViaEncArea();

  void removeGCell2BoundaryPin();
  std::map<frNet*, std::set<std::pair<Point, frLayerNum>>, frBlockObjectComp>
  initDR_mergeBoundaryPin(int startX,
                          int startY,
                          int size,
                          const Rect& routeBox) const;
  std::vector<frVia*> getLonelyVias(frLayer* layer, int max_spc, int cut_class);
  std::unique_ptr<FlexDRWorker> createWorker(int x_offset,
                                             int y_offset,
                                             const SearchRepairArgs& args,
                                             Rect routeBox = Rect(0, 0, 0, 0));
  void reportIterationViolations() const;
  void endWorkersBatch(
      std::vector<std::unique_ptr<FlexDRWorker>>& workers_batch);
  void processWorkersBatch(
      std::vector<std::unique_ptr<FlexDRWorker>>& workers_batch,
      IterationProgress& iter_prog);

  void processWorkersBatchDistributed(
      std::vector<std::unique_ptr<FlexDRWorker>>& workers_batch,
      int& version,
      IterationProgress& iter_prog);
  Rect getDRVBBox(const Rect& drv_rect) const;
  void stubbornTilesFlow(const SearchRepairArgs& args,
                         IterationProgress& iter_prog);
  void optimizationFlow(const SearchRepairArgs& args,
                        IterationProgress& iter_prog);
};

class FlexDRWorker;
class FlexDRWorkerRegionQuery
{
 public:
  FlexDRWorkerRegionQuery(FlexDRWorker* in);
  ~FlexDRWorkerRegionQuery();
  void add(drConnFig* connFig);
  void remove(drConnFig* connFig);
  void query(const Rect& box,
             frLayerNum layerNum,
             std::vector<drConnFig*>& result) const;
  void query(const Rect& box,
             frLayerNum layerNum,
             std::vector<rq_box_value_t<drConnFig*>>& result) const;
  void init();
  void cleanup();
  bool isEmpty() const;

 private:
  struct Impl;
  std::unique_ptr<Impl> impl_;
};

class FlexDRMinAreaVio
{
 public:
  // constructors
  FlexDRMinAreaVio() = default;
  FlexDRMinAreaVio(drNet* netIn,
                   FlexMazeIdx bpIn,
                   FlexMazeIdx epIn,
                   frCoord gapAreaIn)
      : net_(netIn), bp_(bpIn), ep_(epIn), gapArea_(gapAreaIn)
  {
  }
  // setters
  void setDRNet(drNet* netIn) { net_ = netIn; }
  void setPoints(FlexMazeIdx bpIn, FlexMazeIdx epIn)
  {
    bp_ = bpIn;
    ep_ = epIn;
  }
  void setGapArea(frCoord gapAreaIn) { gapArea_ = gapAreaIn; }

  // getters
  drNet* getNet() const { return net_; }
  void getPoints(FlexMazeIdx& bpIn, FlexMazeIdx& epIn) const
  {
    bpIn = bp_;
    epIn = ep_;
  }
  frCoord getGapArea() const { return gapArea_; }

 private:
  drNet* net_ = nullptr;
  FlexMazeIdx bp_, ep_;
  frCoord gapArea_ = 0;
};

class FlexGCWorker;
class FlexDRWorker
{
 public:
  // constructors
  FlexDRWorker(FlexDRViaData* via_data,
               frDesign* design,
               Logger* logger,
               RouterConfiguration* router_cfg)
      : design_(design),
        logger_(logger),
        router_cfg_(router_cfg),
        via_data_(via_data),
        mazeEndIter_(1),
        ripupMode_(RipUpMode::ALL),
        workerDRCCost_(router_cfg->ROUTESHAPECOST),
        workerMarkerCost_(router_cfg->MARKERCOST),
        historyMarkers_(std::vector<std::set<FlexMazeIdx>>(3)),
        gridGraph_(design->getTech(), logger, this, router_cfg),
        rq_(this)
  {
  }
  FlexDRWorker()
      :  // for serialization
        rq_(this)
  {
  }
  // setters
  void setDebugSettings(frDebugSettings* settings)
  {
    debugSettings_ = settings;
  }
  void setRouteBox(const Rect& boxIn) { routeBox_ = boxIn; }
  void setExtBox(const Rect& boxIn) { extBox_ = boxIn; }
  void setDrcBox(const Rect& boxIn) { drcBox_ = boxIn; }
  void setDRIter(int in) { drIter_ = in; }
  void setDRIter(int in,
                 std::map<frNet*,
                          std::set<std::pair<Point, frLayerNum>>,
                          frBlockObjectComp>& bp)
  {
    drIter_ = in;
    boundaryPin_ = std::move(bp);
  }
  bool isCongested() const { return isCongested_; }
  void setBoundaryPins(std::map<frNet*,
                                std::set<std::pair<Point, frLayerNum>>,
                                frBlockObjectComp>& bp)
  {
    boundaryPin_ = std::move(bp);
  }
  void setMazeEndIter(int in) { mazeEndIter_ = in; }
  void setRipupMode(RipUpMode in) { ripupMode_ = in; }
  void setFollowGuide(bool in) { followGuide_ = in; }
  void setCost(frUInt4 drcCostIn,
               frUInt4 markerCostIn,
               frUInt4 workerFixedShapeCostIn,
               float workerMarkerDecayIn)
  {
    workerDRCCost_ = drcCostIn;
    workerMarkerCost_ = markerCostIn;
    workerFixedShapeCost_ = workerFixedShapeCostIn;
    workerMarkerDecay_ = workerMarkerDecayIn;
  }
  void setMarkerCost(frUInt4 markerCostIn) { workerMarkerCost_ = markerCostIn; }
  void setDrcCost(frUInt4 drcCostIn) { workerDRCCost_ = drcCostIn; }
  void setFixedShapeCost(frUInt4 fixedShapeCostIn)
  {
    workerFixedShapeCost_ = fixedShapeCostIn;
  }
  void setMarkerDecay(float markerDecayIn)
  {
    workerMarkerDecay_ = markerDecayIn;
  }
  void setMarkers(std::vector<frMarker>& in)
  {
    markers_.clear();
    for (auto& marker : in) {
      if (getDrcBox().intersects(marker.getBBox())) {
        markers_.push_back(marker);
      }
    }
  }
  void setMarkers(const std::vector<std::unique_ptr<frMarker>>& in)
  {
    markers_.clear();
    for (auto& uMarker : in) {
      auto& marker = *uMarker;
      if (getDrcBox().intersects(marker.getBBox())) {
        markers_.push_back(marker);
      }
    }
  }
  void setMarkers(std::vector<frMarker*>& in)
  {
    markers_.clear();
    for (auto& marker : in) {
      if (getDrcBox().intersects(marker->getBBox())) {
        markers_.push_back(*marker);
      }
    }
  }
  void setBestMarkers() { bestMarkers_ = markers_; }
  void clearMarkers() { markers_.clear(); }
  void setInitNumMarkers(int in) { initNumMarkers_ = in; }
  void setGCWorker(std::unique_ptr<FlexGCWorker> in)
  {
    gcWorker_ = std::move(in);
  }

  void setGraphics(FlexDRGraphics* in)
  {
    graphics_ = in;
    gridGraph_.setGraphics(in);
  }
  void setViaData(FlexDRViaData* viaData) { via_data_ = viaData; }
  void setWorkerId(const int id) { worker_id_ = id; }
  // getters
  frTechObject* getTech() const { return design_->getTech(); }
  void getRouteBox(Rect& boxIn) const { boxIn = routeBox_; }
  const Rect& getRouteBox() const { return routeBox_; }
  Rect& getRouteBox() { return routeBox_; }
  void getExtBox(Rect& boxIn) const { boxIn = extBox_; }
  const Rect& getExtBox() const { return extBox_; }
  Rect& getExtBox() { return extBox_; }
  const Rect& getDrcBox() const { return drcBox_; }
  Rect& getDrcBox() { return drcBox_; }
  bool isInitDR() const { return (drIter_ == 0); }
  int getDRIter() const { return drIter_; }
  int getMazeEndIter() const { return mazeEndIter_; }
  bool isFollowGuide() const { return followGuide_; }
  RipUpMode getRipupMode() const { return ripupMode_; }
  const std::vector<std::unique_ptr<drNet>>& getNets() const { return nets_; }
  std::vector<std::unique_ptr<drNet>>& getNets() { return nets_; }
  const std::vector<drNet*>* getDRNets(frNet* net) const
  {
    auto it = owner2nets_.find(net);
    if (it != owner2nets_.end()) {
      return &(it->second);
    }
    return nullptr;
  }
  frDesign* getDesign() { return design_; }
  void setDesign(frDesign* design) { design_ = design; }
  const std::vector<frMarker>& getMarkers() const { return markers_; }
  std::vector<frMarker>& getMarkers() { return markers_; }
  const std::vector<frMarker>& getBestMarkers() const { return bestMarkers_; }
  std::vector<frMarker>& getBestMarkers() { return bestMarkers_; }
  const FlexDRWorkerRegionQuery& getWorkerRegionQuery() const { return rq_; }
  FlexDRWorkerRegionQuery& getWorkerRegionQuery() { return rq_; }
  int getInitNumMarkers() const { return initNumMarkers_; }
  int getNumMarkers() const { return markers_.size(); }
  int getBestNumMarkers() const { return bestMarkers_.size(); }
  FlexGCWorker* getGCWorker() { return gcWorker_.get(); }
  const FlexDRViaData* getViaData() const { return via_data_; }
  const FlexGridGraph& getGridGraph() const { return gridGraph_; }
  frUInt4 getWorkerMarkerCost() const { return workerMarkerCost_; }
  frUInt4 getWorkerDRCCost() const { return workerDRCCost_; }
  int getWorkerId() const { return worker_id_; }
  // others
  int main(frDesign* design);
  void distributedMain(frDesign* design);
  void writeUpdates(const std::string& file_name);
  void updateDesign(frDesign* design);
  std::string reloadedMain();
  bool end(frDesign* design);

  Logger* getLogger() { return logger_; }
  void setLogger(Logger* logger)
  {
    logger_ = logger;
    gridGraph_.setLogger(logger);
  }

  static std::unique_ptr<FlexDRWorker> load(const std::string& workerStr,
                                            utl::Logger* logger,
                                            frDesign* design,
                                            FlexDRGraphics* graphics);

  // distributed
  void setDistributed(dst::Distributed* dist,
                      const std::string& remote_ip,
                      uint16_t remote_port,
                      const std::string& dir)
  {
    dist_on_ = true;
    dist_ = dist;
    dist_ip_ = remote_ip;
    dist_port_ = remote_port;
    dist_dir_ = dir;
  }

  void setSharedVolume(const std::string& vol) { dist_dir_ = vol; }

  const std::vector<Point3D> getSpecialAccessAPs() const
  {
    return specialAccessAPs;
  }
  frCoord getHalfViaEncArea(frMIdx z, bool isLayer1, frNonDefaultRule* ndr);
  bool isSkipRouting() const { return skipRouting_; }

  enum ModCostType
  {
    subRouteShape,
    addRouteShape,
    subFixedShape,
    addFixedShape,
    resetFixedShape,
    setFixedShape,
    resetBlocked,
    setBlocked
  };

 private:
  struct RouteQueueEntry
  {
    frBlockObject* block;
    int numReroute;
    bool doRoute;
    frBlockObject* checkingObj;
    RouteQueueEntry(frBlockObject* block_in,
                    int num_reroute_in,
                    bool do_route_in,
                    frBlockObject* checking_obj_in)
        : block(block_in),
          numReroute(num_reroute_in),
          doRoute(do_route_in),
          checkingObj(checking_obj_in)
    {
    }
  };
<<<<<<< HEAD
  frDesign* design_{nullptr};
  Logger* logger_{nullptr};
  FlexDRGraphics* graphics_{nullptr};  // owned by FlexDR
  frDebugSettings* debugSettings_{nullptr};
  FlexDRViaData* via_data_{nullptr};
=======
  frDesign* design_ = nullptr;
  Logger* logger_ = nullptr;
  RouterConfiguration* router_cfg_;
  FlexDRGraphics* graphics_ = nullptr;  // owned by FlexDR
  frDebugSettings* debugSettings_ = nullptr;
  FlexDRViaData* via_data_ = nullptr;
>>>>>>> f827c104
  Rect routeBox_;
  Rect extBox_;
  Rect drcBox_;
  int drIter_{0};
  int mazeEndIter_{0};
  bool followGuide_{false};
  bool needRecheck_{false};
  bool skipRouting_{false};
  RipUpMode ripupMode_{RipUpMode::DRC};
  // drNetOrderingEnum netOrderingMode;
  frUInt4 workerDRCCost_{0};
  frUInt4 workerMarkerCost_{0};
  frUInt4 workerFixedShapeCost_{0};
  float workerMarkerDecay_{0};
  // used in init route as gr boundary pin
  std::map<frNet*, std::set<std::pair<Point, frLayerNum>>, frBlockObjectComp>
      boundaryPin_;
  int pinCnt_{0};
  int initNumMarkers_{0};
  std::map<FlexMazeIdx, drAccessPattern*> apSVia_;
  std::set<FlexMazeIdx> planarHistoryMarkers_;
  std::set<FlexMazeIdx> viaHistoryMarkers_;
  std::vector<std::set<FlexMazeIdx>> historyMarkers_;

  // local storage
  std::vector<std::unique_ptr<drNet>> nets_;
  std::map<frNet*, std::vector<drNet*>> owner2nets_;
  FlexGridGraph gridGraph_;
  std::vector<frMarker> markers_;
  std::vector<frMarker> bestMarkers_;
  FlexDRWorkerRegionQuery rq_;
  std::vector<frNonDefaultRule*> ndrs_;

  // persistent gc worker
  std::unique_ptr<FlexGCWorker> gcWorker_;

  // on-the-fly access points that require adding access edges in the grid graph
  std::vector<Point3D> specialAccessAPs;

  // distributed
  dst::Distributed* dist_{nullptr};
  std::string dist_ip_;
  uint16_t dist_port_{0};
  std::string dist_dir_;
  bool dist_on_{false};
  bool isCongested_{false};
  bool save_updates_{false};
  int worker_id_{0};

  // hellpers
  bool isRoutePatchWire(const frPatchWire* pwire) const;
  bool isRouteVia(const frVia* via) const;
  // init
  void init(const frDesign* design);
  void initNets(const frDesign* design);
  void initRipUpNetsFromMarkers();
  void initNetObjs(
      const frDesign* design,
      std::set<frNet*, frBlockObjectComp>& nets,
      std::map<frNet*,
               std::vector<std::unique_ptr<drConnFig>>,
               frBlockObjectComp>& netRouteObjs,
      std::map<frNet*,
               std::vector<std::unique_ptr<drConnFig>>,
               frBlockObjectComp>& netExtObjs,
      std::map<frNet*, std::vector<frRect>, frBlockObjectComp>& netOrigGuides,
      std::map<frNet*, std::vector<frRect>, frBlockObjectComp>& netGuides);
  void initNetObjs_pathSeg(frPathSeg* pathSeg,
                           std::set<frNet*, frBlockObjectComp>& nets,
                           std::map<frNet*,
                                    std::vector<std::unique_ptr<drConnFig>>,
                                    frBlockObjectComp>& netRouteObjs,
                           std::map<frNet*,
                                    std::vector<std::unique_ptr<drConnFig>>,
                                    frBlockObjectComp>& netExtObjs);
  void initNetObjs_via(const frVia* via,
                       std::set<frNet*, frBlockObjectComp>& nets,
                       std::map<frNet*,
                                std::vector<std::unique_ptr<drConnFig>>,
                                frBlockObjectComp>& netRouteObjs,
                       std::map<frNet*,
                                std::vector<std::unique_ptr<drConnFig>>,
                                frBlockObjectComp>& netExtObjs);
  void initNetObjs_patchWire(frPatchWire* pwire,
                             std::set<frNet*, frBlockObjectComp>& nets,
                             std::map<frNet*,
                                      std::vector<std::unique_ptr<drConnFig>>,
                                      frBlockObjectComp>& netRouteObjs,
                             std::map<frNet*,
                                      std::vector<std::unique_ptr<drConnFig>>,
                                      frBlockObjectComp>& netExtObjs);
  void initNets_segmentTerms(const Point& bp,
                             frLayerNum lNum,
                             const frNet* net,
                             frBlockObjectSet& terms);
  void initNets_initDR(
      const frDesign* design,
      std::set<frNet*, frBlockObjectComp>& nets,
      std::map<frNet*,
               std::vector<std::unique_ptr<drConnFig>>,
               frBlockObjectComp>& netRouteObjs,
      std::map<frNet*,
               std::vector<std::unique_ptr<drConnFig>>,
               frBlockObjectComp>& netExtObjs,
      std::map<frNet*, std::vector<frRect>, frBlockObjectComp>& netOrigGuides,
      std::map<frNet*, std::vector<frRect>, frBlockObjectComp>& netGuides);
  int initNets_initDR_helper_getObjComponent(
      drConnFig* obj,
      const std::vector<std::vector<int>>& connectedComponents,
      const std::vector<frRect>& netGuides);
  void initNets_initDR_helper(
      frNet* net,
      std::vector<std::unique_ptr<drConnFig>>& netRouteObjs,
      std::vector<std::unique_ptr<drConnFig>>& netExtObjs,
      const std::vector<frBlockObject*>& netTerms,
      const std::vector<frRect>& netOrigGuides,
      const std::vector<frRect>& netGuides);

  void initNets_searchRepair(
      const frDesign* design,
      const std::set<frNet*, frBlockObjectComp>& nets,
      std::map<frNet*,
               std::vector<std::unique_ptr<drConnFig>>,
               frBlockObjectComp>& netRouteObjs,
      std::map<frNet*,
               std::vector<std::unique_ptr<drConnFig>>,
               frBlockObjectComp>& netExtObjs,
      std::map<frNet*, std::vector<frRect>, frBlockObjectComp>& netOrigGuides);
  void initNets_searchRepair_pin2epMap(
      const frDesign* design,
      const frNet* net,
      const std::vector<std::unique_ptr<drConnFig>>& netRouteObjs,
      std::map<frBlockObject*,
               std::set<std::pair<Point, frLayerNum>>,
               frBlockObjectComp>& pin2epMap);

  void initNets_searchRepair_pin2epMap_helper(
      const frDesign* design,
      const frNet* net,
      const Point& bp,
      frLayerNum lNum,
      std::map<frBlockObject*,
               std::set<std::pair<Point, frLayerNum>>,
               frBlockObjectComp>& pin2epMap);
  void initNets_searchRepair_nodeMap(
      const std::vector<std::unique_ptr<drConnFig>>& netRouteObjs,
      std::vector<frBlockObject*>& netPins,
      const std::map<frBlockObject*,
                     std::set<std::pair<Point, frLayerNum>>,
                     frBlockObjectComp>& pin2epMap,
      std::map<std::pair<Point, frLayerNum>, std::set<int>>& nodeMap);

  void initNets_searchRepair_nodeMap_routeObjEnd(
      const std::vector<std::unique_ptr<drConnFig>>& netRouteObjs,
      std::map<std::pair<Point, frLayerNum>, std::set<int>>& nodeMap);
  void initNets_searchRepair_nodeMap_routeObjSplit(
      const std::vector<std::unique_ptr<drConnFig>>& netRouteObjs,
      std::map<std::pair<Point, frLayerNum>, std::set<int>>& nodeMap);
  void initNets_searchRepair_nodeMap_routeObjSplit_helper(
      const Point& crossPt,
      frCoord trackCoord,
      frCoord splitCoord,
      frLayerNum lNum,
      std::vector<
          std::map<frCoord, std::map<frCoord, std::pair<frCoord, int>>>>&
          mergeHelper,
      std::map<std::pair<Point, frLayerNum>, std::set<int>>& nodeMap);
  void initNets_searchRepair_nodeMap_pin(
      const std::vector<std::unique_ptr<drConnFig>>& netRouteObjs,
      std::vector<frBlockObject*>& netPins,
      const std::map<frBlockObject*,
                     std::set<std::pair<Point, frLayerNum>>,
                     frBlockObjectComp>& pin2epMap,
      std::map<std::pair<Point, frLayerNum>, std::set<int>>& nodeMap);
  void initNets_searchRepair_connComp(
      frNet* net,
      std::map<std::pair<Point, frLayerNum>, std::set<int>>& nodeMap,
      std::vector<int>& compIdx);

  void initNet(const frDesign* design,
               frNet* net,
               std::vector<std::unique_ptr<drConnFig>>& routeObjs,
               std::vector<std::unique_ptr<drConnFig>>& extObjs,
               const std::vector<frRect>& origGuides,
               const std::vector<frBlockObject*>& terms,
               std::vector<std::pair<Point, frLayerNum>> bounds = {});
  void initNet_term(const frDesign* design,
                    drNet* dNet,
                    const std::vector<frBlockObject*>& terms);
  template <typename T>
  void initNet_term_helper(const frDesign* design,
                           T* trueTerm,
                           frBlockObject* term,
                           frInst* inst,
                           drNet* dNet,
                           const std::string& name,
                           const dbTransform& shiftXform);
  bool isRestrictedRouting(frLayerNum lNum);
  void initNet_addNet(std::unique_ptr<drNet> in);
  void getTrackLocs(bool isHorzTracks,
                    frLayerNum currLayerNum,
                    frCoord low,
                    frCoord high,
                    std::set<frCoord>& trackLocs);
  bool findAPTracks(frLayerNum startLayerNum,
                    frLayerNum endLayerNum,
                    const Rectangle& pinRect,
                    std::set<frCoord>& xLocs,
                    std::set<frCoord>& yLocs);
  void initNet_boundary(drNet* net,
                        const std::vector<std::unique_ptr<drConnFig>>& extObjs,
                        std::vector<std::pair<Point, frLayerNum>> bounds);
  void initNets_numPinsIn();
  void initNets_boundaryArea();

  void initGridGraph(const frDesign* design);
  void initTrackCoords(
      std::map<frCoord, std::map<frLayerNum, frTrackPattern*>>& xMap,
      std::map<frCoord, std::map<frLayerNum, frTrackPattern*>>& yMap);
  void initTrackCoords_route(
      drNet* net,
      std::map<frCoord, std::map<frLayerNum, frTrackPattern*>>& xMap,
      std::map<frCoord, std::map<frLayerNum, frTrackPattern*>>& yMap);
  void initTrackCoords_pin(
      drNet* net,
      std::map<frCoord, std::map<frLayerNum, frTrackPattern*>>& xMap,
      std::map<frCoord, std::map<frLayerNum, frTrackPattern*>>& yMap);
  void initMazeIdx();
  void initMazeIdx_connFig(drConnFig* connFig);
  void initMazeIdx_ap(drAccessPattern* ap);
  void initMazeCost(const frDesign* design);
  void initMazeCost_connFig();
  void initMazeCost_planarTerm(const frDesign* design);
  void initMazeCost_pin(drNet* net, bool isAddPathCost);
  void initMazeCost_fixedObj(const frDesign* design);
  void initMazeCost_terms(const std::set<frBlockObject*>& objs,
                          bool isAddPathCost,
                          bool isSkipVia = false);
  void modBlockedEdgesForMacroPin(frInstTerm* instTerm,
                                  const dbTransform& xForm,
                                  bool isAddCost);
  void initMazeCost_ap();  // disable maze edge
  void initMazeCost_marker_route_queue(const frMarker& marker);
  void initMazeCost_marker_route_queue_addHistoryCost(const frMarker& marker);

  // void initMazeCost_via();
  void initMazeCost_via_helper(drNet* net, bool isAddPathCost);
  void initMazeCost_minCut_helper(drNet* net, bool isAddPathCost);
  void initMazeCost_guide_helper(drNet* net, bool isAdd);
  void initMazeCost_ap_helper(drNet* net, bool isAddPathCost);
  void initMazeCost_ap_planarGrid_helper(const FlexMazeIdx& mi,
                                         const frDirEnum& dir,
                                         frCoord bloatLen,
                                         bool isAddPathCost);
  void initMazeCost_boundary_helper(drNet* net, bool isAddPathCost);

  // DRC
  void initMarkers(const frDesign* design);

  // route_queue
  void route_queue();
  void route_queue_main(std::queue<RouteQueueEntry>& rerouteQueue);
  void addMinAreaPatches_poly(gcNet* drcNet, drNet* net);
  void cleanUnneededPatches_poly(gcNet* drcNet, drNet* net);
  void modEolCosts_poly(gcNet* net, ModCostType modType);
  void modEolCosts_poly(gcPin* shape, frLayer* layer, ModCostType modType);
  void modEolCost(frCoord low,
                  frCoord high,
                  frCoord line,
                  bool isVertical,
                  bool innerDirIsIncreasing,
                  frLayer* layer,
                  ModCostType modType);
  void route_queue_resetRipup();
  void route_queue_markerCostDecay();
  void route_queue_addMarkerCost(
      const std::vector<std::unique_ptr<frMarker>>& markers);
  void route_queue_addMarkerCost();
  void route_queue_init_queue(std::queue<RouteQueueEntry>& rerouteQueue);
  void route_queue_update_from_marker(
      frMarker* marker,
      std::set<frBlockObject*>& uniqueVictims,
      std::set<frBlockObject*>& uniqueAggressors,
      std::vector<RouteQueueEntry>& checks,
      std::vector<RouteQueueEntry>& routes,
      frBlockObject* checkingObj);
  void getRipUpNetsFromMarker(frMarker* marker,
                              std::set<drNet*>& nets,
                              frCoord bloatDist = 0);
  void route_queue_update_queue(const std::vector<RouteQueueEntry>& checks,
                                const std::vector<RouteQueueEntry>& routes,
                                std::queue<RouteQueueEntry>& rerouteQueue);
  void route_queue_update_queue(
      const std::vector<std::unique_ptr<frMarker>>& markers,
      std::queue<RouteQueueEntry>& rerouteQueue,
      frBlockObject* checkingObj = nullptr);
  bool canRipup(drNet* n);
  // route
  void addPathCost(drConnFig* connFig,
                   bool modEol = false,
                   bool modCutSpc = false);
  void subPathCost(drConnFig* connFig,
                   bool modEol = false,
                   bool modCutSpc = false);
  void modPathCost(drConnFig* connFig,
                   ModCostType type,
                   bool modEol = false,
                   bool modCutSpc = false);
  // minSpc
  void modMinSpacingCostPlanar(const Rect& box,
                               frMIdx z,
                               ModCostType type,
                               bool isBlockage = false,
                               frNonDefaultRule* ndr = nullptr,
                               bool isMacroPin = false,
                               bool resetHorz = true,
                               bool resetVert = true);
  void modMinSpacingCostPlanarHelper(const Rect& box,
                                     frMIdx z,
                                     ModCostType type,
                                     frCoord width,
                                     frCoord minSpacing,
                                     bool isBlockage,
                                     bool isMacroPin,
                                     bool resetHorz,
                                     bool resetVert,
                                     bool ndr);
  void modCornerToCornerSpacing(const Rect& box, frMIdx z, ModCostType type);
  void modMinSpacingCostVia(const Rect& box,
                            frMIdx z,
                            ModCostType type,
                            bool isUpperVia,
                            bool isCurrPs,
                            bool isBlockage = false,
                            frNonDefaultRule* ndr = nullptr);
  void modMinSpacingCostViaHelper(const Rect& box,
                                  frMIdx z,
                                  ModCostType type,
                                  frCoord width,
                                  frCoord minSpacing,
                                  frViaDef* viaDef,
                                  drEolSpacingConstraint drCon,
                                  bool isUpperVia,
                                  bool isCurrPs,
                                  bool isBlockage,
                                  bool ndr);

  void modCornerToCornerSpacing_helper(const Rect& box,
                                       frMIdx z,
                                       ModCostType type);

  void modMinSpacingCostVia_eol(const Rect& box,
                                const Rect& tmpBx,
                                ModCostType type,
                                bool isUpperVia,
                                const drEolSpacingConstraint& drCon,
                                frMIdx i,
                                frMIdx j,
                                frMIdx z,
                                bool ndr = false);
  void modMinSpacingCostVia_eol_helper(const Rect& box,
                                       const Rect& testBox,
                                       ModCostType type,
                                       bool isUpperVia,
                                       frMIdx i,
                                       frMIdx j,
                                       frMIdx z,
                                       bool ndr = false);
  // eolSpc
  void modEolSpacingCost_helper(const Rect& testbox,
                                frMIdx z,
                                ModCostType type,
                                int eolType,
                                bool resetHorz = true,
                                bool resetVert = true);
  void modEolSpacingRulesCost(const Rect& box,
                              frMIdx z,
                              ModCostType type,
                              bool isSkipVia = false,
                              frNonDefaultRule* ndr = nullptr,
                              bool resetHorz = true,
                              bool resetVert = true);
  // cutSpc
  void modCutSpacingCost(const Rect& box,
                         frMIdx z,
                         ModCostType type,
                         bool isBlockage = false,
                         int avoidI = -1,
                         int avoidJ = -1);
  void modInterLayerCutSpacingCost(const Rect& box,
                                   frMIdx z,
                                   ModCostType type,
                                   bool isUpperVia,
                                   bool isBlockage = false);
  // adjCut
  void modAdjCutSpacingCost_fixedObj(const frDesign* design,
                                     const Rect& box,
                                     frVia* origVia);
  void modMinimumcutCostVia(const Rect& box,
                            frMIdx z,
                            ModCostType type,
                            bool isUpperVia);
  void modViaForbiddenThrough(const FlexMazeIdx& bi,
                              const FlexMazeIdx& ei,
                              ModCostType type);
  void modBlockedPlanar(const Rect& box, frMIdx z, bool setBlock);
  void modBlockedVia(const Rect& box, frMIdx z, bool setBlock);

  bool mazeIterInit_sortRerouteNets(int mazeIter,
                                    std::vector<drNet*>& rerouteNets);

  bool mazeIterInit_sortRerouteQueue(int mazeIter,
                                     std::vector<RouteQueueEntry>& rerouteNets);

  void mazeNetInit(drNet* net);
  void mazeNetEnd(drNet* net);
  bool routeNet(drNet* net, std::vector<FlexMazeIdx>& paths);
  void routeNet_prep(drNet* net,
                     std::set<drPin*, frBlockObjectComp>& unConnPins,
                     std::map<FlexMazeIdx, std::set<drPin*, frBlockObjectComp>>&
                         mazeIdx2unConnPins,
                     std::set<FlexMazeIdx>& apMazeIdx,
                     std::set<FlexMazeIdx>& realPinAPMazeIdx,
                     std::map<FlexMazeIdx, frBox3D*>& mazeIdx2TaperBox,
                     std::list<std::pair<drPin*, frBox3D>>& pinTaperBoxes);
  void routeNet_prepAreaMap(drNet* net,
                            std::map<FlexMazeIdx, frCoord>& areaMap);
  void routeNet_setSrc(
      std::set<drPin*, frBlockObjectComp>& unConnPins,
      std::map<FlexMazeIdx, std::set<drPin*, frBlockObjectComp>>&
          mazeIdx2unConnPins,
      std::vector<FlexMazeIdx>& connComps,
      FlexMazeIdx& ccMazeIdx1,
      FlexMazeIdx& ccMazeIdx2,
      Point& centerPt);
  void mazePinInit();
  drPin* routeNet_getNextDst(
      FlexMazeIdx& ccMazeIdx1,
      FlexMazeIdx& ccMazeIdx2,
      std::map<FlexMazeIdx, std::set<drPin*, frBlockObjectComp>>&
          mazeIdx2unConnPins,
      std::list<std::pair<drPin*, frBox3D>>& pinTaperBoxes);
  void routeNet_postAstarUpdate(
      std::vector<FlexMazeIdx>& path,
      std::vector<FlexMazeIdx>& connComps,
      std::set<drPin*, frBlockObjectComp>& unConnPins,
      std::map<FlexMazeIdx, std::set<drPin*, frBlockObjectComp>>&
          mazeIdx2unConnPins,
      bool isFirstConn);
  void routeNet_postAstarWritePath(
      drNet* net,
      std::vector<FlexMazeIdx>& points,
      const std::set<FlexMazeIdx>& realPinApMazeIdx,
      std::map<FlexMazeIdx, frBox3D*>& mazeIdx2Taperbox,
      const std::set<FlexMazeIdx>& apMazeIdx);
  bool addApPathSegs(const FlexMazeIdx& apIdx, drNet* net);
  /**
   * Updates external figures to connect to access-point if needed.
   *
   * While routing, there could be a case where we are routing a boundary pin to
   * an access point at the same location of the boundary pin. In this case, the
   * path would consist only of one point. The router may fail to addApPathSegs
   * if planar access is not allowed. In that case, we should update the
   * external object connected to the boundary pin to connect to the
   * access-point directly. For each net we keep a list of such updates under
   * drNet::ext_figs_updates_. This function modifies this list by going through
   * all external objects of the net and updating the one that begins or ends at
   * the current access-point/boundary-pin
   * @param net The current net being routed
   * @param ap_idx The graph idx of the access-point which is the same as the
   * boundary pin idx. This is the one point that constructs the current path.
   */
  void addApExtFigUpdate(drNet* net, const FlexMazeIdx& ap_idx) const;
  void setNDRStyle(drNet* net,
                   frSegStyle& currStyle,
                   frMIdx startX,
                   frMIdx endX,
                   frMIdx startY,
                   frMIdx endY,
                   frMIdx z,
                   FlexMazeIdx* prev,
                   FlexMazeIdx* next);
  void editStyleExt(frSegStyle& currStyle,
                    frMIdx startX,
                    frMIdx endX,
                    frMIdx z,
                    FlexMazeIdx* prev,
                    FlexMazeIdx* next);
  bool isInsideTaperBox(frMIdx x,
                        frMIdx y,
                        frMIdx startZ,
                        frMIdx endZ,
                        std::map<FlexMazeIdx, frBox3D*>& mazeIdx2TaperBox);
  bool splitPathSeg(frMIdx& midX,
                    frMIdx& midY,
                    bool& taperFirstPiece,
                    frMIdx startX,
                    frMIdx startY,
                    frMIdx endX,
                    frMIdx endY,
                    frMIdx z,
                    frBox3D* srcBox,
                    frBox3D* dstBox,
                    drNet* net);
  void processPathSeg(frMIdx startX,
                      frMIdx startY,
                      frMIdx endX,
                      frMIdx endY,
                      frMIdx z,
                      const std::set<FlexMazeIdx>& realApMazeIdx,
                      drNet* net,
                      bool vertical,
                      bool taper,
                      int i,
                      std::vector<FlexMazeIdx>& points,
                      const std::set<FlexMazeIdx>& apMazeIdx);
  bool isInWorkerBorder(frCoord x, frCoord y) const;
  void checkPathSegStyle(drPathSeg* ps,
                         bool isBegin,
                         frSegStyle& style,
                         const std::set<FlexMazeIdx>& apMazeIdx,
                         const FlexMazeIdx& idx);
  void checkViaConnectivityToAP(drVia* via,
                                bool isBottom,
                                frNet* net,
                                const std::set<FlexMazeIdx>& apMazeIdx,
                                const FlexMazeIdx& idx);
  bool hasAccessPoint(const Point& pt, frLayerNum lNum, frNet* net);
  void routeNet_postAstarPatchMinAreaVio(
      drNet* net,
      const std::vector<FlexMazeIdx>& path,
      const std::map<FlexMazeIdx, frCoord>& areaMap);
  void routeNet_postAstarAddPatchMetal(drNet* net,
                                       const FlexMazeIdx& bpIdx,
                                       const FlexMazeIdx& epIdx,
                                       frCoord gapArea,
                                       frCoord patchWidth,
                                       bool bpPatchLeft = true,
                                       bool epPatchLeft = false);
  int routeNet_postAstarAddPathMetal_isClean(const FlexMazeIdx& bpIdx,
                                             bool isPatchHorz,
                                             bool isPatchLeft,
                                             frCoord patchLength);
  void routeNet_postAstarAddPatchMetal_addPWire(drNet* net,
                                                const FlexMazeIdx& bpIdx,
                                                bool isPatchHorz,
                                                bool isPatchLeft,
                                                frCoord patchLength,
                                                frCoord patchWidth);
  void routeNet_postRouteAddPathCost(drNet* net);
  void routeNet_AddCutSpcCost(std::vector<FlexMazeIdx>& path);
  void routeNet_postRouteAddPatchMetalCost(drNet* net);

  // end
  void cleanup();
  void identifyCongestionLevel();
  void endGetModNets(std::set<frNet*, frBlockObjectComp>& modNets);
  void endRemoveNets(frDesign* design,
                     std::set<frNet*, frBlockObjectComp>& modNets,
                     std::map<frNet*,
                              std::set<std::pair<Point, frLayerNum>>,
                              frBlockObjectComp>& boundPts);
  void endRemoveNets_pathSeg(frDesign* design,
                             frPathSeg* pathSeg,
                             std::set<std::pair<Point, frLayerNum>>& boundPts);
  void endRemoveNets_via(frDesign* design, frVia* via);
  void endRemoveNets_patchWire(frDesign* design, frPatchWire* pwire);
  void endAddNets(frDesign* design,
                  std::map<frNet*,
                           std::set<std::pair<Point, frLayerNum>>,
                           frBlockObjectComp>& boundPts);
  void endAddNets_pathSeg(frDesign* design, drPathSeg* pathSeg);
  void endAddNets_via(frDesign* design, drVia* via);
  void endAddNets_patchWire(frDesign* design, drPatchWire* pwire);
  void endAddNets_merge(frDesign* design,
                        frNet* net,
                        std::set<std::pair<Point, frLayerNum>>& boundPts);
  /**
   * Commits updates made by FlexDRWorker::addApExtFigUpdate to the design.
   *
   * This function goes through the ext_figs_updates_ of each net and applies
   * the required updates to the external objects.
   *
   * @param net The currently being modified drNet
   */
  void endAddNets_updateExtFigs(drNet* net);
  /**
   * Applies update to external pathsegs.
   *
   * This is a helper function for endAddNets_updateExtFigs that is responsible
   * for handling a pathseg update.
   *
   * @param update_pt The boundary point that should touch the external
   * path_seg.
   * @param path_seg The external pathseg being updated.
   * @returns True if the updates apply to the passed pathseg and False
   * otherwise.
   */
  bool endAddNets_updateExtFigs_pathSeg(drNet* net,
                                        const Point3D& update_pt,
                                        frPathSeg* path_seg);
  /**
   * Applies update to external via.
   *
   * This is a helper function for endAddNets_updateExtFigs that is responsible
   * for handling a via update.
   *
   * @param update_pt The boundary point that should touch the external
   * path_seg.
   * @param via The external via being updated.
   * @returns True if the updates apply to the passed via and False otherwise.
   */
  bool endAddNets_updateExtFigs_via(drNet* net,
                                    const Point3D& update_pt,
                                    frVia* via);
  void endRemoveMarkers(frDesign* design);
  void endAddMarkers(frDesign* design);

  // helper functions
  frCoord snapCoordToManufacturingGrid(frCoord coord, int lowerLeftCoord);
  void writeGCPatchesToDRWorker(drNet* target_net = nullptr,
                                const std::vector<FlexMazeIdx>& valid_indices
                                = {});

  template <class Archive>
  void serialize(Archive& ar, unsigned int version);
  friend class boost::serialization::access;
};
}  // namespace drt<|MERGE_RESOLUTION|>--- conflicted
+++ resolved
@@ -513,20 +513,12 @@
     {
     }
   };
-<<<<<<< HEAD
   frDesign* design_{nullptr};
   Logger* logger_{nullptr};
+  RouterConfiguration* router_cfg_{nullptr};
   FlexDRGraphics* graphics_{nullptr};  // owned by FlexDR
   frDebugSettings* debugSettings_{nullptr};
   FlexDRViaData* via_data_{nullptr};
-=======
-  frDesign* design_ = nullptr;
-  Logger* logger_ = nullptr;
-  RouterConfiguration* router_cfg_;
-  FlexDRGraphics* graphics_ = nullptr;  // owned by FlexDR
-  frDebugSettings* debugSettings_ = nullptr;
-  FlexDRViaData* via_data_ = nullptr;
->>>>>>> f827c104
   Rect routeBox_;
   Rect extBox_;
   Rect drcBox_;
