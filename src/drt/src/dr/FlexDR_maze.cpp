--- conflicted
+++ resolved
@@ -1900,7 +1900,6 @@
         logger_->error(DRT, 1006, "failed to setTargetNet");
       }
     } else {
-<<<<<<< HEAD
       if (getRipupMode() == RipUpMode::VIASWAP) {
         auto net = static_cast<drNet*>(obj);
         bool noSolutionFound = false;
@@ -1944,16 +1943,6 @@
           gcWorker_->setTargetNet(net->getFrNet());
           gcWorker_->updateDRNet(net);
           gcWorker_->setEnableSurgicalFix(true);
-=======
-      gcWorker_->setEnableSurgicalFix(false);
-      if (obj_gc_version.find(obj) != obj_gc_version.end()
-          && obj_gc_version[obj].first == gc_version) {
-        continue;
-      }
-      if (obj->typeId() == frcNet) {
-        auto net = static_cast<frNet*>(obj);
-        if (gcWorker_->setTargetNet(net)) {
->>>>>>> 27e1eab0
           gcWorker_->main();
           if (gcWorker_->getMarkers().size() == 0) {
             net->setModified(true);
@@ -1966,10 +1955,9 @@
       } else {
         gcWorker_->setEnableSurgicalFix(false);
         if (obj_gc_version.find(obj) != obj_gc_version.end()
-            && obj_gc_version[obj] == gc_version) {
+            && obj_gc_version[obj].first == gc_version) {
           continue;
         }
-        obj_gc_version[obj] = gc_version;
         if (obj->typeId() == frcNet) {
           auto net = static_cast<frNet*>(obj);
           if (gcWorker_->setTargetNet(net)) {
@@ -1982,8 +1970,8 @@
             didCheck = true;
           }
         }
-      }
-      obj_gc_version[obj] = {gc_version, gcWorker_->getMarkers().size()};
+        obj_gc_version[obj] = {gc_version, gcWorker_->getMarkers().size()};
+      }
     }
     // end
     if (didCheck) {
