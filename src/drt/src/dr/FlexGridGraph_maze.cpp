--- conflicted
+++ resolved
@@ -517,13 +517,8 @@
          + (drcCost ? ggDRCCost_ * edgeLength : 0)
          + (markerCost ? ggMarkerCost_ * edgeLength : 0)
          + (shapeCost ? ggFixedShapeCost_ * edgeLength : 0)
-<<<<<<< HEAD
-         + (blockCost ? BLOCKCOST * layer->getMinWidth() * 20 : 0)
-         + (!guideCost ? (GUIDECOST * jumper_cost) * edgeLength : 0);
-=======
          + (blockCost ? router_cfg_->BLOCKCOST * layer->getMinWidth() * 20 : 0)
-         + (!guideCost ? router_cfg_->GUIDECOST * edgeLength : 0);
->>>>>>> d7c5a8ae
+         + (!guideCost ? (router_cfg_->GUIDECOST * jumper_cost) * edgeLength : 0);
 }
 
 bool FlexGridGraph::useNDRCosts(const FlexWavefrontGrid& p) const
