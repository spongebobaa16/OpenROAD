--- conflicted
+++ resolved
@@ -205,12 +205,9 @@
   frcMetalWidthViaConstraint,
   frcLef58AreaConstraint,
   frcLef58KeepOutZoneConstraint,
-<<<<<<< HEAD
-  frcLef58EnclosureConstraint,
-=======
   frcLef58TwoWiresForbiddenSpcConstraint,
   frcLef58ForbiddenSpcConstraint,
->>>>>>> bceabf87
+  frcLef58EnclosureConstraint,
   frcSpacingRangeConstraint
 };
 
