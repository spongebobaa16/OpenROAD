--- conflicted
+++ resolved
@@ -106,11 +106,8 @@
     src/db/obj/frRPin.cpp
     src/db/obj/frNode.cpp
     src/db/obj/frInstTerm.cpp
-<<<<<<< HEAD
     src/db/tech/frConstraint.cc
-=======
     src/db/obj/frMarker.cpp
->>>>>>> 3aeb17a7
     src/db/tech/frLayer.cc
     src/frRegionQuery.cpp
     src/io/io_pin.cpp
