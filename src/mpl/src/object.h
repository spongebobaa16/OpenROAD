--- conflicted
+++ resolved
@@ -344,13 +344,7 @@
   bool operator==(const HardMacro& macro) const;
 
   void setCluster(Cluster* cluster) { cluster_ = cluster; }
-<<<<<<< HEAD
   bool isClusterOfUnconstrainedIOPins() const;
-=======
-  Cluster* getCluster() const { return cluster_; }
-  bool isClusterOfUnplacedIOPins() const;
-  Rect getBBox() const;
->>>>>>> bb2a3e83
 
   // Get Physical Information
   // Note that the default X and Y include halo_width
