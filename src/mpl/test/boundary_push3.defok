--- conflicted
+++ resolved
@@ -183,17 +183,10 @@
 TRACKS X 190 DO 282 STEP 3200 LAYER metal10 ;
 TRACKS Y 140 DO 282 STEP 3200 LAYER metal10 ;
 COMPONENTS 54 ;
-<<<<<<< HEAD
-    - MACRO_1 HM_100x100_1x1 + FIXED ( 19420 890 ) S ;
-    - MACRO_2 HM_100x100_1x1 + FIXED ( 19420 242250 ) FS ;
-    - MACRO_3 HM_100x100_1x1 + FIXED ( 220620 890 ) FS ;
-    - MACRO_4 HM_100x100_1x1 + FIXED ( 220620 242250 ) FS ;
-=======
-    - MACRO_1 HM_100x100_1x1 + FIXED ( 19420 610 ) S ;
-    - MACRO_2 HM_100x100_1x1 + FIXED ( 19420 241970 ) FS ;
-    - MACRO_3 HM_100x100_1x1 + FIXED ( 220620 610 ) FS ;
-    - MACRO_4 HM_100x100_1x1 + FIXED ( 220620 241970 ) FS ;
->>>>>>> d40fdd3e
+    - MACRO_1 HM_100x100_1x1 + FIXED ( 220620 610 ) S ;
+    - MACRO_2 HM_100x100_1x1 + FIXED ( 220620 241970 ) FS ;
+    - MACRO_3 HM_100x100_1x1 + FIXED ( 19420 241970 ) FS ;
+    - MACRO_4 HM_100x100_1x1 + FIXED ( 19420 610 ) FS ;
     - _001_ DFF_X1 + PLACED ( 15590 18601 ) N ;
     - _002_ DFF_X1 + PLACED ( 15590 18601 ) N ;
     - _003_ DFF_X1 + PLACED ( 15590 18601 ) N ;
