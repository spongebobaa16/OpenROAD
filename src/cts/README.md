# Clock Tree Synthesis

The clock tree synthesis module in OpenROAD (`cts`) is based on TritonCTS
2.0. It is available from the `clock_tree_synthesis` command. TritonCTS 2.0
performs on-the-fly characterization. Thus, there is no need to generate
characterization data. The on-the-fly characterization feature can be optionally
controlled by parameters specified by the `configure_cts_characterization`
command. Use `set_wire_rc` command to set the clock routing layer.

## Commands

```{note}
- Parameters in square brackets `[-param param]` are optional.
- Parameters without square brackets `-param2 param2` are required.
```

### Configure CTS Characterization

Configure key CTS characterization parameters, for example maximum slew and capacitance,
as well as the number of steps they will be divided for characterization.

```tcl
configure_cts_characterization 
    [-max_slew max_slew]
    [-max_cap max_cap]
    [-slew_steps slew_steps]
    [-cap_steps cap_steps]
```

#### Options

| Switch Name | Description | 
| ----- | ----- |
| `-max_slew` | Max slew value (in the current time unit) that the characterization will test. If this parameter is omitted, the code would use max slew value for specified buffer in `buf_list` from liberty file. |
| `-max_cap` | Max capacitance value (in the current capacitance unit) that the characterization will test. If this parameter is omitted, the code would use max cap value for specified buffer in `buf_list` from liberty file. |
| `-slew_steps` | Number of steps that `max_slew` will be divided into for characterization. The default value is `12`, and the allowed values are integers `[0, MAX_INT]`. |
| `-cap_steps` | Number of steps that `max_cap` will be divided into for characterization. The default value is `34`, and the allowed values are integers `[0, MAX_INT]`. |

### Clock Tree Synthesis

Perform clock tree synthesis.

```tcl
clock_tree_synthesis 
    [-wire_unit wire_unit]
    [-buf_list <list_of_buffers>]
    [-root_buf root_buf]
    [-clk_nets <list_of_clk_nets>]
    [-tree_buf <buf>]
    [-distance_between_buffers]
    [-branching_point_buffers_distance]
    [-clustering_exponent]
    [-clustering_unbalance_ratio]
    [-sink_clustering_size cluster_size]
    [-sink_clustering_max_diameter max_diameter]
    [-sink_clustering_enable]
    [-balance_levels]
    [-sink_clustering_levels levels]
    [-num_static_layers]
    [-sink_clustering_buffer]
    [-obstruction_aware]
    [-apply_ndr]
<<<<<<< HEAD
    [-no_insertion_delay]
    [-dont_use_dummy_load]
    [-insertion_delay]
=======
    [-insertion_delay]
    [-use_dummy_load]
>>>>>>> f0718643
    [-sink_buffer_max_cap_derate derate_value]
    [-delay_buffer_derate derate_value]
```

#### Options

| Switch Name | Description |
| ----- | ----- |
| `-buf_list` | Tcl list of master cells (buffers) that will be considered when making the wire segments (e.g. `{BUFXX, BUFYY}`). |
| `-root_buffer` | The master cell of the buffer that serves as root for the clock tree. If this parameter is omitted, the first master cell from `-buf_list` is taken. |
| `-wire_unit` | Minimum unit distance between buffers for a specific wire. If this parameter is omitted, the code gets the value from ten times the height of `-root_buffer`. |
| `-clk_nets` | String containing the names of the clock roots. If this parameter is omitted, `cts` automatically looks for the clock roots automatically. |
| `-distance_between_buffers` | Distance (in microns) between buffers that `cts` should use when creating the tree. When using this parameter, the clock tree algorithm is simplified and only uses a fraction of the segments from the LUT. |
| `-branching_point_buffers_distance` | Distance (in microns) that a branch has to have in order for a buffer to be inserted on a branch end-point. This requires the `-distance_between_buffers` value to be set. |
| `-clustering_exponent` | Value that determines the power used on the difference between sink and means on the CKMeans clustering algorithm. The default value is `4`, and the allowed values are integers `[0, MAX_INT]`. |
| `-clustering_unbalance_ratio` | Value determines each cluster's maximum capacity during CKMeans. A value of `0.5` (i.e., 50%) means that each cluster will have exactly half of all sinks for a specific region (half for each branch). The default value is `0.6`, and the allowed values are floats `[0, 1.0]`. |
| `-sink_clustering_enable` | Enables pre-clustering of sinks to create one level of sub-tree before building H-tree. Each cluster is driven by buffer which becomes end point of H-tree structure. |
| `-sink_clustering_size` | Specifies the maximum number of sinks per cluster. The default value is `20`, and the allowed values are integers `[0, MAX_INT]`. |
| `-sink_clustering_max_diameter` | Specifies maximum diameter (in microns) of sink cluster. The default value is `50`, and the allowed values are integers `[0, MAX_INT]`. |
| `-balance_levels` | Attempt to keep a similar number of levels in the clock tree across non-register cells (e.g., clock-gate or inverter). The default value is `False`, and the allowed values are bool. |
| `-clk_nets` | String containing the names of the clock roots. If this parameter is omitted, `cts` looks for the clock roots automatically. |
| `-num_static_layers` | Set the number of static layers. The default value is `0`, and the allowed values are integers `[0, MAX_INT]`. |
| `-sink_clustering_buffer` | Set the sink clustering buffer(s) to be used. |
| `-obstruction_aware` | Enables obstruction-aware buffering such that clock buffers are not placed on top of blockages or hard macros. This option may reduce legalizer displacement, leading to better latency, skew or timing QoR.  The default value is `False`, and the allowed values are bool. |
| `-apply_ndr` | Applies 2X spacing non-default rule to all clock nets except leaf-level nets. The default value is `False`. |
<<<<<<< HEAD
| `-no_insertion_delay` | Don't consider insertion delays in macro timing models in balancing latencies between macro cells and registers. This option prevents construction of separate clock trees for macro cells and registers.  The default value is `False`. |
| `-dont_use_dummy_load` | Don't apply dummy buffer or inverter cells at clock tree leaves to balance loads. The default values is `False`. |
=======
| `-use_dummy_load` | Applies dummy buffer or inverter cells at clock tree leaves to balance loads.  The default values is `False`. |
>>>>>>> f0718643
| `-sink_buffer_max_cap_derate` | Use this option to control automatic buffer selection. To favor strong(weak) drive strength buffers use a small(large) value.  The default value is `0.01`, meaning that buffers are selected by derating max cap limit by 0.01. The value of 1.0 means no derating of max cap limit.  |
| `-delay_buffer_derate` | This option balances latencies between macro cells and registers by inserting delay buffers.  The default value is `1.0`, meaning all needed delay buffers are inserted.  A value of 0.5 means only half of necessary delay buffers are inserted.  A value of 0.0 means no insertion of delay buffers. |

### Report CTS

This command is used to extract the following metrics after a successful `clock_tree_synthesis` run. 
- Number of Clock Roots
- Number of Buffers Inserted
- Number of Clock Subnets
- Number of Sinks.  

```tcl
report_cts 
    [-out_file file]
```

#### Options

| Switch Name | Description |
| ----- | ----- |
| `-out_file` | The file to save `cts` reports. If this parameter is omitted, the report is streamed to `stdout` and not saved. |

## Useful Developer Commands

If you are a developer, you might find these useful. More details can be found in the [source file](./src/TritonCTS.cpp) or the [swig file](./src/TritonCTS.i).

| Command Name | Description |
| ----- | ----- | 
| `clock_tree_synthesis_debug` | Option to plot the CTS to GUI. |

## Example scripts

```
clock_tree_synthesis -root_buf "BUF_X4" \
                     -buf_list "BUF_X4" \
                     -wire_unit 20
report_cts "file.txt"
```

## Regression tests

There are a set of regression tests in `./test`. For more information, refer to this [section](../../README.md#regression-tests).

Simply run the following script:

```shell
./test/regression
```

## Limitations

## FAQs

Check out
[GitHub discussion](https://github.com/The-OpenROAD-Project/OpenROAD/discussions/categories/q-a?discussions_q=category%3AQ%26A+cts) about this tool.

## References

1.   [LEMON](https://lemon.cs.elte.hu/trac/lemon) - **L**ibrary for
    **E**fficient **M**odeling and **O**ptimization in **N**etworks
1.  Kahng, A. B., Li, J., & Wang, L. (2016, November). Improved flop tray-based design implementation for power reduction. In 2016 IEEE/ACM International Conference on Computer-Aided Design (ICCAD) (pp. 1-8). IEEE. [(.pdf)](https://vlsicad.ucsd.edu/Publications/Conferences/344/c344.pdf)

## Authors

TritonCTS 2.0 is written by Mateus Fogaça, PhD student in the Graduate
Program on Microelectronics from the Federal University of Rio Grande do Sul
(UFRGS), Brazil. Mr. Fogaça's advisor is Prof. Ricardo Reis.

Many guidance provided by (alphabetic order):
-  Andrew B. Kahng
-  Jiajia Li
-  Kwangsoo Han
-  Tom Spyrou

## License

BSD 3-Clause License. See [LICENSE](LICENSE) file.
<|MERGE_RESOLUTION|>--- conflicted
+++ resolved
@@ -60,14 +60,8 @@
     [-sink_clustering_buffer]
     [-obstruction_aware]
     [-apply_ndr]
-<<<<<<< HEAD
-    [-no_insertion_delay]
+    [-insertion_delay]
     [-dont_use_dummy_load]
-    [-insertion_delay]
-=======
-    [-insertion_delay]
-    [-use_dummy_load]
->>>>>>> f0718643
     [-sink_buffer_max_cap_derate derate_value]
     [-delay_buffer_derate derate_value]
 ```
@@ -93,12 +87,7 @@
 | `-sink_clustering_buffer` | Set the sink clustering buffer(s) to be used. |
 | `-obstruction_aware` | Enables obstruction-aware buffering such that clock buffers are not placed on top of blockages or hard macros. This option may reduce legalizer displacement, leading to better latency, skew or timing QoR.  The default value is `False`, and the allowed values are bool. |
 | `-apply_ndr` | Applies 2X spacing non-default rule to all clock nets except leaf-level nets. The default value is `False`. |
-<<<<<<< HEAD
-| `-no_insertion_delay` | Don't consider insertion delays in macro timing models in balancing latencies between macro cells and registers. This option prevents construction of separate clock trees for macro cells and registers.  The default value is `False`. |
 | `-dont_use_dummy_load` | Don't apply dummy buffer or inverter cells at clock tree leaves to balance loads. The default values is `False`. |
-=======
-| `-use_dummy_load` | Applies dummy buffer or inverter cells at clock tree leaves to balance loads.  The default values is `False`. |
->>>>>>> f0718643
 | `-sink_buffer_max_cap_derate` | Use this option to control automatic buffer selection. To favor strong(weak) drive strength buffers use a small(large) value.  The default value is `0.01`, meaning that buffers are selected by derating max cap limit by 0.01. The value of 1.0 means no derating of max cap limit.  |
 | `-delay_buffer_derate` | This option balances latencies between macro cells and registers by inserting delay buffers.  The default value is `1.0`, meaning all needed delay buffers are inserted.  A value of 0.5 means only half of necessary delay buffers are inserted.  A value of 0.0 means no insertion of delay buffers. |
 
