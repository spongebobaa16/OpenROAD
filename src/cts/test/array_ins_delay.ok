--- conflicted
+++ resolved
@@ -42,7 +42,6 @@
 [INFO CTS-0026]     Height: 700.8493.
  Level 1
     Direction: Horizontal
-<<<<<<< HEAD
     Sinks per sub-region: 161
     Sub-region size: 412.5360 X 719.2590
 [INFO CTS-0034]     Segment length (rounded): 206.
@@ -169,123 +168,6 @@
     Key: 14 inSlew: 1 inCap: 1 outSlew: 2 load: 1 length: 4 delay: 1
  Out of 25 sinks, 1 sinks closer to other cluster.
  Out of 24 sinks, 2 sinks closer to other cluster.
-=======
-    Sinks per sub-region: 140
-    Sub-region size: 357.3841 X 700.8493
-[INFO CTS-0034]     Segment length (rounded): 178.
-    Key: 348 inSlew: 1 inCap: 2 outSlew: 2 load: 1 length: 8 delay: 1
-    Key: 348 inSlew: 1 inCap: 2 outSlew: 2 load: 1 length: 8 delay: 1
-    Key: 349 inSlew: 2 inCap: 2 outSlew: 3 load: 1 length: 8 delay: 1
-    Key: 186 inSlew: 3 inCap: 1 outSlew: 1 load: 1 length: 8 delay: 13
-      location: 0.75 buffer: BUF_X4
-    Key: 348 inSlew: 1 inCap: 2 outSlew: 2 load: 1 length: 8 delay: 1
-    Key: 348 inSlew: 1 inCap: 2 outSlew: 2 load: 1 length: 8 delay: 1
-    Key: 349 inSlew: 2 inCap: 2 outSlew: 3 load: 1 length: 8 delay: 1
-    Key: 186 inSlew: 3 inCap: 1 outSlew: 1 load: 1 length: 8 delay: 13
-      location: 0.75 buffer: BUF_X4
-    Key: 348 inSlew: 1 inCap: 2 outSlew: 2 load: 1 length: 8 delay: 1
-    Key: 348 inSlew: 1 inCap: 2 outSlew: 2 load: 1 length: 8 delay: 1
-    Key: 349 inSlew: 2 inCap: 2 outSlew: 3 load: 1 length: 8 delay: 1
-    Key: 186 inSlew: 3 inCap: 1 outSlew: 1 load: 1 length: 8 delay: 13
-      location: 0.75 buffer: BUF_X4
-    Key: 348 inSlew: 1 inCap: 2 outSlew: 2 load: 1 length: 8 delay: 1
-    Key: 348 inSlew: 1 inCap: 2 outSlew: 2 load: 1 length: 8 delay: 1
-    Key: 349 inSlew: 2 inCap: 2 outSlew: 3 load: 1 length: 8 delay: 1
-    Key: 186 inSlew: 3 inCap: 1 outSlew: 1 load: 1 length: 8 delay: 13
-      location: 0.75 buffer: BUF_X4
-    Key: 348 inSlew: 1 inCap: 2 outSlew: 2 load: 1 length: 8 delay: 1
-    Key: 348 inSlew: 1 inCap: 2 outSlew: 2 load: 1 length: 8 delay: 1
-    Key: 349 inSlew: 2 inCap: 2 outSlew: 3 load: 1 length: 8 delay: 1
-    Key: 186 inSlew: 3 inCap: 1 outSlew: 1 load: 1 length: 8 delay: 13
-      location: 0.75 buffer: BUF_X4
-    Key: 348 inSlew: 1 inCap: 2 outSlew: 2 load: 1 length: 8 delay: 1
-    Key: 348 inSlew: 1 inCap: 2 outSlew: 2 load: 1 length: 8 delay: 1
-    Key: 13 inSlew: 2 inCap: 1 outSlew: 3 load: 1 length: 2 delay: 1
- Level 2
-    Direction: Vertical
-    Sinks per sub-region: 70
-    Sub-region size: 357.3841 X 350.4246
-[INFO CTS-0034]     Segment length (rounded): 176.
-    Key: 186 inSlew: 3 inCap: 1 outSlew: 1 load: 1 length: 8 delay: 13
-      location: 0.75 buffer: BUF_X4
-    Key: 348 inSlew: 1 inCap: 2 outSlew: 2 load: 1 length: 8 delay: 1
-    Key: 348 inSlew: 1 inCap: 2 outSlew: 2 load: 1 length: 8 delay: 1
-    Key: 349 inSlew: 2 inCap: 2 outSlew: 3 load: 1 length: 8 delay: 1
-    Key: 186 inSlew: 3 inCap: 1 outSlew: 1 load: 1 length: 8 delay: 13
-      location: 0.75 buffer: BUF_X4
-    Key: 348 inSlew: 1 inCap: 2 outSlew: 2 load: 1 length: 8 delay: 1
-    Key: 348 inSlew: 1 inCap: 2 outSlew: 2 load: 1 length: 8 delay: 1
-    Key: 349 inSlew: 2 inCap: 2 outSlew: 3 load: 1 length: 8 delay: 1
-    Key: 186 inSlew: 3 inCap: 1 outSlew: 1 load: 1 length: 8 delay: 13
-      location: 0.75 buffer: BUF_X4
-    Key: 348 inSlew: 1 inCap: 2 outSlew: 2 load: 1 length: 8 delay: 1
-    Key: 348 inSlew: 1 inCap: 2 outSlew: 2 load: 1 length: 8 delay: 1
-    Key: 349 inSlew: 2 inCap: 2 outSlew: 3 load: 1 length: 8 delay: 1
-    Key: 186 inSlew: 3 inCap: 1 outSlew: 1 load: 1 length: 8 delay: 13
-      location: 0.75 buffer: BUF_X4
-    Key: 348 inSlew: 1 inCap: 2 outSlew: 2 load: 1 length: 8 delay: 1
-    Key: 348 inSlew: 1 inCap: 2 outSlew: 2 load: 1 length: 8 delay: 1
-    Key: 349 inSlew: 2 inCap: 2 outSlew: 3 load: 1 length: 8 delay: 1
-    Key: 186 inSlew: 3 inCap: 1 outSlew: 1 load: 1 length: 8 delay: 13
-      location: 0.75 buffer: BUF_X4
-    Key: 348 inSlew: 1 inCap: 2 outSlew: 2 load: 1 length: 8 delay: 1
-    Key: 348 inSlew: 1 inCap: 2 outSlew: 2 load: 1 length: 8 delay: 1
-    Key: 349 inSlew: 2 inCap: 2 outSlew: 3 load: 1 length: 8 delay: 1
-    Key: 186 inSlew: 3 inCap: 1 outSlew: 1 load: 1 length: 8 delay: 13
-      location: 0.75 buffer: BUF_X4
-    Key: 348 inSlew: 1 inCap: 2 outSlew: 2 load: 1 length: 8 delay: 1
- Level 3
-    Direction: Horizontal
-    Sinks per sub-region: 35
-    Sub-region size: 178.6921 X 350.4246
-[INFO CTS-0034]     Segment length (rounded): 90.
-    Key: 348 inSlew: 1 inCap: 2 outSlew: 2 load: 1 length: 8 delay: 1
-    Key: 349 inSlew: 2 inCap: 2 outSlew: 3 load: 1 length: 8 delay: 1
-    Key: 186 inSlew: 3 inCap: 1 outSlew: 1 load: 1 length: 8 delay: 13
-      location: 0.75 buffer: BUF_X4
-    Key: 348 inSlew: 1 inCap: 2 outSlew: 2 load: 1 length: 8 delay: 1
-    Key: 348 inSlew: 1 inCap: 2 outSlew: 2 load: 1 length: 8 delay: 1
-    Key: 349 inSlew: 2 inCap: 2 outSlew: 3 load: 1 length: 8 delay: 1
-    Key: 186 inSlew: 3 inCap: 1 outSlew: 1 load: 1 length: 8 delay: 13
-      location: 0.75 buffer: BUF_X4
-    Key: 348 inSlew: 1 inCap: 2 outSlew: 2 load: 1 length: 8 delay: 1
-    Key: 348 inSlew: 1 inCap: 2 outSlew: 2 load: 1 length: 8 delay: 1
-    Key: 349 inSlew: 2 inCap: 2 outSlew: 3 load: 1 length: 8 delay: 1
-    Key: 186 inSlew: 3 inCap: 1 outSlew: 1 load: 1 length: 8 delay: 13
-      location: 0.75 buffer: BUF_X4
-    Key: 3 inSlew: 1 inCap: 1 outSlew: 2 load: 1 length: 2 delay: 1
- Level 4
-    Direction: Vertical
-    Sinks per sub-region: 18
-    Sub-region size: 178.6921 X 175.2123
-[INFO CTS-0034]     Segment length (rounded): 88.
-    Key: 348 inSlew: 1 inCap: 2 outSlew: 2 load: 1 length: 8 delay: 1
-    Key: 349 inSlew: 2 inCap: 2 outSlew: 3 load: 1 length: 8 delay: 1
-    Key: 186 inSlew: 3 inCap: 1 outSlew: 1 load: 1 length: 8 delay: 13
-      location: 0.75 buffer: BUF_X4
-    Key: 348 inSlew: 1 inCap: 2 outSlew: 2 load: 1 length: 8 delay: 1
-    Key: 348 inSlew: 1 inCap: 2 outSlew: 2 load: 1 length: 8 delay: 1
-    Key: 349 inSlew: 2 inCap: 2 outSlew: 3 load: 1 length: 8 delay: 1
-    Key: 186 inSlew: 3 inCap: 1 outSlew: 1 load: 1 length: 8 delay: 13
-      location: 0.75 buffer: BUF_X4
-    Key: 348 inSlew: 1 inCap: 2 outSlew: 2 load: 1 length: 8 delay: 1
-    Key: 348 inSlew: 1 inCap: 2 outSlew: 2 load: 1 length: 8 delay: 1
-    Key: 349 inSlew: 2 inCap: 2 outSlew: 3 load: 1 length: 8 delay: 1
-    Key: 186 inSlew: 3 inCap: 1 outSlew: 1 load: 1 length: 8 delay: 13
-      location: 0.75 buffer: BUF_X4
- Level 5
-    Direction: Horizontal
-    Sinks per sub-region: 9
-    Sub-region size: 89.3460 X 175.2123
-[INFO CTS-0034]     Segment length (rounded): 44.
-    Key: 348 inSlew: 1 inCap: 2 outSlew: 2 load: 1 length: 8 delay: 1
-    Key: 348 inSlew: 1 inCap: 2 outSlew: 2 load: 1 length: 8 delay: 1
-    Key: 349 inSlew: 2 inCap: 2 outSlew: 3 load: 1 length: 8 delay: 1
-    Key: 186 inSlew: 3 inCap: 1 outSlew: 1 load: 1 length: 8 delay: 13
-      location: 0.75 buffer: BUF_X4
-    Key: 348 inSlew: 1 inCap: 2 outSlew: 2 load: 1 length: 8 delay: 1
-    Key: 42 inSlew: 1 inCap: 1 outSlew: 2 load: 1 length: 4 delay: 1
->>>>>>> cde0db63
  Out of 18 sinks, 1 sinks closer to other cluster.
  Out of 16 sinks, 1 sinks closer to other cluster.
 [INFO CTS-0032]  Stop criterion found. Max number of sinks is 15.
@@ -298,7 +180,6 @@
 [INFO CTS-0017]     Max level of the clock tree: 5.
 [INFO CTS-0098] Clock net "clk"
 [INFO CTS-0099]  Sinks 2475
-<<<<<<< HEAD
 [INFO CTS-0100]  Leaf buffers 138
 [INFO CTS-0101]  Average sink wire length 10733.50 um
 [INFO CTS-0102]  Path depth 21 - 22
@@ -320,29 +201,6 @@
    1.51
 inst_3_0/clk ^
    1.34      0.00       0.17
-=======
-[INFO CTS-0100]  Leaf buffers 96
-[INFO CTS-0101]  Average sink wire length 10019.55 um
-[INFO CTS-0102]  Path depth 19 - 20
-[INFO RSZ-0058] Using max wire length 707um.
-[INFO RSZ-0047] Found 34 long wires.
-[INFO RSZ-0048] Inserted 96 buffers in 34 nets.
-Placement Analysis
----------------------------------
-total displacement       2604.7 u
-average displacement        0.9 u
-max displacement          106.8 u
-original HPWL          152465.2 u
-legalized HPWL         152551.9 u
-delta HPWL                    0 %
-
-Clock clk
-Latency      CRPR       Skew
-inst_8_4/clk ^
-   1.33
-inst_10_4/clk ^
-   1.17      0.00       0.16
->>>>>>> cde0db63
 
 Startpoint: inst_1_1 (rising edge-triggered flip-flop clocked by clk)
 Endpoint: inst_2_1 (rising edge-triggered flip-flop clocked by clk)
@@ -354,7 +212,6 @@
    0.00    0.00   clock clk (rise edge)
    0.00    0.00   clock source latency
    0.00    0.00 ^ clk (in)
-<<<<<<< HEAD
    0.03    0.03 ^ wire8/Z (BUF_X8)
    0.06    0.09 ^ wire7/Z (BUF_X16)
    0.07    0.16 ^ wire6/Z (BUF_X32)
@@ -390,44 +247,10 @@
    0.21    1.66 ^ inst_1_1/e_out (array_tile)
    0.00    1.66 ^ inst_2_1/w_in (array_tile)
            1.66   data arrival time
-=======
-   0.04    0.04 ^ wire7/Z (BUF_X8)
-   0.06    0.10 ^ wire6/Z (BUF_X16)
-   0.06    0.17 ^ wire5/Z (BUF_X32)
-   0.06    0.23 ^ wire4/Z (BUF_X32)
-   0.06    0.29 ^ wire3/Z (BUF_X32)
-   0.06    0.36 ^ wire2/Z (BUF_X32)
-   0.06    0.42 ^ wire1/Z (BUF_X32)
-   0.07    0.49 ^ clkbuf_0_clk/Z (BUF_X4)
-   0.03    0.52 ^ clkbuf_1_0_0_clk/Z (BUF_X4)
-   0.03    0.55 ^ clkbuf_1_0_1_clk/Z (BUF_X4)
-   0.04    0.59 ^ clkbuf_1_0_2_clk/Z (BUF_X4)
-   0.03    0.62 ^ clkbuf_1_0_3_clk/Z (BUF_X4)
-   0.03    0.65 ^ clkbuf_1_0_4_clk/Z (BUF_X4)
-   0.04    0.69 ^ clkbuf_2_0_0_clk/Z (BUF_X4)
-   0.04    0.73 ^ clkbuf_2_0_1_clk/Z (BUF_X4)
-   0.04    0.77 ^ clkbuf_2_0_2_clk/Z (BUF_X4)
-   0.04    0.80 ^ clkbuf_2_0_3_clk/Z (BUF_X4)
-   0.04    0.84 ^ clkbuf_2_0_4_clk/Z (BUF_X4)
-   0.04    0.88 ^ clkbuf_2_0_5_clk/Z (BUF_X4)
-   0.04    0.92 ^ clkbuf_3_0_0_clk/Z (BUF_X4)
-   0.04    0.96 ^ clkbuf_3_0_1_clk/Z (BUF_X4)
-   0.04    1.00 ^ clkbuf_3_0_2_clk/Z (BUF_X4)
-   0.04    1.03 ^ clkbuf_4_0_0_clk/Z (BUF_X4)
-   0.04    1.07 ^ clkbuf_4_0_1_clk/Z (BUF_X4)
-   0.05    1.12 ^ clkbuf_4_0_2_clk/Z (BUF_X4)
-   0.04    1.16 ^ clkbuf_5_0_0_clk/Z (BUF_X4)
-   0.05    1.21 ^ max_length9/Z (BUF_X8)
-   0.04    1.24 ^ inst_1_1/clk (array_tile)
-   0.21    1.46 ^ inst_1_1/e_out (array_tile)
-   0.00    1.46 ^ inst_2_1/w_in (array_tile)
-           1.46   data arrival time
->>>>>>> cde0db63
 
    5.00    5.00   clock clk (rise edge)
    0.00    5.00   clock source latency
    0.00    5.00 ^ clk (in)
-<<<<<<< HEAD
    0.03    5.03 ^ wire8/Z (BUF_X8)
    0.06    5.09 ^ wire7/Z (BUF_X16)
    0.07    5.16 ^ wire6/Z (BUF_X32)
@@ -466,42 +289,6 @@
 ---------------------------------------------------------
            6.37   data required time
           -1.66   data arrival time
-=======
-   0.04    5.04 ^ wire7/Z (BUF_X8)
-   0.06    5.10 ^ wire6/Z (BUF_X16)
-   0.06    5.17 ^ wire5/Z (BUF_X32)
-   0.06    5.23 ^ wire4/Z (BUF_X32)
-   0.06    5.29 ^ wire3/Z (BUF_X32)
-   0.06    5.36 ^ wire2/Z (BUF_X32)
-   0.06    5.42 ^ wire1/Z (BUF_X32)
-   0.07    5.49 ^ clkbuf_0_clk/Z (BUF_X4)
-   0.03    5.52 ^ clkbuf_1_0_0_clk/Z (BUF_X4)
-   0.03    5.55 ^ clkbuf_1_0_1_clk/Z (BUF_X4)
-   0.04    5.59 ^ clkbuf_1_0_2_clk/Z (BUF_X4)
-   0.03    5.62 ^ clkbuf_1_0_3_clk/Z (BUF_X4)
-   0.03    5.65 ^ clkbuf_1_0_4_clk/Z (BUF_X4)
-   0.04    5.69 ^ clkbuf_2_0_0_clk/Z (BUF_X4)
-   0.04    5.73 ^ clkbuf_2_0_1_clk/Z (BUF_X4)
-   0.04    5.77 ^ clkbuf_2_0_2_clk/Z (BUF_X4)
-   0.04    5.80 ^ clkbuf_2_0_3_clk/Z (BUF_X4)
-   0.04    5.84 ^ clkbuf_2_0_4_clk/Z (BUF_X4)
-   0.04    5.88 ^ clkbuf_2_0_5_clk/Z (BUF_X4)
-   0.04    5.92 ^ clkbuf_3_0_0_clk/Z (BUF_X4)
-   0.04    5.96 ^ clkbuf_3_0_1_clk/Z (BUF_X4)
-   0.04    6.00 ^ clkbuf_3_0_2_clk/Z (BUF_X4)
-   0.04    6.03 ^ clkbuf_4_0_0_clk/Z (BUF_X4)
-   0.04    6.07 ^ clkbuf_4_0_1_clk/Z (BUF_X4)
-   0.05    6.12 ^ clkbuf_4_0_2_clk/Z (BUF_X4)
-   0.04    6.16 ^ clkbuf_5_1_0_clk/Z (BUF_X4)
-   0.04    6.20 ^ max_length14/Z (BUF_X8)
-   0.04    6.23 ^ inst_2_1/clk (array_tile)
-   0.00    6.23   clock reconvergence pessimism
-  -0.05    6.18   library setup time
-           6.18   data required time
----------------------------------------------------------
-           6.18   data required time
-          -1.46   data arrival time
->>>>>>> cde0db63
 ---------------------------------------------------------
            4.72   slack (MET)
 
@@ -516,7 +303,6 @@
    0.00    0.00   clock clk (rise edge)
    0.00    0.00   clock source latency
    0.00    0.00 ^ clk (in)
-<<<<<<< HEAD
    0.03    0.03 ^ wire8/Z (BUF_X8)
    0.06    0.09 ^ wire7/Z (BUF_X16)
    0.07    0.16 ^ wire6/Z (BUF_X32)
@@ -552,44 +338,9 @@
    0.21    1.63 ^ inst_2_1/e_out (array_tile)
    0.00    1.63 ^ inst_3_1/w_in (array_tile)
            1.63   data arrival time
-=======
-   0.04    0.04 ^ wire7/Z (BUF_X8)
-   0.06    0.10 ^ wire6/Z (BUF_X16)
-   0.06    0.17 ^ wire5/Z (BUF_X32)
-   0.06    0.23 ^ wire4/Z (BUF_X32)
-   0.06    0.29 ^ wire3/Z (BUF_X32)
-   0.06    0.36 ^ wire2/Z (BUF_X32)
-   0.06    0.42 ^ wire1/Z (BUF_X32)
-   0.07    0.49 ^ clkbuf_0_clk/Z (BUF_X4)
-   0.03    0.52 ^ clkbuf_1_0_0_clk/Z (BUF_X4)
-   0.03    0.55 ^ clkbuf_1_0_1_clk/Z (BUF_X4)
-   0.04    0.59 ^ clkbuf_1_0_2_clk/Z (BUF_X4)
-   0.03    0.62 ^ clkbuf_1_0_3_clk/Z (BUF_X4)
-   0.03    0.65 ^ clkbuf_1_0_4_clk/Z (BUF_X4)
-   0.04    0.69 ^ clkbuf_2_0_0_clk/Z (BUF_X4)
-   0.04    0.73 ^ clkbuf_2_0_1_clk/Z (BUF_X4)
-   0.04    0.77 ^ clkbuf_2_0_2_clk/Z (BUF_X4)
-   0.04    0.80 ^ clkbuf_2_0_3_clk/Z (BUF_X4)
-   0.04    0.84 ^ clkbuf_2_0_4_clk/Z (BUF_X4)
-   0.04    0.88 ^ clkbuf_2_0_5_clk/Z (BUF_X4)
-   0.04    0.92 ^ clkbuf_3_0_0_clk/Z (BUF_X4)
-   0.04    0.96 ^ clkbuf_3_0_1_clk/Z (BUF_X4)
-   0.04    1.00 ^ clkbuf_3_0_2_clk/Z (BUF_X4)
-   0.04    1.03 ^ clkbuf_4_0_0_clk/Z (BUF_X4)
-   0.04    1.07 ^ clkbuf_4_0_1_clk/Z (BUF_X4)
-   0.05    1.12 ^ clkbuf_4_0_2_clk/Z (BUF_X4)
-   0.04    1.16 ^ clkbuf_5_1_0_clk/Z (BUF_X4)
-   0.04    1.20 ^ max_length14/Z (BUF_X8)
-   0.04    1.23 ^ inst_2_1/clk (array_tile)
-   0.21    1.44 ^ inst_2_1/w_out (array_tile)
-   0.00    1.44 ^ inst_1_1/e_in (array_tile)
-           1.44   data arrival time
->>>>>>> cde0db63
-
    5.00    5.00   clock clk (rise edge)
    0.00    5.00   clock source latency
    0.00    5.00 ^ clk (in)
-<<<<<<< HEAD
    0.03    5.03 ^ wire8/Z (BUF_X8)
    0.06    5.09 ^ wire7/Z (BUF_X16)
    0.07    5.16 ^ wire6/Z (BUF_X32)
@@ -627,43 +378,4 @@
            6.22   data required time
           -1.63   data arrival time
 ---------------------------------------------------------
-           4.59   slack (MET)
-=======
-   0.04    5.04 ^ wire7/Z (BUF_X8)
-   0.06    5.10 ^ wire6/Z (BUF_X16)
-   0.06    5.17 ^ wire5/Z (BUF_X32)
-   0.06    5.23 ^ wire4/Z (BUF_X32)
-   0.06    5.29 ^ wire3/Z (BUF_X32)
-   0.06    5.36 ^ wire2/Z (BUF_X32)
-   0.06    5.42 ^ wire1/Z (BUF_X32)
-   0.07    5.49 ^ clkbuf_0_clk/Z (BUF_X4)
-   0.03    5.52 ^ clkbuf_1_0_0_clk/Z (BUF_X4)
-   0.03    5.55 ^ clkbuf_1_0_1_clk/Z (BUF_X4)
-   0.04    5.59 ^ clkbuf_1_0_2_clk/Z (BUF_X4)
-   0.03    5.62 ^ clkbuf_1_0_3_clk/Z (BUF_X4)
-   0.03    5.65 ^ clkbuf_1_0_4_clk/Z (BUF_X4)
-   0.04    5.69 ^ clkbuf_2_0_0_clk/Z (BUF_X4)
-   0.04    5.73 ^ clkbuf_2_0_1_clk/Z (BUF_X4)
-   0.04    5.77 ^ clkbuf_2_0_2_clk/Z (BUF_X4)
-   0.04    5.80 ^ clkbuf_2_0_3_clk/Z (BUF_X4)
-   0.04    5.84 ^ clkbuf_2_0_4_clk/Z (BUF_X4)
-   0.04    5.88 ^ clkbuf_2_0_5_clk/Z (BUF_X4)
-   0.04    5.92 ^ clkbuf_3_0_0_clk/Z (BUF_X4)
-   0.04    5.96 ^ clkbuf_3_0_1_clk/Z (BUF_X4)
-   0.04    6.00 ^ clkbuf_3_0_2_clk/Z (BUF_X4)
-   0.04    6.03 ^ clkbuf_4_0_0_clk/Z (BUF_X4)
-   0.04    6.07 ^ clkbuf_4_0_1_clk/Z (BUF_X4)
-   0.05    6.12 ^ clkbuf_4_0_2_clk/Z (BUF_X4)
-   0.04    6.16 ^ clkbuf_5_0_0_clk/Z (BUF_X4)
-   0.05    6.21 ^ max_length9/Z (BUF_X8)
-   0.04    6.24 ^ inst_1_1/clk (array_tile)
-   0.00    6.24   clock reconvergence pessimism
-  -0.05    6.19   library setup time
-           6.19   data required time
----------------------------------------------------------
-           6.19   data required time
-          -1.44   data arrival time
----------------------------------------------------------
-           4.75   slack (MET)
->>>>>>> cde0db63
-
+           4.59   slack (MET)