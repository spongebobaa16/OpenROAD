--- conflicted
+++ resolved
@@ -123,12 +123,8 @@
 add_subdirectory(dpl)
 add_subdirectory(fin)
 add_subdirectory(ppl)
-<<<<<<< HEAD
 add_subdirectory(rmp)
-add_subdirectory(TritonCTS)
-=======
 add_subdirectory(cts)
->>>>>>> 30d7da62
 add_subdirectory(grt)
 add_subdirectory(tap)
 add_subdirectory(mpl)
@@ -179,12 +175,8 @@
   opendb
   opendbtcl
   rcx
-<<<<<<< HEAD
   rmp
-  TritonCTS
-=======
   cts
->>>>>>> 30d7da62
   grt
   tap
   gui
